#include <set>
#include <map>

#include <QApplication>
#include <QTimer>
#include <QList>
#include <QFile>
#include <QFileInfo>
#include <QDir>
<<<<<<< HEAD
#include <QHttp>
#include <QBuffer>
=======
>>>>>>> 55273016
#include <QUrl>

#include <mythcontext.h>
#include <compat.h>
#include <mythdirs.h>

#include <mythuihelper.h>
#include <mythprogressdialog.h>
#include <mythuitext.h>
#include <mythuibutton.h>
#include <mythuibuttonlist.h>
#include <mythuibuttontree.h>
#include <mythuiimage.h>
#include <mythuistatetype.h>
#include <mythdialogbox.h>
#include <mythgenerictree.h>
#include <mythsystem.h>
#include <remotefile.h>
#include <remoteutil.h>
#include <storagegroup.h>

#include <metadata/videoscan.h>
#include <metadata/globals.h>
#include <metadata/videometadatalistmanager.h>
#include <metadata/parentalcontrols.h>
#include <metadata/videoutils.h>
#include <metadata/dbaccess.h>
#include <metadata/dirscan.h>

#include "videofilter.h"
#include "editmetadata.h"
#include "videopopups.h"
#include "videolist.h"
#include "playercommand.h"
#include "videodlg.h"
#include "fileassoc.h"
#include "playersettings.h"
#include "metadatasettings.h"

namespace
{
    bool IsValidDialogType(int num)
    {
        for (int i = 1; i <= VideoDialog::dtLast - 1; i <<= 1)
            if (num == i) return true;
        return false;
    }

    class ParentalLevelNotifyContainer : public QObject
    {
        Q_OBJECT

      signals:
        void SigLevelChanged();

      public:
        ParentalLevelNotifyContainer(QObject *lparent = 0) :
            QObject(lparent), m_level(ParentalLevel::plNone)
        {
            connect(&m_levelCheck,
                    SIGNAL(SigResultReady(bool, ParentalLevel::Level)),
                    SLOT(OnResultReady(bool, ParentalLevel::Level)));
        }

        const ParentalLevel &GetLevel() const { return m_level; }

        void SetLevel(ParentalLevel level)
        {
            m_levelCheck.Check(m_level.GetLevel(), level.GetLevel());
        }

      private slots:
        void OnResultReady(bool passwordValid, ParentalLevel::Level newLevel)
        {
            ParentalLevel lastLevel = m_level;
            if (passwordValid)
            {
                m_level = newLevel;
            }

            if (m_level.GetLevel() == ParentalLevel::plNone)
            {
                m_level = ParentalLevel(ParentalLevel::plLowest);
            }

            if (lastLevel != m_level)
            {
                emit SigLevelChanged();
            }
        }

      private:
        ParentalLevel m_level;
        ParentalLevelChangeChecker m_levelCheck;
    };

    MythGenericTree *GetNodePtrFromButton(MythUIButtonListItem *item)
    {
        if (item)
            return item->GetData().value<MythGenericTree *>();

        return 0;
    }

    VideoMetadata *GetMetadataPtrFromNode(MythGenericTree *node)
    {
        if (node)
            return node->GetData().value<TreeNodeData>().GetMetadata();

        return 0;
    }

    class SearchResultsDialog : public MythScreenType
    {
        Q_OBJECT

      public:
        SearchResultsDialog(MythScreenStack *lparent,
                const MetadataLookupList results) :
            MythScreenType(lparent, "videosearchresultspopup"),
            m_results(results), m_resultsList(0)
        {
            m_imageDownload = new MetadataImageDownload(this);
        }

        ~SearchResultsDialog()
        {
            cleanCacheDir();

            if (m_imageDownload)
            {
                delete m_imageDownload;
                m_imageDownload = NULL;
            }
        }

        bool Create()
        {
            if (!LoadWindowFromXML("video-ui.xml", "moviesel", this))
                return false;

            bool err = false;
            UIUtilE::Assign(this, m_resultsList, "results", &err);
            if (err)
            {
                VERBOSE(VB_IMPORTANT, "Cannot load screen 'moviesel'");
                return false;
            }

            for (MetadataLookupList::const_iterator i = m_results.begin();
                    i != m_results.end(); ++i)
            {
                MythUIButtonListItem *button =
                    new MythUIButtonListItem(m_resultsList,
                    (*i)->GetTitle());
                MetadataMap metadataMap;
                (*i)->toMap(metadataMap);

                QString coverartfile;
                ArtworkList art = (*i)->GetArtwork(COVERART);
                if (art.count() > 0)
                    coverartfile = art.takeFirst().thumbnail;
                else
                {
                    art = (*i)->GetArtwork(BANNER);
                    if (art.count() > 0)
                        coverartfile = art.takeFirst().thumbnail;
                }

                QString dlfile = getDownloadFilename((*i)->GetTitle(),
                    coverartfile);

                if (!coverartfile.isEmpty())
                {
                    int pos = m_resultsList->GetItemPos(button);

                    if (QFile::exists(dlfile))
                        button->SetImage(dlfile);
                    else
                        m_imageDownload->addThumb((*i)->GetTitle(),
                                         coverartfile,
                                         qVariantFromValue<uint>(pos));
                }

                button->SetTextFromMap(metadataMap);
                button->SetData(qVariantFromValue<MetadataLookup*>(*i));
            }

            connect(m_resultsList, SIGNAL(itemClicked(MythUIButtonListItem *)),
                    SLOT(sendResult(MythUIButtonListItem *)));

            BuildFocusList();

            return true;
        }

        void cleanCacheDir()
        {
            QString cache = QString("%1/thumbcache")
                       .arg(GetConfDir());
            QDir cacheDir(cache);
            QStringList thumbs = cacheDir.entryList(QDir::Files);

            for (QStringList::const_iterator i = thumbs.end() - 1;
                    i != thumbs.begin() - 1; --i)
            {
                QString filename = QString("%1/%2").arg(cache).arg(*i);
                QFileInfo fi(filename);
                QDateTime lastmod = fi.lastModified();
                if (lastmod.addDays(2) < QDateTime::currentDateTime())
                {
                    VERBOSE(VB_GENERAL|VB_EXTRA, QString("Deleting file %1")
                          .arg(filename));
                    QFile::remove(filename);
                }
            }
        }

        void customEvent(QEvent *event)
        {
            if (event->type() == ThumbnailDLEvent::kEventType)
            {
                ThumbnailDLEvent *tde = (ThumbnailDLEvent *)event;

                ThumbnailData *data = tde->thumb;

                QString file = data->url;
                uint pos = qVariantValue<uint>(data->data);

                if (file.isEmpty())
                    return;

                if (!((uint)m_resultsList->GetCount() >= pos))
                    return;

                MythUIButtonListItem *item =
                          m_resultsList->GetItemAt(pos);

                if (item)
                {
                    item->SetImage(file);
                }
                delete data;
            }
        }

     signals:
        void haveResult(MetadataLookup*);

      private:
        MetadataLookupList m_results;
        MythUIButtonList  *m_resultsList;
        MetadataImageDownload *m_imageDownload;

      private slots:
        void sendResult(MythUIButtonListItem* item)
        {
            emit haveResult(qVariantValue<MetadataLookup *>(item->GetData()));
            Close();
        }
    };

    bool GetLocalVideoImage(const QString &video_uid, const QString &filename,
                             const QStringList &in_dirs, QString &image,
                             const QString &title, int season,
                             const QString host, QString sgroup,
                             int episode = 0, bool isScreenshot = false)
    {
        QStringList search_dirs(in_dirs);
        QFileInfo qfi(filename);
        search_dirs += qfi.absolutePath();

        const QString base_name = qfi.completeBaseName();
        QList<QByteArray> image_types = QImageReader::supportedImageFormats();

        typedef std::set<QString> image_type_list;
        image_type_list image_exts;

        QString suffix;

        if (sgroup == "Coverart")
            suffix = "coverart";
        if (sgroup == "Fanart")
            suffix = "fanart";
        if (sgroup == "Screenshots")
            suffix = "screenshot";
        if (sgroup == "Banners")
            suffix = "banner";

        for (QList<QByteArray>::const_iterator it = image_types.begin();
                it != image_types.end(); ++it)
        {
            image_exts.insert(QString(*it).toLower());
        }

        if (!host.isEmpty())
        {
            QStringList hostFiles;

            RemoteGetFileList(host, "", &hostFiles, sgroup, true);
            const QString hntm("%2.%3");

            for (image_type_list::const_iterator ext = image_exts.begin();
                    ext != image_exts.end(); ++ext)
            {
                QStringList sfn;
                if (episode > 0 || season > 0)
                {
                    if (isScreenshot)
                        sfn += hntm.arg(QString("%1 Season %2x%3_%4")
                                 .arg(title).arg(QString::number(season))
                                 .arg(QString::number(episode))
                                 .arg(suffix))
                                 .arg(*ext);
                    else
                        sfn += hntm.arg(QString("%1 Season %2_%3")
                                 .arg(title).arg(QString::number(season))
                                 .arg(suffix))
                                 .arg(*ext);

                }
                else
                {
                sfn += hntm.arg(base_name + "_%1").arg(suffix).arg(*ext);
                sfn += hntm.arg(video_uid + "_%1").arg(suffix).arg(*ext);
                }

                for (QStringList::const_iterator i = sfn.begin();
                        i != sfn.end(); ++i)
                {
                    if (hostFiles.contains(*i))
                    {
                        image = *i;
                        return true;
                    }
                }
            }
        }

        const QString fntm("%1/%2.%3");

        for (QStringList::const_iterator dir = search_dirs.begin();
                dir != search_dirs.end(); ++dir)
        {
            if (!(*dir).length()) continue;

            for (image_type_list::const_iterator ext = image_exts.begin();
                    ext != image_exts.end(); ++ext)
            {
                QStringList sfn;
                if (season > 0 || episode > 0)
                {
                    if (isScreenshot)
                        sfn += fntm.arg(*dir).arg(QString("%1 Season %2x%3_%4")
                                 .arg(title).arg(QString::number(season))
                                 .arg(QString::number(episode))
                                 .arg(suffix))
                                 .arg(*ext);
                    else if (!isScreenshot)
                        sfn += fntm.arg(*dir).arg(QString("%1 Season %2_%3")
                                 .arg(title).arg(QString::number(season))
                                 .arg(suffix))
                                 .arg(*ext);

                }
                if (!isScreenshot)
                {
                sfn += fntm.arg(*dir).arg(QString(base_name + "_%1")
                    .arg(suffix)).arg(*ext);
                sfn += fntm.arg(*dir).arg(QString(video_uid + "_%1")
                    .arg(suffix)).arg(*ext);
                }

                for (QStringList::const_iterator i = sfn.begin();
                        i != sfn.end(); ++i)
                {
                    if (QFile::exists(*i))
                    {
                        image = *i;
                        return true;
                    }
                }
            }
        }

        return false;
    }

    void PlayVideo(const QString &filename,
            const VideoMetadataListManager &video_list, bool useAltPlayer = false)
    {
        const int WATCHED_WATERMARK = 10000; // Less than this and the chain of
                                             // videos will not be followed when
                                             // playing.

        VideoMetadataListManager::VideoMetadataPtr item = video_list.byFilename(filename);

        if (!item) return;

        QTime playing_time;

        do
        {
            playing_time.start();

            if (useAltPlayer)
                VideoPlayerCommand::AltPlayerFor(item.get()).Play();
            else
                VideoPlayerCommand::PlayerFor(item.get()).Play();

            if (item->GetChildID() > 0)
                item = video_list.byID(item->GetChildID());
            else
                break;
        }
        while (item && playing_time.elapsed() > WATCHED_WATERMARK);
    }

    class FanartLoader: public QObject
    {
        Q_OBJECT

      public:
        FanartLoader() : itemsPast(0)
        {
            connect(&m_fanartTimer, SIGNAL(timeout()), SLOT(fanartLoad()));
        }

       ~FanartLoader()
        {
            m_fanartTimer.disconnect(this);
        }

        void LoadImage(const QString &filename, MythUIImage *image)
        {
            bool wasActive = m_fanartTimer.isActive();
            if (filename.isEmpty())
            {
                if (wasActive)
                    m_fanartTimer.stop();

                image->Reset();
                itemsPast++;
            }
            else
            {
                QMutexLocker locker(&m_fanartLock);
                m_fanart = image;
                if (filename != m_fanart->GetFilename())
                {
                    if (wasActive)
                        m_fanartTimer.stop();

                    if (itemsPast > 2)
                        m_fanart->Reset();

                    m_fanart->SetFilename(filename);
                    m_fanartTimer.setSingleShot(true);
                    m_fanartTimer.start(300);

                    if (wasActive)
                        itemsPast++;
                    else
                        itemsPast = 0;
                }
                else
                    itemsPast = 0;
            }
        }

      protected slots:
        void fanartLoad(void)
        {
            QMutexLocker locker(&m_fanartLock);
            m_fanart->Load();
        }

      private:
        int             itemsPast;
        QMutex          m_fanartLock;
        MythUIImage    *m_fanart;
        QTimer          m_fanartTimer;
    };

    FanartLoader fanartLoader;

    struct CopyMetadataDestination
    {
        virtual void handleText(const QString &name, const QString &value) = 0;
        virtual void handleState(const QString &name, const QString &value) = 0;
        virtual void handleImage(const QString &name,
                const QString &filename) = 0;
    };

    class ScreenCopyDest : public CopyMetadataDestination
    {
      public:
        ScreenCopyDest(MythScreenType *screen) : m_screen(screen) {}

        void handleText(const QString &name, const QString &value)
        {
            CheckedSet(m_screen, name, value);
        }

        void handleState(const QString &name, const QString &value)
        {
            handleText(name, value);
        }

        void handleImage(const QString &name, const QString &filename)
        {
            MythUIImage *image = NULL;
            UIUtilW::Assign(m_screen, image, name);
            if (image)
            {
                if (name != "fanart")
                {
                    if (filename.size())
                    {
                        image->SetFilename(filename);
                        image->Load();
                    }
                    else
                        image->Reset();
                }
                else
                {
                    fanartLoader.LoadImage(filename, image);
                }
            }
        }

      private:
        MythScreenType *m_screen;
    };

    class MythUIButtonListItemCopyDest : public CopyMetadataDestination
    {
      public:
        MythUIButtonListItemCopyDest(MythUIButtonListItem *item) :
            m_item(item) {}

        void handleText(const QString &name, const QString &value)
        {
            m_item->SetText(value, name);
        }

        void handleState(const QString &name, const QString &value)
        {
            m_item->DisplayState(value, name);
        }

        void handleImage(const QString &name, const QString &filename)
        {
            (void) name;
            (void) filename;
        }

      private:
        MythUIButtonListItem *m_item;
    };

    void CopyMetadataToUI(const VideoMetadata *metadata,
            CopyMetadataDestination &dest)
    {
        typedef std::map<QString, QString> valuelist;
        valuelist tmp;

        if (metadata)
        {
            QString coverfile;
            if ((metadata->IsHostSet()
                && !metadata->GetCoverFile().startsWith("/"))
                && !metadata->GetCoverFile().isEmpty()
                && !IsDefaultCoverFile(metadata->GetCoverFile()))
            {
                coverfile = generate_file_url("Coverart", metadata->GetHost(),
                        metadata->GetCoverFile());
            }
            else
            {
                coverfile = metadata->GetCoverFile();
            }

            if (!IsDefaultCoverFile(coverfile))
                tmp["coverart"] = coverfile;

            tmp["coverfile"] = coverfile;

            QString screenshotfile;
            if (metadata->IsHostSet() && !metadata->GetScreenshot().startsWith("/")
                && !metadata->GetScreenshot().isEmpty())
            {
                screenshotfile = generate_file_url("Screenshots",
                        metadata->GetHost(), metadata->GetScreenshot());
            }
            else
            {
                screenshotfile = metadata->GetScreenshot();
            }

            if (!IsDefaultScreenshot(screenshotfile))
                tmp["screenshot"] = screenshotfile;

            tmp["screenshotfile"] = screenshotfile;

            QString bannerfile;
            if (metadata->IsHostSet() && !metadata->GetBanner().startsWith("/")
                && !metadata->GetBanner().isEmpty())
            {
                bannerfile = generate_file_url("Banners", metadata->GetHost(),
                        metadata->GetBanner());
            }
            else
            {
                bannerfile = metadata->GetBanner();
            }

            if (!IsDefaultBanner(bannerfile))
                tmp["banner"] = bannerfile;

            tmp["bannerfile"] = bannerfile;

            QString fanartfile;
            if (metadata->IsHostSet() && !metadata->GetFanart().startsWith("/")
                && !metadata->GetFanart().isEmpty())
            {
                fanartfile = generate_file_url("Fanart", metadata->GetHost(),
                        metadata->GetFanart());
            }
            else
            {
                fanartfile = metadata->GetFanart();
            }

            if (!IsDefaultFanart(fanartfile))
                tmp["fanart"] = fanartfile;

            tmp["fanartfile"] = fanartfile;

            tmp["trailerstate"] = TrailerToState(metadata->GetTrailer());
            tmp["studiostate"] = metadata->GetStudio();
            tmp["userratingstate"] =
                    QString::number((int)(metadata->GetUserRating()));
            tmp["watchedstate"] = WatchedToState(metadata->GetWatched());

            tmp["videolevel"] = ParentalLevelToState(metadata->GetShowLevel());
        }

        struct helper
        {
            helper(valuelist &values, CopyMetadataDestination &d) :
                m_vallist(values), m_dest(d) {}

            void handleImage(const QString &name)
            {
                m_dest.handleImage(name, m_vallist[name]);
            }

            void handleState(const QString &name)
            {
                m_dest.handleState(name, m_vallist[name]);
            }
          private:
            valuelist &m_vallist;
            CopyMetadataDestination &m_dest;
        };

        helper h(tmp, dest);

        h.handleImage("coverart");
        h.handleImage("screenshot");
        h.handleImage("banner");
        h.handleImage("fanart");

        h.handleState("trailerstate");
        h.handleState("userratingstate");
        h.handleState("watchedstate");
        h.handleState("videolevel");
    }
}

class ItemDetailPopup : public MythScreenType
{
    Q_OBJECT

  public:
    static bool Exists()
    {
        // TODO: Add ability to theme loader to do this a better way.
        return LoadWindowFromXML("video-ui.xml", WINDOW_NAME, NULL);
    }

  public:
    ItemDetailPopup(MythScreenStack *lparent, VideoMetadata *metadata,
            const VideoMetadataListManager &listManager) :
        MythScreenType(lparent, WINDOW_NAME), m_metadata(metadata),
        m_listManager(listManager)
    {
    }

    bool Create()
    {
        if (!LoadWindowFromXML("video-ui.xml", WINDOW_NAME, this))
            return false;

        UIUtilW::Assign(this, m_playButton, "play_button");
        UIUtilW::Assign(this, m_doneButton, "done_button");

        if (m_playButton)
            connect(m_playButton, SIGNAL(Clicked()), SLOT(OnPlay()));

        if (m_doneButton)
            connect(m_doneButton, SIGNAL(Clicked()), SLOT(OnDone()));

        BuildFocusList();

        if (m_playButton || m_doneButton)
            SetFocusWidget(m_playButton ? m_playButton : m_doneButton);

        MetadataMap metadataMap;
        m_metadata->toMap(metadataMap);
        SetTextFromMap(metadataMap);

        ScreenCopyDest dest(this);
        CopyMetadataToUI(m_metadata, dest);

        return true;
    }

  private slots:
    void OnPlay()
    {
        PlayVideo(m_metadata->GetFilename(), m_listManager);
    }

    void OnDone()
    {
        // TODO: Close() can do horrible things, this will pop
        // our screen, delete us, and return here.
        Close();
    }

  private:
    bool OnKeyAction(const QStringList &actions)
    {
        bool handled = false;
        for (QStringList::const_iterator key = actions.begin();
                key != actions.end(); ++key)
        {
            handled = true;
            if (*key == "SELECT" || *key == "PLAYBACK")
                OnPlay();
            else
                handled = false;
        }

        return handled;
    }

  protected:
    bool keyPressEvent(QKeyEvent *levent)
    {
        if (!MythScreenType::keyPressEvent(levent))
        {
            QStringList actions;
            bool handled = GetMythMainWindow()->TranslateKeyPress("Video",
                           levent, actions);

            if (!handled && !OnKeyAction(actions))
            {
                handled = GetMythMainWindow()->TranslateKeyPress("TV Frontend",
                        levent, actions);
                OnKeyAction(actions);
            }
        }

        return true;
    }

  private:
    static const char * const WINDOW_NAME;
    VideoMetadata *m_metadata;
    const VideoMetadataListManager &m_listManager;

    MythUIButton *m_playButton;
    MythUIButton *m_doneButton;
};

const char * const ItemDetailPopup::WINDOW_NAME = "itemdetailpopup";

class VideoDialogPrivate
{
  private:
    typedef std::list<std::pair<QString, ParentalLevel::Level> >
            parental_level_map;

    struct rating_to_pl_less :
        public std::binary_function<parental_level_map::value_type,
                                    parental_level_map::value_type, bool>
    {
        bool operator()(const parental_level_map::value_type &lhs,
                    const parental_level_map::value_type &rhs) const
        {
            return lhs.first.length() < rhs.first.length();
        }
    };

    typedef VideoDialog::VideoListPtr VideoListPtr;

  public:
    VideoDialogPrivate(VideoListPtr videoList, VideoDialog::DialogType type,
                       VideoDialog::BrowseType browse) :
        m_switchingLayout(false), m_firstLoadPass(true),
        m_rememberPosition(false), m_videoList(videoList), m_rootNode(0),
        m_currentNode(0), m_treeLoaded(false), m_isFlatList(false),
        m_type(type), m_browse(browse), m_scanner(0)
    {
        if (gCoreContext->GetNumSetting("mythvideo.ParentalLevelFromRating", 0))
        {
            for (ParentalLevel sl(ParentalLevel::plLowest);
                sl.GetLevel() <= ParentalLevel::plHigh && sl.good(); ++sl)
            {
                QString ratingstring =
                        gCoreContext->GetSetting(QString("mythvideo.AutoR2PL%1")
                                .arg(sl.GetLevel()));
                QStringList ratings =
                        ratingstring.split(':', QString::SkipEmptyParts);

                for (QStringList::const_iterator p = ratings.begin();
                    p != ratings.end(); ++p)
                {
                    m_rating_to_pl.push_back(
                        parental_level_map::value_type(*p, sl.GetLevel()));
                }
            }
            m_rating_to_pl.sort(std::not2(rating_to_pl_less()));
        }

        m_rememberPosition =
                gCoreContext->GetNumSetting("mythvideo.VideoTreeRemember", 0);

        m_isFileBrowser = gCoreContext->GetNumSetting("VideoDialogNoDB", 0);
        m_groupType = gCoreContext->GetNumSetting("mythvideo.db_group_type", 0);

        m_altPlayerEnabled =
                    gCoreContext->GetNumSetting("mythvideo.EnableAlternatePlayer");

        m_autoMeta = gCoreContext->GetNumSetting("mythvideo.AutoMetaDataScan", 1);

        m_artDir = gCoreContext->GetSetting("VideoArtworkDir");
        m_sshotDir = gCoreContext->GetSetting("mythvideo.screenshotDir");
        m_fanDir = gCoreContext->GetSetting("mythvideo.fanartDir");
        m_banDir = gCoreContext->GetSetting("mythvideo.bannerDir");
    }

    ~VideoDialogPrivate()
    {
        delete m_scanner;

        if (m_rememberPosition && m_lastTreeNodePath.length())
        {
            gCoreContext->SaveSetting("mythvideo.VideoTreeLastActive",
                    m_lastTreeNodePath);
        }
    }

    void AutomaticParentalAdjustment(VideoMetadata *metadata)
    {
        if (metadata && m_rating_to_pl.size())
        {
            QString rating = metadata->GetRating();
            for (parental_level_map::const_iterator p = m_rating_to_pl.begin();
                    rating.length() && p != m_rating_to_pl.end(); ++p)
            {
                if (rating.indexOf(p->first) != -1)
                {
                    metadata->SetShowLevel(p->second);
                    break;
                }
            }
        }
    }

    void DelayVideoListDestruction(VideoListPtr videoList)
    {
        m_savedPtr = new VideoListDeathDelay(videoList);
    }

  public:
    ParentalLevelNotifyContainer m_parentalLevel;
    bool m_switchingLayout;

    static VideoDialog::VideoListDeathDelayPtr m_savedPtr;

    bool m_firstLoadPass;

    bool m_rememberPosition;

    VideoListPtr m_videoList;

    MythGenericTree *m_rootNode;
    MythGenericTree *m_currentNode;

    bool m_treeLoaded;

    bool m_isFileBrowser;
    bool m_isGroupList;
    int  m_groupType;
    bool m_isFlatList;
    bool m_altPlayerEnabled;
    VideoDialog::DialogType m_type;
    VideoDialog::BrowseType m_browse;

    bool m_autoMeta;

    QString m_artDir;
    QString m_sshotDir;
    QString m_fanDir;
    QString m_banDir;
    VideoScanner *m_scanner;

    QString m_lastTreeNodePath;

  private:
    parental_level_map m_rating_to_pl;
};

VideoDialog::VideoListDeathDelayPtr VideoDialogPrivate::m_savedPtr;

class VideoListDeathDelayPrivate
{
  public:
    VideoListDeathDelayPrivate(VideoDialog::VideoListPtr toSave) :
        m_savedList(toSave)
    {
    }

    VideoDialog::VideoListPtr GetSaved()
    {
        return m_savedList;
    }

  private:
    VideoDialog::VideoListPtr m_savedList;
};

VideoListDeathDelay::VideoListDeathDelay(VideoDialog::VideoListPtr toSave) :
    QObject(qApp)
{
    m_d = new VideoListDeathDelayPrivate(toSave);
    QTimer::singleShot(3000, this, SLOT(OnTimeUp()));
}

VideoListDeathDelay::~VideoListDeathDelay()
{
    delete m_d;
}

VideoDialog::VideoListPtr VideoListDeathDelay::GetSaved()
{
    return m_d->GetSaved();
}

void VideoListDeathDelay::OnTimeUp()
{
    deleteLater();
}

VideoDialog::VideoListDeathDelayPtr &VideoDialog::GetSavedVideoList()
{
    return VideoDialogPrivate::m_savedPtr;
}

VideoDialog::VideoDialog(MythScreenStack *lparent, QString lname,
        VideoListPtr video_list, DialogType type, BrowseType browse) :
    MythScreenType(lparent, lname), m_menuPopup(0), m_busyPopup(0),
    m_videoButtonList(0), m_videoButtonTree(0), m_titleText(0),
    m_novideoText(0), m_positionText(0), m_crumbText(0), m_coverImage(0),
    m_screenshot(0), m_banner(0), m_fanart(0), m_trailerState(0),
    m_parentalLevelState(0), m_watchedState(0), m_studioState(0)
{
    m_query = new MetadataDownload(this);
    m_imageDownload = new MetadataImageDownload(this);

    m_d = new VideoDialogPrivate(video_list, type, browse);

    m_popupStack = GetMythMainWindow()->GetStack("popup stack");
    m_mainStack = GetMythMainWindow()->GetMainStack();

    m_d->m_videoList->setCurrentVideoFilter(VideoFilterSettings(true,
                    lname));

    srand(time(NULL));

    StorageGroup::ClearGroupToUseCache();
}

VideoDialog::~VideoDialog()
{
    if (m_query)
    {
        m_query->cancel();
        delete m_query;
        m_query = NULL;
    }

    if (m_imageDownload)
    {
        m_imageDownload->cancel();
        delete m_imageDownload;
        m_imageDownload = NULL;
    }

    if (!m_d->m_switchingLayout)
        m_d->DelayVideoListDestruction(m_d->m_videoList);

    delete m_d;
}

bool VideoDialog::Create()
{
    if (m_d->m_type == DLG_DEFAULT)
    {
        m_d->m_type = static_cast<DialogType>(
                gCoreContext->GetNumSetting("Default MythVideo View", DLG_GALLERY));
        m_d->m_browse = static_cast<BrowseType>(
                gCoreContext->GetNumSetting("mythvideo.db_group_type", BRS_FOLDER));
    }

    if (!IsValidDialogType(m_d->m_type))
    {
        m_d->m_type = DLG_GALLERY;
    }

    QString windowName = "videogallery";
    int flatlistDefault = 0;

    switch (m_d->m_type)
    {
        case DLG_BROWSER:
            windowName = "browser";
            flatlistDefault = 1;
            break;
        case DLG_GALLERY:
            windowName = "gallery";
            break;
        case DLG_TREE:
            windowName = "tree";
            break;
        case DLG_MANAGER:
            m_d->m_isFlatList =
                    gCoreContext->GetNumSetting("mythvideo.db_folder_view", 1);
            windowName = "manager";
            flatlistDefault = 1;
            break;
        case DLG_DEFAULT:
        default:
            break;
    }

    switch (m_d->m_browse)
    {
        case BRS_GENRE:
            m_d->m_groupType = BRS_GENRE;
            break;
        case BRS_CATEGORY:
            m_d->m_groupType = BRS_CATEGORY;
            break;
        case BRS_YEAR:
            m_d->m_groupType = BRS_YEAR;
            break;
        case BRS_DIRECTOR:
            m_d->m_groupType = BRS_DIRECTOR;
            break;
        case BRS_STUDIO:
            m_d->m_groupType = BRS_STUDIO;
            break;
        case BRS_CAST:
            m_d->m_groupType = BRS_CAST;
            break;
        case BRS_USERRATING:
            m_d->m_groupType = BRS_USERRATING;
            break;
        case BRS_INSERTDATE:
            m_d->m_groupType = BRS_INSERTDATE;
            break;
        case BRS_TVMOVIE:
            m_d->m_groupType = BRS_TVMOVIE;
            break;
        case BRS_FOLDER:
        default:
            m_d->m_groupType = BRS_FOLDER;
            break;
    }

    m_d->m_isFlatList =
            gCoreContext->GetNumSetting(QString("mythvideo.folder_view_%1")
                    .arg(m_d->m_type), flatlistDefault);

    if (!LoadWindowFromXML("video-ui.xml", windowName, this))
        return false;

    bool err = false;
    if (m_d->m_type == DLG_TREE)
        UIUtilE::Assign(this, m_videoButtonTree, "videos", &err);
    else
        UIUtilE::Assign(this, m_videoButtonList, "videos", &err);

    UIUtilW::Assign(this, m_titleText, "title");
    UIUtilW::Assign(this, m_novideoText, "novideos");
    UIUtilW::Assign(this, m_positionText, "position");
    UIUtilW::Assign(this, m_crumbText, "breadcrumbs");

    UIUtilW::Assign(this, m_coverImage, "coverart");
    UIUtilW::Assign(this, m_screenshot, "screenshot");
    UIUtilW::Assign(this, m_banner, "banner");
    UIUtilW::Assign(this, m_fanart, "fanart");

    UIUtilW::Assign(this, m_trailerState, "trailerstate");
    UIUtilW::Assign(this, m_parentalLevelState, "parentallevel");
    UIUtilW::Assign(this, m_watchedState, "watchedstate");
    UIUtilW::Assign(this, m_studioState, "studiostate");

    if (err)
    {
        VERBOSE(VB_IMPORTANT, "Cannot load screen '" + windowName + "'");
        return false;
    }

    CheckedSet(m_trailerState, "None");
    CheckedSet(m_parentalLevelState, "None");
    CheckedSet(m_watchedState, "None");
    CheckedSet(m_studioState, "None");

    BuildFocusList();

    CheckedSet(m_novideoText, tr("Video dialog loading, or no videos available..."));

    if (m_d->m_type == DLG_TREE)
    {
        SetFocusWidget(m_videoButtonTree);

        connect(m_videoButtonTree, SIGNAL(itemClicked(MythUIButtonListItem *)),
                SLOT(handleSelect(MythUIButtonListItem *)));
        connect(m_videoButtonTree, SIGNAL(itemSelected(MythUIButtonListItem *)),
                SLOT(UpdateText(MythUIButtonListItem *)));
        connect(m_videoButtonTree, SIGNAL(nodeChanged(MythGenericTree *)),
                SLOT(SetCurrentNode(MythGenericTree *)));
    }
    else
    {
        SetFocusWidget(m_videoButtonList);

        connect(m_videoButtonList, SIGNAL(itemClicked(MythUIButtonListItem *)),
                SLOT(handleSelect(MythUIButtonListItem *)));
        connect(m_videoButtonList, SIGNAL(itemSelected(MythUIButtonListItem *)),
                SLOT(UpdateText(MythUIButtonListItem *)));
    }

    connect(&m_d->m_parentalLevel, SIGNAL(SigLevelChanged()),
            SLOT(reloadData()));

    return true;
}

void VideoDialog::Init()
{

    m_d->m_parentalLevel.SetLevel(ParentalLevel(gCoreContext->
                    GetNumSetting("VideoDefaultParentalLevel",
                            ParentalLevel::plLowest)));
}

/** \fn VideoDialog::refreshData()
 *  \brief Reloads the tree without invalidating the data.
 *  \return void.
 */
void VideoDialog::refreshData()
{
    fetchVideos();
    loadData();

    CheckedSet(m_parentalLevelState,
            ParentalLevelToState(m_d->m_parentalLevel.GetLevel()));

    if (m_novideoText)
        m_novideoText->SetVisible(!m_d->m_treeLoaded);
}

void VideoDialog::reloadAllData(bool dbChanged)
{
    delete m_d->m_scanner;
    m_d->m_scanner = 0;

    if (dbChanged) {
        m_d->m_videoList->InvalidateCache();
    }

    m_d->m_currentNode = NULL;
    reloadData();

    if (m_d->m_autoMeta)
        VideoAutoSearch();
}

/** \fn VideoDialog::reloadData()
 *  \brief Reloads the tree after having invalidated the data.
 *  \return void.
 */
void VideoDialog::reloadData()
{
    m_d->m_treeLoaded = false;
    refreshData();
}

/** \fn VideoDialog::loadData()
 *  \brief load the data used to build the ButtonTree/List for MythVideo.
 *  \return void.
 */
void VideoDialog::loadData()
{
    if (m_d->m_type == DLG_TREE)
    {
        m_videoButtonTree->AssignTree(m_d->m_rootNode);
        if (m_d->m_firstLoadPass)
        {
            m_d->m_firstLoadPass = false;

            if (m_d->m_rememberPosition)
            {
                QStringList route =
                        gCoreContext->GetSetting("mythvideo.VideoTreeLastActive",
                                "").split("\n");
                m_videoButtonTree->SetNodeByString(route);
            }
        }
    }
    else
    {
        m_videoButtonList->Reset();

        if (!m_d->m_treeLoaded)
            return;

        if (!m_d->m_currentNode)
            SetCurrentNode(m_d->m_rootNode);

        if (!m_d->m_currentNode)
            return;

        MythGenericTree *selectedNode = m_d->m_currentNode->getSelectedChild();

        typedef QList<MythGenericTree *> MGTreeChildList;
        MGTreeChildList *lchildren = m_d->m_currentNode->getAllChildren();

        for (MGTreeChildList::const_iterator p = lchildren->begin();
                p != lchildren->end(); ++p)
        {
            if (*p != NULL)
            {
                MythUIButtonListItem *item =
                        new MythUIButtonListItem(m_videoButtonList, QString(), 0,
                                true, MythUIButtonListItem::NotChecked);

                item->SetData(qVariantFromValue(*p));

                UpdateItem(item);

                if (*p == selectedNode)
                    m_videoButtonList->SetItemCurrent(item);
            }
        }
    }

    UpdatePosition();
}

/** \fn VideoDialog::UpdateItem(MythUIButtonListItem *item)
 *  \brief Update the visible representation of a MythUIButtonListItem.
 *  \return void.
 */
void VideoDialog::UpdateItem(MythUIButtonListItem *item)
{
    if (!item)
        return;

    MythGenericTree *node = GetNodePtrFromButton(item);

    VideoMetadata *metadata = GetMetadata(item);

    if (metadata)
    {
        MetadataMap metadataMap;
        metadata->toMap(metadataMap);
        item->SetTextFromMap(metadataMap);
    }

    MythUIButtonListItemCopyDest dest(item);
    CopyMetadataToUI(metadata, dest);

    MythGenericTree *parent = node->getParent();

    if (parent && metadata && ((QString::compare(parent->getString(),
                            metadata->GetTitle(), Qt::CaseInsensitive) == 0) ||
                            parent->getString().startsWith(tr("Season"), Qt::CaseInsensitive)))
        item->SetText(metadata->GetSubtitle());
    else if (metadata && !metadata->GetSubtitle().isEmpty())
        item->SetText(QString("%1: %2").arg(metadata->GetTitle()).arg(metadata->GetSubtitle()));
    else
        item->SetText(metadata ? metadata->GetTitle() : node->getString());

    QString coverimage = GetCoverImage(node);
    QString screenshot = GetScreenshot(node);
    QString banner     = GetBanner(node);
    QString fanart     = GetFanart(node);

    if (!screenshot.isEmpty() && parent && metadata &&
        ((QString::compare(parent->getString(),
                            metadata->GetTitle(), Qt::CaseInsensitive) == 0) ||
            parent->getString().startsWith(tr("Season"), Qt::CaseInsensitive)))
    {
        item->SetImage(screenshot);
    }
    else
    {
        if (coverimage.isEmpty())
            coverimage = GetFirstImage(node, "Coverart");
        item->SetImage(coverimage);
    }

    int nodeInt = node->getInt();

    if (coverimage.isEmpty() && nodeInt == kSubFolder)
        coverimage = GetFirstImage(node, "Coverart");

    item->SetImage(coverimage, "coverart");

    if (screenshot.isEmpty() && nodeInt == kSubFolder)
        screenshot = GetFirstImage(node, "Screenshots");

    item->SetImage(screenshot, "screenshot");

    if (banner.isEmpty() && nodeInt == kSubFolder)
        banner = GetFirstImage(node, "Banners");

    item->SetImage(banner, "banner");

    if (fanart.isEmpty() && nodeInt == kSubFolder)
        fanart = GetFirstImage(node, "Fanart");

    item->SetImage(fanart, "fanart");

    if (nodeInt == kSubFolder)
    {
        item->SetText(QString("%1").arg(node->visibleChildCount()), "childcount");
        item->DisplayState("subfolder", "nodetype");
        item->SetText(node->getString(), "title");
        item->SetText(node->getString());
    }
    else if (nodeInt == kUpFolder)
    {
        item->DisplayState("upfolder", "nodetype");
        item->SetText(node->getString(), "title");
        item->SetText(node->getString());
    }

    if (item == GetItemCurrent())
        UpdateText(item);
}

/** \fn VideoDialog::fetchVideos()
 *  \brief Build the buttonlist/tree.
 *  \return void.
 */
void VideoDialog::fetchVideos()
{
    MythGenericTree *oldroot = m_d->m_rootNode;
    if (!m_d->m_treeLoaded)
    {
        m_d->m_rootNode = m_d->m_videoList->buildVideoList(m_d->m_isFileBrowser,
                m_d->m_isFlatList, m_d->m_groupType,
                m_d->m_parentalLevel.GetLevel(), true);
    }
    else
    {
        m_d->m_videoList->refreshList(m_d->m_isFileBrowser,
                m_d->m_parentalLevel.GetLevel(),
                m_d->m_isFlatList, m_d->m_groupType);
        m_d->m_rootNode = m_d->m_videoList->GetTreeRoot();
    }

    m_d->m_treeLoaded = true;

    m_d->m_rootNode->setOrderingIndex(kNodeSort);

    // Move a node down if there is a single directory item here...
    if (m_d->m_rootNode->childCount() == 1)
    {
        MythGenericTree *node = m_d->m_rootNode->getChildAt(0);
        if (node->getInt() == kSubFolder && node->childCount() > 1)
            m_d->m_rootNode = node;
        else if (node->getInt() == kUpFolder)
            m_d->m_treeLoaded = false;
    }
    else if (m_d->m_rootNode->childCount() == 0)
        m_d->m_treeLoaded = false;

    if (!m_d->m_currentNode || m_d->m_rootNode != oldroot)
        SetCurrentNode(m_d->m_rootNode);
}

/** \fn VideoDialog::RemoteImageCheck(QString host, QString filename)
 *  \brief Search for a given (image) filename in the Video SG.
 *  \return A QString of the full myth:// URL to a matching image.
 */
QString VideoDialog::RemoteImageCheck(QString host, QString filename)
{
    QString result = "";
    //VERBOSE(VB_GENERAL, QString("RemoteImageCheck(%1)").arg(filename));

    QStringList dirs = GetVideoDirsByHost(host);

    if (dirs.size() > 0)
    {
        for (QStringList::const_iterator iter = dirs.begin();
             iter != dirs.end(); ++iter)
        {
            QUrl sgurl = *iter;
            QString path = sgurl.path();

            QString fname = QString("%1/%2").arg(path).arg(filename);

            QStringList list( QString("QUERY_SG_FILEQUERY") );
            list << host;
            list << "Videos";
            list << fname;

            bool ok = gCoreContext->SendReceiveStringList(list);

            if (!ok || list.at(0).startsWith("SLAVE UNREACHABLE"))
            {
                VERBOSE(VB_GENERAL, QString("Backend : %1 currently Unreachable. Skipping this one.")
                                    .arg(host));
                break;
            }

            if ((list.size() > 0) && (list.at(0) == fname))
                result = generate_file_url("Videos", host, filename);

            if (!result.isEmpty())
            {
            //    VERBOSE(VB_GENERAL, QString("RemoteImageCheck(%1) res :%2: :%3:")
            //                        .arg(fname).arg(result).arg(*iter));
                break;
            }

        }
    }

    return result;
}

/** \fn VideoDialog::GetImageFromFolder(VideoMetadata *metadata)
 *  \brief Attempt to find/fallback a cover image for a given metadata item.
 *  \return QString local or myth:// for the first found cover file.
 */
QString VideoDialog::GetImageFromFolder(VideoMetadata *metadata)
{
    QString icon_file;
    QString host = metadata->GetHost();
    QFileInfo fullpath(metadata->GetFilename());
    QDir dir = fullpath.dir();
    QString prefix = QDir::cleanPath(dir.path());

    QString filename = QString("%1/folder").arg(prefix);

    QStringList test_files;
    test_files.append(filename + ".png");
    test_files.append(filename + ".jpg");
    test_files.append(filename + ".gif");
    bool foundCover;

    for (QStringList::const_iterator tfp = test_files.begin();
            tfp != test_files.end(); ++tfp)
    {
        QString imagePath = *tfp;
        foundCover = false;
        if (!host.isEmpty())
        {
            // Strip out any extra /'s
            imagePath.replace("//", "/");
            prefix.replace("//","/");
            imagePath = imagePath.right(imagePath.length() - (prefix.length() + 1));
            QString tmpCover = RemoteImageCheck(host, imagePath);

            if (!tmpCover.isEmpty())
            {
                foundCover = true;
                imagePath = tmpCover;
            }
        }
        else
            foundCover = QFile::exists(imagePath);

        if (foundCover)
        {
            icon_file = imagePath;
            return icon_file;
        }
    }

    // If we found nothing, load something that matches the title.
    // If that fails, load anything we find.
    if (icon_file.isEmpty())
    {
        QStringList imageTypes;
        imageTypes.append(metadata->GetTitle() + ".png");
        imageTypes.append(metadata->GetTitle() + ".jpg");
        imageTypes.append(metadata->GetTitle() + ".gif");
        imageTypes.append("*.png");
        imageTypes.append("*.jpg");
        imageTypes.append("*.gif");

        QStringList fList;

        if (!host.isEmpty())
        {
            // TODO: This can likely get a little cleaner

            QStringList dirs = GetVideoDirsByHost(host);

            if (dirs.size() > 0)
            {
                for (QStringList::const_iterator iter = dirs.begin();
                     iter != dirs.end(); ++iter)
                {
                    QUrl sgurl = *iter;
                    QString path = sgurl.path();

                    QString subdir = prefix;

                    path = path + "/" + subdir;
                    QStringList tmpList;
                    bool ok = RemoteGetFileList(host, path, &tmpList, "Videos");

                    if (ok)
                    {
                        for (QStringList::const_iterator pattern = imageTypes.begin();
                             pattern != imageTypes.end(); ++pattern)
                        {
                            QRegExp rx(*pattern);
                            rx.setPatternSyntax(QRegExp::Wildcard);
                            QStringList matches = tmpList.filter(rx);
                            if (matches.size() > 0)
                            {
                                fList.clear();
                                fList.append(subdir + "/" + matches.at(0).split("::").at(1));
                                break;
                            }
                        }

                        break;
                    }
                }
            }
        }
        else
        {
            QDir vidDir(prefix);
            vidDir.setNameFilters(imageTypes);
            fList = vidDir.entryList();
        }

        if (!fList.isEmpty())
        {
            if (host.isEmpty())
                icon_file = QString("%1/%2")
                                .arg(prefix)
                                .arg(fList.at(0));
            else
                icon_file = generate_file_url("Videos", host, fList.at(0));
        }
    }

    if (!icon_file.isEmpty())
        VERBOSE(VB_GENERAL|VB_EXTRA, QString("Found Image : %1 :")
                                    .arg(icon_file));
    else
        VERBOSE(VB_GENERAL|VB_EXTRA,
                QString("Could not find cover Image : %1 ")
                    .arg(prefix));

    if (IsDefaultCoverFile(icon_file))
        icon_file.clear();

    return icon_file;
}

/** \fn VideoDialog::GetCoverImage(MythGenericTree *node)
 *  \brief A "hunt" for cover art to apply for a folder item..
 *  \return QString local or myth:// for the first found cover file.
 */
QString VideoDialog::GetCoverImage(MythGenericTree *node)
{
    int nodeInt = node->getInt();

    QString icon_file;

    if (nodeInt  == kSubFolder)  // subdirectory
    {
        // load folder icon
        QString folder_path = node->GetData().value<TreeNodeData>().GetPath();
        QString host = node->GetData().value<TreeNodeData>().GetHost();
        QString prefix = node->GetData().value<TreeNodeData>().GetPrefix();

        if (folder_path.startsWith("myth://"))
            folder_path = folder_path.right(folder_path.length()
                                - folder_path.lastIndexOf("//") - 1);

        QString filename = QString("%1/folder").arg(folder_path);

        // VERBOSE(VB_GENERAL, QString("GetCoverImage host : %1  prefix : %2 file : %3")
        //                            .arg(host).arg(prefix).arg(filename));

        QStringList test_files;
        test_files.append(filename + ".png");
        test_files.append(filename + ".jpg");
        test_files.append(filename + ".gif");
        bool foundCover;

        for (QStringList::const_iterator tfp = test_files.begin();
                tfp != test_files.end(); ++tfp)
        {
            QString imagePath = *tfp;
            //VERBOSE(VB_GENERAL, QString("Cover check :%1 : ").arg(*tfp));

            foundCover = false;
            if (!host.isEmpty())
            {
                // Strip out any extra /'s
                imagePath.replace("//", "/");
                prefix.replace("//","/");
                imagePath = imagePath.right(imagePath.length() - (prefix.length() + 1));
                QString tmpCover = RemoteImageCheck(host, imagePath);

                if (!tmpCover.isEmpty())
                {
                    foundCover = true;
                    imagePath = tmpCover;
                }
            }
            else
                foundCover = QFile::exists(imagePath);

            if (foundCover)
            {
                icon_file = imagePath;
                break;
            }
        }

        // If we found nothing, load the first image we find
        if (icon_file.isEmpty())
        {
            QStringList imageTypes;
            imageTypes.append("*.png");
            imageTypes.append("*.jpg");
            imageTypes.append("*.gif");

            QStringList fList;

            if (!host.isEmpty())
            {
                // TODO: This can likely get a little cleaner

                QStringList dirs = GetVideoDirsByHost(host);

                if (dirs.size() > 0)
                {
                    for (QStringList::const_iterator iter = dirs.begin();
                         iter != dirs.end(); ++iter)
                    {
                        QUrl sgurl = *iter;
                        QString path = sgurl.path();

                        QString subdir = folder_path.right(folder_path.length() - (prefix.length() + 2));

                        path = path + "/" + subdir;

                        QStringList tmpList;
                        bool ok = RemoteGetFileList(host, path, &tmpList, "Videos");

                        if (ok)
                        {
                            for (QStringList::const_iterator pattern = imageTypes.begin();
                                 pattern != imageTypes.end(); ++pattern)
                            {
                                QRegExp rx(*pattern);
                                rx.setPatternSyntax(QRegExp::Wildcard);
                                QStringList matches = tmpList.filter(rx);
                                if (matches.size() > 0)
                                {
                                    fList.clear();
                                    fList.append(subdir + "/" + matches.at(0).split("::").at(1));
                                    break;
                                }
                            }

                            break;
                        }
                    }
                }

            }
            else
            {
                QDir vidDir(folder_path);
                vidDir.setNameFilters(imageTypes);
                fList = vidDir.entryList();
            }

            // Take the Coverfile for the first valid node in the dir, if it exists.
            if (icon_file.isEmpty())
            {
                int list_count = node->visibleChildCount();
                if (list_count > 0)
                {
                    for (int i = 0; i < list_count; i++)
                    {
                        MythGenericTree *subnode = node->getVisibleChildAt(i);
                        if (subnode)
                        {
                            VideoMetadata *metadata = GetMetadataPtrFromNode(subnode);
                            if (metadata)
                            {
                                if (!metadata->GetHost().isEmpty() &&
                                    !metadata->GetCoverFile().startsWith("/"))
                                {
                                    QString test_file = generate_file_url("Coverart",
                                                metadata->GetHost(), metadata->GetCoverFile());
                                    if (!test_file.endsWith("/") && !test_file.isEmpty() &&
                                        !IsDefaultCoverFile(test_file))
                                    {
                                        icon_file = test_file;
                                        break;
                                    }
                                }
                                else
                                {
                                    QString test_file = metadata->GetCoverFile();
                                    if (!test_file.isEmpty() &&
                                        !IsDefaultCoverFile(test_file))
                                    {
                                        icon_file = test_file;
                                        break;
                                    }
                                }
                            }
                        }
                    }
                }
            }

            if (!fList.isEmpty())
            {
                if (host.isEmpty())
                    icon_file = QString("%1/%2")
                                    .arg(folder_path)
                                    .arg(fList.at(0));
                else
                    icon_file = generate_file_url("Videos", host, fList.at(0));
            }
        }

        if (!icon_file.isEmpty())
            VERBOSE(VB_GENERAL|VB_EXTRA, QString("Found Image : %1 :")
                                        .arg(icon_file));
        else
            VERBOSE(VB_GENERAL|VB_EXTRA,
                    QString("Could not find folder cover Image : %1 ")
                    .arg(folder_path));
    }
    else
    {
        const VideoMetadata *metadata = GetMetadataPtrFromNode(node);

        if (metadata)
        {
            if (metadata->IsHostSet() &&
                !metadata->GetCoverFile().startsWith("/") &&
                !IsDefaultCoverFile(metadata->GetCoverFile()))
            {
                icon_file = generate_file_url("Coverart", metadata->GetHost(),
                        metadata->GetCoverFile());
            }
            else
            {
                icon_file = metadata->GetCoverFile();
            }
        }
    }

    if (IsDefaultCoverFile(icon_file))
        icon_file.clear();

    return icon_file;
}

/**
 *  \brief Find the first image of "type" within a folder structure.
 *  \return QString local or myth:// for the image.
 *
 *  Will try immediate children (files) first, if no hits, will continue
 *  through subfolders recursively.  Will only return a value on a
 *  grandchild node if it matches the grandparent title, eg:
 *
 *  Lost->Season 1->Lost
 *
 */
QString VideoDialog::GetFirstImage(MythGenericTree *node, QString type,
                                   QString gpnode, int levels)
{
    if (!node || type.isEmpty())
        return QString();

    QString icon_file;

    int list_count = node->visibleChildCount();
    if (list_count > 0)
    {
        QList<MythGenericTree *> subDirs;
        int maxRecurse = 1;

        for (int i = 0; i < list_count; i++)
        {
            MythGenericTree *subnode = node->getVisibleChildAt(i);
            if (subnode)
            {
                if (subnode->childCount() > 0)
                    subDirs << subnode;

                VideoMetadata *metadata = GetMetadataPtrFromNode(subnode);
                if (metadata)
                {
                    QString test_file;
                    QString host = metadata->GetHost();
                    QString title = metadata->GetTitle();

                    if (type == "Coverart" && !host.isEmpty() &&
                        !metadata->GetCoverFile().startsWith("/"))
                    {
                        test_file = generate_file_url("Coverart",
                                    host, metadata->GetCoverFile());
                    }
                    else if (type == "Coverart")
                        test_file = metadata->GetCoverFile();

                    if (!test_file.endsWith("/") && !test_file.isEmpty() &&
                        !IsDefaultCoverFile(test_file) && (gpnode.isEmpty() ||
                        (QString::compare(gpnode, title, Qt::CaseInsensitive) == 0)))
                    {
                        icon_file = test_file;
                        break;
                    }

                    if (type == "Fanart" && !host.isEmpty() &&
                        !metadata->GetFanart().startsWith("/"))
                    {
                        test_file = generate_file_url("Fanart",
                                    host, metadata->GetFanart());
                    }
                    else if (type == "Fanart")
                        test_file = metadata->GetFanart();

                    if (!test_file.endsWith("/") && !test_file.isEmpty() &&
                        test_file != VIDEO_FANART_DEFAULT && (gpnode.isEmpty() ||
                        (QString::compare(gpnode, title, Qt::CaseInsensitive) == 0)))
                    {
                        icon_file = test_file;
                        break;
                    }

                    if (type == "Banners" && !host.isEmpty() &&
                        !metadata->GetBanner().startsWith("/"))
                    {
                        test_file = generate_file_url("Banners",
                                    host, metadata->GetBanner());
                    }
                    else if (type == "Banners")
                        test_file = metadata->GetBanner();

                    if (!test_file.endsWith("/") && !test_file.isEmpty() &&
                        test_file != VIDEO_BANNER_DEFAULT && (gpnode.isEmpty() ||
                        (QString::compare(gpnode, title, Qt::CaseInsensitive) == 0)))
                    {
                        icon_file = test_file;
                        break;
                    }

                    if (type == "Screenshots" && !host.isEmpty() &&
                        !metadata->GetScreenshot().startsWith("/"))
                    {
                        test_file = generate_file_url("Screenshots",
                                    host, metadata->GetScreenshot());
                    }
                    else if (type == "Screenshots")
                        test_file = metadata->GetScreenshot();

                    if (!test_file.endsWith("/") && !test_file.isEmpty() &&
                       test_file != VIDEO_SCREENSHOT_DEFAULT && (gpnode.isEmpty() ||
                       (QString::compare(gpnode, title, Qt::CaseInsensitive) == 0)))
                    {
                        icon_file = test_file;
                        break;
                    }
                }
            }
        }
        if (icon_file.isEmpty() && !subDirs.isEmpty())
        {
            QString test_file;
            int subDirCount = subDirs.count();
            for (int i = 0; i < subDirCount; i ++)
            {
                if (levels < maxRecurse)
                {
                    test_file = GetFirstImage(subDirs[i], type,
                                     node->getString(), levels + 1);
                    if (!test_file.isEmpty())
                    {
                        icon_file = test_file;
                        break;
                    }
                }
            }
        }
    }
    return icon_file;
}

/** \fn VideoDialog::GetScreenshot(MythGenericTree *node)
 *  \brief Find the Screenshot for a given node.
 *  \return QString local or myth:// for the screenshot.
 */
QString VideoDialog::GetScreenshot(MythGenericTree *node)
{
    const int nodeInt = node->getInt();

    QString icon_file;

    if (nodeInt  == kSubFolder || nodeInt == kUpFolder)  // subdirectory
    {
        icon_file = VIDEO_SCREENSHOT_DEFAULT;
    }
    else
    {
        const VideoMetadata *metadata = GetMetadataPtrFromNode(node);

        if (metadata)
        {
            if (metadata->IsHostSet() &&
                    !metadata->GetScreenshot().startsWith("/") &&
                    !metadata->GetScreenshot().isEmpty())
            {
                icon_file = generate_file_url("Screenshots", metadata->GetHost(),
                        metadata->GetScreenshot());
            }
            else
            {
                icon_file = metadata->GetScreenshot();
            }
        }
    }

    if (IsDefaultScreenshot(icon_file))
        icon_file.clear();

    return icon_file;
}

/** \fn VideoDialog::GetBanner(MythGenericTree *node)
 *  \brief Find the Banner for a given node.
 *  \return QString local or myth:// for the banner.
 */
QString VideoDialog::GetBanner(MythGenericTree *node)
{
    const int nodeInt = node->getInt();

    if (nodeInt == kSubFolder || nodeInt == kUpFolder)
        return QString();

    QString icon_file;
    const VideoMetadata *metadata = GetMetadataPtrFromNode(node);

    if (metadata)
    {
        if (metadata->IsHostSet() &&
               !metadata->GetBanner().startsWith("/") &&
               !metadata->GetBanner().isEmpty())
        {
            icon_file = generate_file_url("Banners", metadata->GetHost(),
                    metadata->GetBanner());
        }
        else
        {
            icon_file = metadata->GetBanner();
        }

        if (IsDefaultBanner(icon_file))
            icon_file.clear();
    }

    return icon_file;
}

/** \fn VideoDialog::GetFanart(MythGenericTree *node)
 *  \brief Find the Fanart for a given node.
 *  \return QString local or myth:// for the fanart.
 */
QString VideoDialog::GetFanart(MythGenericTree *node)
{
    const int nodeInt = node->getInt();

    if (nodeInt  == kSubFolder || nodeInt == kUpFolder)  // subdirectory
        return QString();

    QString icon_file;
    const VideoMetadata *metadata = GetMetadataPtrFromNode(node);

    if (metadata)
    {
        if (metadata->IsHostSet() &&
                !metadata->GetFanart().startsWith("/") &&
                !metadata->GetFanart().isEmpty())
        {
            icon_file = generate_file_url("Fanart", metadata->GetHost(),
                    metadata->GetFanart());
        }
        else
        {
            icon_file = metadata->GetFanart();
        }

        if (IsDefaultFanart(icon_file))
            icon_file.clear();
    }

    return icon_file;
}

/** \fn VideoDialog::keyPressEvent(QKeyEvent *levent)
 *  \brief Handle keypresses and keybindings.
 *  \return true if the keypress was successfully handled.
 */
bool VideoDialog::keyPressEvent(QKeyEvent *levent)
{
    if (GetFocusWidget()->keyPressEvent(levent))
        return true;

    bool handled = false;
    QStringList actions;
    handled = GetMythMainWindow()->TranslateKeyPress("Video", levent, actions);

    for (int i = 0; i < actions.size() && !handled; i++)
    {
        QString action = actions[i];
        handled = true;

        if (action == "INFO")
        {
            MythUIButtonListItem *item = GetItemCurrent();
            MythGenericTree *node = GetNodePtrFromButton(item);
            if (!m_menuPopup && node->getInt() != kUpFolder)
                VideoMenu();
        }
        else if (action == "INCPARENT")
            shiftParental(1);
        else if (action == "DECPARENT")
            shiftParental(-1);
        else if (action == "1" || action == "2" ||
                 action == "3" || action == "4")
            setParentalLevel((ParentalLevel::Level)action.toInt());
        else if (action == "FILTER")
            ChangeFilter();
        else if (action == "MENU")
        {
            if (!m_menuPopup)
                DisplayMenu();
        }
        else if (action == "PLAYALT")
        {
            if (!m_menuPopup && GetMetadata(GetItemCurrent()) &&
                m_d->m_altPlayerEnabled)
                playVideoAlt();
        }
        else if (action == "DOWNLOADDATA")
        {
            if (!m_menuPopup && GetMetadata(GetItemCurrent()))
                VideoSearch();
        }
        else if (action == "INCSEARCH")
            searchStart();
        else if (action == "ITEMDETAIL")
            DoItemDetailShow();
        else if (action == "DELETE")
        {
            if (!m_menuPopup && GetMetadata(GetItemCurrent()))
                RemoveVideo();
        }
        else if (action == "EDIT" && !m_menuPopup)
            EditMetadata();
        else if (action == "ESCAPE")
        {
            if (m_d->m_type != DLG_TREE
                    && !GetMythMainWindow()->IsExitingToMain()
                    && m_d->m_currentNode != m_d->m_rootNode)
                handled = goBack();
            else
                handled = false;
        }
        else
            handled = false;
    }

    if (!handled)
    {
        handled = GetMythMainWindow()->TranslateKeyPress("TV Frontend", levent,
                                                         actions);

        for (int i = 0; i < actions.size() && !handled; i++)
        {
            QString action = actions[i];
            if (action == "PLAYBACK")
            {
                handled = true;
                playVideo();
            }
        }
    }

    if (!handled && MythScreenType::keyPressEvent(levent))
        handled = true;

    return handled;
}

/** \fn VideoDialog::createBusyDialog(QString title)
 *  \brief Create a busy dialog, used during metadata search, etc.
 *  \return void.
 */
void VideoDialog::createBusyDialog(QString title)
{
    if (m_busyPopup)
        return;

    QString message = title;

    m_busyPopup = new MythUIBusyDialog(message, m_popupStack,
            "mythvideobusydialog");

    if (m_busyPopup->Create())
        m_popupStack->AddScreen(m_busyPopup);
}

/** \fn VideoDialog::createOkDialog(QString title)
 *  \brief Create a MythUI "OK" Dialog.
 *  \return void.
 */
void VideoDialog::createOkDialog(QString title)
{
    QString message = title;

    MythConfirmationDialog *okPopup =
            new MythConfirmationDialog(m_popupStack, message, false);

    if (okPopup->Create())
        m_popupStack->AddScreen(okPopup);
}

/** \fn VideoDialog::searchComplet(QString string)
 *  \brief After using incremental search, move to the selected item.
 *  \return void.
 */
void VideoDialog::searchComplete(QString string)
{
    VERBOSE(VB_GENERAL | VB_EXTRA,
            QString("Jumping to: %1").arg(string));

    MythGenericTree *parent = m_d->m_currentNode->getParent();
    QStringList childList;
    QList<MythGenericTree*>::iterator it;
    QList<MythGenericTree*> *children;
    QMap<int, QString> idTitle;

    if (parent && m_d->m_type == DLG_TREE)
        children = parent->getAllChildren();
    else
        children = m_d->m_currentNode->getAllChildren();

    for (it = children->begin(); it != children->end(); ++it)
    {
        MythGenericTree *child = *it;
        QString title = child->getString();
        int id = child->getPosition();
        idTitle.insert(id, title);
    }

    if (m_d->m_type == DLG_TREE)
    {
        MythGenericTree *parent = m_videoButtonTree->GetCurrentNode()->getParent();
        MythGenericTree *new_node = parent->getChildAt(idTitle.key(string));
        if (new_node)
        {
            m_videoButtonTree->SetCurrentNode(new_node);
            m_videoButtonTree->SetActive(true);
        }
    }
    else
        m_videoButtonList->SetItemCurrent(idTitle.key(string));
}

/** \fn VideoDialog::searchStart(void)
 *  \brief Create an incremental search dialog for the current tree level.
 *  \return void.
 */
void VideoDialog::searchStart(void)
{
    MythGenericTree *parent = m_d->m_currentNode->getParent();

    QStringList childList;
    QList<MythGenericTree*>::iterator it;
    QList<MythGenericTree*> *children;
    if (parent && m_d->m_type == DLG_TREE)
        children = parent->getAllChildren();
    else
        children = m_d->m_currentNode->getAllChildren();

    for (it = children->begin(); it != children->end(); ++it)
    {
        MythGenericTree *child = *it;
        childList << child->getString();
    }

    MythScreenStack *popupStack =
        GetMythMainWindow()->GetStack("popup stack");
    MythUISearchDialog *searchDialog = new MythUISearchDialog(popupStack,
        tr("Video Search"), childList, false, "");

    if (searchDialog->Create())
    {
        connect(searchDialog, SIGNAL(haveResult(QString)),
                SLOT(searchComplete(QString)));

        popupStack->AddScreen(searchDialog);
    }
    else
        delete searchDialog;
}

/** \fn VideoDialog::goBack()
 *  \brief Move one level up in the tree.
 *  \return true if successfully moved upwards.
 */
bool VideoDialog::goBack()
{
    bool handled = false;

    if (m_d->m_currentNode != m_d->m_rootNode)
    {
        MythGenericTree *lparent = m_d->m_currentNode->getParent();
        if (lparent)
        {
            SetCurrentNode(lparent);

            handled = true;
        }
    }

    loadData();

    return handled;
}

/** \fn VideoDialog::SetCurrentNode(MythGenericTree *node)
 *  \brief Switch to a given MythGenericTree node.
 *  \return void.
 */
void VideoDialog::SetCurrentNode(MythGenericTree *node)
{
    if (!node)
        return;

    m_d->m_currentNode = node;
}

/** \fn VideoDialog::UpdatePosition()
 *  \brief Update the "x of y" textarea to curent position.
 *  \return void.
 */
void VideoDialog::UpdatePosition()
{
    MythUIButtonListItem *ci = GetItemCurrent();
    MythUIButtonList *currentList = ci ? ci->parent() : 0;

    if (!currentList)
        return;

    CheckedSet(m_positionText, QString(tr("%1 of %2"))
            .arg(currentList->GetCurrentPos() + 1)
            .arg(currentList->GetCount()));
}

/** \fn VideoDialog::UpdateText(MythUIButtonListItem *item)
 *  \brief Update the visible text values for a given ButtonListItem.
 *  \return void.
 */
void VideoDialog::UpdateText(MythUIButtonListItem *item)
{
    if (!item)
        return;

    MythUIButtonList *currentList = item->parent();

    if (!currentList)
        return;

    VideoMetadata *metadata = GetMetadata(item);

    MythGenericTree *node = GetNodePtrFromButton(item);

    if (!node)
        return;

    if (metadata)
    {
        MetadataMap metadataMap;
        metadata->toMap(metadataMap);
        SetTextFromMap(metadataMap);
    }
    else
    {
        MetadataMap metadataMap;
        ClearMap(metadataMap);
        SetTextFromMap(metadataMap);
    }

    ScreenCopyDest dest(this);
    CopyMetadataToUI(metadata, dest);

    if (node->getInt() == kSubFolder && !metadata)
    {
        QString cover = GetFirstImage(node, "Coverart");
        QString fanart = GetFirstImage(node, "Fanart");
        QString banner = GetFirstImage(node, "Banners");
        QString screenshot = GetFirstImage(node, "Screenshots");
        CheckedSet(m_coverImage, cover);
        CheckedSet(m_fanart, fanart);
        CheckedSet(m_banner, banner);
        CheckedSet(m_screenshot, screenshot);
    }

    if (!metadata)
        CheckedSet(m_titleText, item->GetText());
    UpdatePosition();

    if (m_d->m_currentNode)
    {
        CheckedSet(m_crumbText, m_d->m_currentNode->getRouteByString().join(" > "));
        CheckedSet(this, "foldername", m_d->m_currentNode->getString());
    }



    if (node && node->getInt() == kSubFolder)
        CheckedSet(this, "childcount",
                   QString("%1").arg(node->visibleChildCount()));

    if (node)
        node->becomeSelectedChild();
}

/** \fn VideoDialog::VideoMenu()
 *  \brief Pop up a MythUI "Playback Menu" for MythVideo.  Bound to INFO.
 *  \return void.
 */
void VideoDialog::VideoMenu()
{
    VideoMetadata *metadata = GetMetadata(GetItemCurrent());
    QString label;

    if (metadata)
    {
        if (!metadata->GetSubtitle().isEmpty())
            label = tr("Video Options\n%1\n%2").arg(metadata->GetTitle())
                                           .arg(metadata->GetSubtitle());
        else
            label = tr("Video Options\n%1").arg(metadata->GetTitle());
    }
    else
        label = tr("Video Options");

    m_menuPopup = new MythDialogBox(label, m_popupStack, "videomenupopup");

    if (m_menuPopup->Create())
        m_popupStack->AddScreen(m_menuPopup);

    m_menuPopup->SetReturnEvent(this, "actions");

    MythUIButtonListItem *item = GetItemCurrent();
    MythGenericTree *node = GetNodePtrFromButton(item);
    if (node && node->getInt() >= 0)
    {
        if (!metadata->GetTrailer().isEmpty() ||
                gCoreContext->GetNumSetting("mythvideo.TrailersRandomEnabled", 0) ||
                m_d->m_altPlayerEnabled)
            m_menuPopup->AddButton(tr("Play..."), SLOT(PlayMenu()), true);
        else
            m_menuPopup->AddButton(tr("Play"), SLOT(playVideo()));
        if (metadata->GetWatched())
            m_menuPopup->AddButton(tr("Mark as Unwatched"), SLOT(ToggleWatched()));
        else
            m_menuPopup->AddButton(tr("Mark as Watched"), SLOT(ToggleWatched()));
        m_menuPopup->AddButton(tr("Video Info"), SLOT(InfoMenu()), true);
        m_menuPopup->AddButton(tr("Change Video Details"), SLOT(ManageMenu()), true);

        if (m_d->m_type == DLG_MANAGER)
        {
            m_menuPopup->AddButton(tr("Delete"), SLOT(RemoveVideo()));
        }
    }
    if (node && !(node->getInt() >= 0) && node->getInt() != kUpFolder)
        m_menuPopup->AddButton(tr("Play Folder"), SLOT(playFolder()));
}

/** \fn VideoDialog::PlayMenu()
 *  \brief Pop up a MythUI "Play Menu" for MythVideo.  Appears if multiple play
 *         options exist.
 *  \return void.
 */
void VideoDialog::PlayMenu()
{
    VideoMetadata *metadata = GetMetadata(GetItemCurrent());
    QString label;

    if (metadata)
        label = tr("Playback Options\n%1").arg(metadata->GetTitle());
    else
        return;

    m_menuPopup = new MythDialogBox(label, m_popupStack, "play");

    if (m_menuPopup->Create())
        m_popupStack->AddScreen(m_menuPopup);

    m_menuPopup->SetReturnEvent(this, "actions");

    m_menuPopup->AddButton(tr("Play"), SLOT(playVideo()));

    if (m_d->m_altPlayerEnabled)
    {
        m_menuPopup->AddButton(tr("Play in Alternate Player"), SLOT(playVideoAlt()));
    }

    if (gCoreContext->GetNumSetting("mythvideo.TrailersRandomEnabled", 0))
    {
         m_menuPopup->AddButton(tr("Play With Trailers"),
              SLOT(playVideoWithTrailers()));
    }

    QString trailerFile = metadata->GetTrailer();
    if (QFile::exists(trailerFile) ||
        (!metadata->GetHost().isEmpty() && !trailerFile.isEmpty()))
    {
        m_menuPopup->AddButton(tr("Play Trailer"),
                        SLOT(playTrailer()));
    }
}

/** \fn VideoDialog::DisplayMenu()
 *  \brief Pop up a MythUI Menu for MythVideo Global Functions.  Bound to MENU.
 *  \return void.
 */
void VideoDialog::DisplayMenu()
{
    QString label = tr("Video Display Menu");

    m_menuPopup = new MythDialogBox(label, m_popupStack, "videomenupopup");

    if (m_menuPopup->Create())
        m_popupStack->AddScreen(m_menuPopup);

    m_menuPopup->SetReturnEvent(this, "display");

    m_menuPopup->AddButton(tr("Scan For Changes"), SLOT(doVideoScan()));
    m_menuPopup->AddButton(tr("Retrieve All Details"), SLOT(VideoAutoSearch()));
    m_menuPopup->AddButton(tr("Filter Display"), SLOT(ChangeFilter()));

    m_menuPopup->AddButton(tr("Browse By..."), SLOT(MetadataBrowseMenu()), true);

    m_menuPopup->AddButton(tr("Change View"), SLOT(ViewMenu()), true);

    m_menuPopup->AddButton(tr("Settings"), SLOT(SettingsMenu()), true);
}

/** \fn VideoDialog::ViewMenu()
 *  \brief Pop up a MythUI Menu for MythVideo Views.
 *  \return void.
 */
void VideoDialog::ViewMenu()
{
    QString label = tr("Change View");

    m_menuPopup = new MythDialogBox(label, m_popupStack, "videomenupopup");

    if (m_menuPopup->Create())
        m_popupStack->AddScreen(m_menuPopup);

    m_menuPopup->SetReturnEvent(this, "view");

    if (!(m_d->m_type & DLG_BROWSER))
        m_menuPopup->AddButton(tr("Switch to Browse View"),
                SLOT(SwitchBrowse()));

    if (!(m_d->m_type & DLG_GALLERY))
        m_menuPopup->AddButton(tr("Switch to Gallery View"),
                SLOT(SwitchGallery()));

    if (!(m_d->m_type & DLG_TREE))
        m_menuPopup->AddButton(tr("Switch to List View"), SLOT(SwitchTree()));

    if (!(m_d->m_type & DLG_MANAGER))
        m_menuPopup->AddButton(tr("Switch to Manage View"),
                SLOT(SwitchManager()));

    if (m_d->m_isFileBrowser)
        m_menuPopup->AddButton(tr("Disable File Browse Mode"),
                                                    SLOT(ToggleBrowseMode()));
    else
        m_menuPopup->AddButton(tr("Enable File Browse Mode"),
                                                    SLOT(ToggleBrowseMode()));

    if (m_d->m_isFlatList)
        m_menuPopup->AddButton(tr("Disable Flat View"),
                                                    SLOT(ToggleFlatView()));
    else
        m_menuPopup->AddButton(tr("Enable Flat View"),
                                                    SLOT(ToggleFlatView()));
}

/** \fn VideoDialog::SettingsMenu()
 *  \brief Pop up a MythUI Menu for MythVideo Settings.
 *  \return void.
 */
void VideoDialog::SettingsMenu()
{
    QString label = tr("Video Settings");

    m_menuPopup = new MythDialogBox(label, m_popupStack, "videosettingspopup");

    if (m_menuPopup->Create())
        m_popupStack->AddScreen(m_menuPopup);

    m_menuPopup->SetReturnEvent(this, "view");

    m_menuPopup->AddButton(tr("Player Settings"), SLOT(ShowPlayerSettings()));
    m_menuPopup->AddButton(tr("Metadata Settings"), SLOT(ShowMetadataSettings()));
    m_menuPopup->AddButton(tr("File Type Settings"), SLOT(ShowExtensionSettings()));
}

/** \fn VideoDialog::ShowPlayerSettings()
 *  \brief Pop up a MythUI Menu for MythVideo Player Settings.
 *  \return void.
 */
void VideoDialog::ShowPlayerSettings()
{
    PlayerSettings *ps = new PlayerSettings(m_mainStack, "player settings");

    if (ps->Create())
        m_mainStack->AddScreen(ps);
    else
        delete ps;
}

/** \fn VideoDialog::ShowMetadataSettings()
 *  \brief Pop up a MythUI Menu for MythVideo Metadata Settings.
 *  \return void.
 */
void VideoDialog::ShowMetadataSettings()
{
    MetadataSettings *ms = new MetadataSettings(m_mainStack, "metadata settings");

    if (ms->Create())
        m_mainStack->AddScreen(ms);
    else
        delete ms;
}

/** \fn VideoDialog::ShowExtensionSettings()
 *  \brief Pop up a MythUI Menu for MythVideo filte Type Settings.
 *  \return void.
 */
void VideoDialog::ShowExtensionSettings()
{
    FileAssocDialog *fa = new FileAssocDialog(m_mainStack, "fa dialog");

    if (fa->Create())
        m_mainStack->AddScreen(fa);
    else
        delete fa;
}

/** \fn VideoDialog::MetadataBrowseMenu()
 *  \brief Pop up a MythUI Menu for MythVideo Metadata Browse modes.
 *  \return void.
 */
void VideoDialog::MetadataBrowseMenu()
{
    QString label = tr("Browse By");

    m_menuPopup = new MythDialogBox(label, m_popupStack, "videomenupopup");

    if (m_menuPopup->Create())
        m_popupStack->AddScreen(m_menuPopup);

    m_menuPopup->SetReturnEvent(this, "metadata");

    if (m_d->m_groupType != BRS_CAST)
        m_menuPopup->AddButton(tr("Cast"),
                  SLOT(SwitchVideoCastGroup()));

    if (m_d->m_groupType != BRS_CATEGORY)
        m_menuPopup->AddButton(tr("Category"),
                  SLOT(SwitchVideoCategoryGroup()));

    if (m_d->m_groupType != BRS_INSERTDATE)
        m_menuPopup->AddButton(tr("Date Added"),
                  SLOT(SwitchVideoInsertDateGroup()));

    if (m_d->m_groupType != BRS_DIRECTOR)
        m_menuPopup->AddButton(tr("Director"),
                  SLOT(SwitchVideoDirectorGroup()));

    if (m_d->m_groupType != BRS_STUDIO)
        m_menuPopup->AddButton(tr("Studio"),
                  SLOT(SwitchVideoStudioGroup()));

    if (m_d->m_groupType != BRS_FOLDER)
        m_menuPopup->AddButton(tr("Folder"),
                 SLOT(SwitchVideoFolderGroup()));

    if (m_d->m_groupType != BRS_GENRE)
        m_menuPopup->AddButton(tr("Genre"),
                  SLOT(SwitchVideoGenreGroup()));

    if (m_d->m_groupType != BRS_TVMOVIE)
        m_menuPopup->AddButton(tr("TV/Movies"),
                  SLOT(SwitchVideoTVMovieGroup()));

    if (m_d->m_groupType != BRS_USERRATING)
        m_menuPopup->AddButton(tr("User Rating"),
                  SLOT(SwitchVideoUserRatingGroup()));

    if (m_d->m_groupType != BRS_YEAR)
        m_menuPopup->AddButton(tr("Year"),
                  SLOT(SwitchVideoYearGroup()));
}

/** \fn VideoDialog::InfoMenu()
 *  \brief Pop up a MythUI Menu for Info pertaining to the selected item.
 *  \return void.
 */
void VideoDialog::InfoMenu()
{
    QString label = tr("Video Info");

    m_menuPopup = new MythDialogBox(label, m_popupStack, "videomenupopup");

    if (m_menuPopup->Create())
        m_popupStack->AddScreen(m_menuPopup);

    m_menuPopup->SetReturnEvent(this, "info");

    if (ItemDetailPopup::Exists())
        m_menuPopup->AddButton(tr("View Details"), SLOT(DoItemDetailShow()));

    m_menuPopup->AddButton(tr("View Full Plot"), SLOT(ViewPlot()));

    VideoMetadata *metadata = GetMetadata(GetItemCurrent());
    if (metadata)
    {
        if (metadata->GetCast().size())
            m_menuPopup->AddButton(tr("View Cast"), SLOT(ShowCastDialog()));
        if (!metadata->GetHomepage().isEmpty())
            m_menuPopup->AddButton(tr("View Homepage"), SLOT(ShowHomepage()));
    }
}

/** \fn VideoDialog::ManageMenu()
 *  \brief Pop up a MythUI Menu for metadata management.
 *  \return void.
 */
void VideoDialog::ManageMenu()
{
    QString label = tr("Manage Video Details");

    m_menuPopup = new MythDialogBox(label, m_popupStack, "videomenupopup");

    if (m_menuPopup->Create())
        m_popupStack->AddScreen(m_menuPopup);

    VideoMetadata *metadata = GetMetadata(GetItemCurrent());

    m_menuPopup->SetReturnEvent(this, "manage");

    m_menuPopup->AddButton(tr("Edit Details"), SLOT(EditMetadata()));
    m_menuPopup->AddButton(tr("Retrieve Details"), SLOT(VideoSearch()));
    if (metadata->GetProcessed())
        m_menuPopup->AddButton(tr("Allow Updates"), SLOT(ToggleProcess()));
    else
        m_menuPopup->AddButton(tr("Disable Updates"), SLOT(ToggleProcess()));
    m_menuPopup->AddButton(tr("Reset Details"), SLOT(ResetMetadata()));
}

void VideoDialog::ToggleProcess()
{
    VideoMetadata *metadata = GetMetadata(GetItemCurrent());
    if (metadata)
    {
        metadata->SetProcessed(!metadata->GetProcessed());
        metadata->UpdateDatabase();

        refreshData();
    }
}

/** \fn VideoDialog::ToggleBrowseMode()
 *  \brief Toggle the browseable status for the selected item.
 *  \return void.
 */
void VideoDialog::ToggleBrowseMode()
{
    m_d->m_isFileBrowser = !m_d->m_isFileBrowser;
    gCoreContext->SaveSetting("VideoDialogNoDB",
            QString("%1").arg((int)m_d->m_isFileBrowser));
    reloadData();
}

/** \fn VideoDialog::ToggleFlatView()
 *  \brief Toggle Flat View.
 *  \return void.
 */
void VideoDialog::ToggleFlatView()
{
    m_d->m_isFlatList = !m_d->m_isFlatList;
    gCoreContext->SaveSetting(QString("mythvideo.folder_view_%1").arg(m_d->m_type),
                         QString("%1").arg((int)m_d->m_isFlatList));
    // TODO: This forces a complete tree rebuild, this is SLOW and shouldn't
    // be necessary since MythGenericTree can do a flat view without a rebuild,
    // I just don't want to re-write VideoList just now
    reloadData();
}

/** \fn VideoDialog::handleDirSelect(MythGenericTree *node)
 *  \brief Descend into a selected folder.
 *  \return void.
 */
void VideoDialog::handleDirSelect(MythGenericTree *node)
{
    SetCurrentNode(node);
    loadData();
}

/** \fn VideoDialog::handleSelect(MythUIButtonListItem *item)
 *  \brief Handle SELECT action for a given MythUIButtonListItem.
 *  \return void.
 */
void VideoDialog::handleSelect(MythUIButtonListItem *item)
{
    MythGenericTree *node = GetNodePtrFromButton(item);
    int nodeInt = node->getInt();

    switch (nodeInt)
    {
        case kSubFolder:
            handleDirSelect(node);
            break;
        case kUpFolder:
            goBack();
            break;
        default:
        {
            bool doPlay = true;
            if (m_d->m_type == DLG_GALLERY)
            {
                doPlay = !DoItemDetailShow();
            }

            if (doPlay)
                playVideo();
        }
    };
}

/** \fn VideoDialog::SwitchTree()
 *  \brief Switch to Tree (List) View.
 *  \return void.
 */
void VideoDialog::SwitchTree()
{
    SwitchLayout(DLG_TREE, m_d->m_browse);
}

/** \fn VideoDialog::SwitchGallery()
 *  \brief Switch to Gallery View.
 *  \return void.
 */
void VideoDialog::SwitchGallery()
{
    SwitchLayout(DLG_GALLERY, m_d->m_browse);
}

/** \fn VideoDialog::SwitchBrowse()
 *  \brief Switch to Browser View.
 *  \return void.
 */
void VideoDialog::SwitchBrowse()
{
    SwitchLayout(DLG_BROWSER, m_d->m_browse);
}

/** \fn VideoDialog::SwitchManager()
 *  \brief Switch to Video Manager View.
 *  \return void.
 */
void VideoDialog::SwitchManager()
{
    SwitchLayout(DLG_MANAGER, m_d->m_browse);
}

/** \fn VideoDialog::SwitchVideoFolderGroup()
 *  \brief Switch to Folder (filesystem) browse mode.
 *  \return void.
 */
void VideoDialog::SwitchVideoFolderGroup()
{
    SwitchLayout(m_d->m_type, BRS_FOLDER);
}

/** \fn VideoDialog::SwitchVideoGenreGroup()
 *  \brief Switch to Genre browse mode.
 *  \return void.
 */
void VideoDialog::SwitchVideoGenreGroup()
{
    SwitchLayout(m_d->m_type, BRS_GENRE);
}

/** \fn VideoDialog::SwitchVideoCategoryGroup()
 *  \brief Switch to Category browse mode.
 *  \return void.
 */
void VideoDialog::SwitchVideoCategoryGroup()
{
   SwitchLayout(m_d->m_type, BRS_CATEGORY);
}

/** \fn VideoDialog::SwitchVideoYearGroup()
 *  \brief Switch to Year browse mode.
 *  \return void.
 */
void VideoDialog::SwitchVideoYearGroup()
{
   SwitchLayout(m_d->m_type, BRS_YEAR);
}

/** \fn VideoDialog::SwitchVideoDirectoryGroup()
 *  \brief Switch to Director browse mode.
 *  \return void.
 */
void VideoDialog::SwitchVideoDirectorGroup()
{
   SwitchLayout(m_d->m_type, BRS_DIRECTOR);
}

/** \fn VideoDialog::SwitchVideoStudioGroup()
 *  \brief Switch to Studio browse mode.
 *  \return void.
 */
void VideoDialog::SwitchVideoStudioGroup()
{
   SwitchLayout(m_d->m_type, BRS_STUDIO);
}

/** \fn VideoDialog::SwitchVideoCastGroup()
 *  \brief Switch to Cast browse mode.
 *  \return void.
 */
void VideoDialog::SwitchVideoCastGroup()
{
   SwitchLayout(m_d->m_type, BRS_CAST);
}

/** \fn VideoDialog::SwitchVideoUserRatingGroup()
 *  \brief Switch to User Rating browse mode.
 *  \return void.
 */
void VideoDialog::SwitchVideoUserRatingGroup()
{
   SwitchLayout(m_d->m_type, BRS_USERRATING);
}

/** \fn VideoDialog::SwitchVideoInsertDateGroup()
 *  \brief Switch to Insert Date browse mode.
 *  \return void.
 */
void VideoDialog::SwitchVideoInsertDateGroup()
{
   SwitchLayout(m_d->m_type, BRS_INSERTDATE);
}

/** \fn VideoDialog::SwitchVideoTVMovieGroup()
 *  \brief Switch to Television/Movie browse mode.
 *  \return void.
 */
void VideoDialog::SwitchVideoTVMovieGroup()
{
   SwitchLayout(m_d->m_type, BRS_TVMOVIE);
}

/** \fn VideoDialog::SwitchLayout(DialogType type, BrowseType browse)
 *  \brief Handle a layout or browse mode switch.
 *  \return void.
 */
void VideoDialog::SwitchLayout(DialogType type, BrowseType browse)
{
    m_d->m_switchingLayout = true;

    if (m_d->m_rememberPosition && m_videoButtonTree)
    {
        MythGenericTree *node = m_videoButtonTree->GetCurrentNode();
        if (node)
        {
            m_d->m_lastTreeNodePath = node->getRouteByString().join("\n");
        }
    }

    VideoDialog *mythvideo =
            new VideoDialog(GetMythMainWindow()->GetMainStack(), "mythvideo",
                    m_d->m_videoList, type, browse);

    if (mythvideo->Create())
    {
        gCoreContext->SaveSetting("Default MythVideo View", type);
        gCoreContext->SaveSetting("mythvideo.db_group_type", browse);
        MythScreenStack *screenStack = GetScreenStack();
        screenStack->AddScreen(mythvideo);
        screenStack->PopScreen(this, false, false);
        deleteLater();
    }
    else
    {
        ShowOkPopup(tr("An error occurred when switching views."));
    }
}

/** \fn VideoDialog::ViewPlot()
 *  \brief Display a MythUI Popup with the selected item's plot.
 *  \return void.
 */
void VideoDialog::ViewPlot()
{
    VideoMetadata *metadata = GetMetadata(GetItemCurrent());

    PlotDialog *plotdialog = new PlotDialog(m_popupStack, metadata);

    if (plotdialog->Create())
        m_popupStack->AddScreen(plotdialog);
}

/** \fn VideoDialog::DoItemDetailShow()
 *  \brief Display the Item Detail Popup.
 *  \return true if popup was created
 */
bool VideoDialog::DoItemDetailShow()
{
    VideoMetadata *metadata = GetMetadata(GetItemCurrent());

    if (metadata)
    {
        MythScreenStack *mainStack = GetMythMainWindow()->GetMainStack();
        ItemDetailPopup *idp = new ItemDetailPopup(mainStack, metadata,
                m_d->m_videoList->getListCache());

        if (idp->Create())
        {
            mainStack->AddScreen(idp);
            return true;
        }
    }

    return false;
}

/** \fn VideoDialog::ShowCastDialog()
 *  \brief Display the Cast if the selected item.
 *  \return void.
 */
void VideoDialog::ShowCastDialog()
{
    VideoMetadata *metadata = GetMetadata(GetItemCurrent());

    CastDialog *castdialog = new CastDialog(m_popupStack, metadata);

    if (castdialog->Create())
        m_popupStack->AddScreen(castdialog);
}

void VideoDialog::ShowHomepage()
{
    VideoMetadata *metadata = GetMetadata(GetItemCurrent());

    if (!metadata)
        return;

    QString url = metadata->GetHomepage();

    if (url.isEmpty())
        return;

    QString browser = gCoreContext->GetSetting("WebBrowserCommand", "");
    QString zoom = gCoreContext->GetSetting("WebBrowserZoomLevel", "1.0");

    if (browser.isEmpty())
    {
        ShowOkPopup(tr("No browser command set! MythVideo needs MythBrowser "
                       "installed to display the homepage."));
        return;
    }

    if (browser.toLower() == "internal")
    {
        GetMythMainWindow()->HandleMedia("WebBrowser", url);
        return;
    }
    else
    {
        QString cmd = browser;
        cmd.replace("%ZOOM%", zoom);
        cmd.replace("%URL%", url);
        cmd.replace('\'', "%27");
        cmd.replace("&","\\&");
        cmd.replace(";","\\;");

        GetMythMainWindow()->AllowInput(false);
        myth_system(cmd, kMSDontDisableDrawing);
        GetMythMainWindow()->AllowInput(true);
        return;
    }
}

/** \fn VideoDialog::playVideo()
 *  \brief Play the selected item.
 *  \return void.
 */
void VideoDialog::playVideo()
{
    VideoMetadata *metadata = GetMetadata(GetItemCurrent());
    if (metadata)
        PlayVideo(metadata->GetFilename(), m_d->m_videoList->getListCache());
}

/** \fn VideoDialog::playVideoAlt()
 *  \brief Play the selected item in an alternate player.
 *  \return void.
 */
void VideoDialog::playVideoAlt()
{
    VideoMetadata *metadata = GetMetadata(GetItemCurrent());
    if (metadata)
        PlayVideo(metadata->GetFilename(),
                  m_d->m_videoList->getListCache(), true);
}

/** \fn VideoDialog::playFolder()
 *  \brief Play all the items in the selected folder.
 *  \return void.
 */
void VideoDialog::playFolder()
{
    const int WATCHED_WATERMARK = 10000; // Play less then this milisec and the chain of
                                         // videos will not be followed when
                                         // playing.
    QTime playing_time;

    MythUIButtonListItem *item = GetItemCurrent();
    MythGenericTree *node = GetNodePtrFromButton(item);
    int list_count;

    if (node && !(node->getInt() >= 0))
        list_count = node->childCount();
    else
        return;

    if (list_count > 0)
    {
        bool video_started = false;
        int i = 0;
        while (i < list_count &&
               (!video_started || playing_time.elapsed() > WATCHED_WATERMARK))
        {
            MythGenericTree *subnode = node->getChildAt(i);
            if (subnode)
            {
                VideoMetadata *metadata = GetMetadataPtrFromNode(subnode);
                if (metadata)
                {
                    playing_time.start();
                    video_started = true;
                    PlayVideo(metadata->GetFilename(),
                                       m_d->m_videoList->getListCache());
                }
            }
	    i++;
        }
    }
}

namespace
{
    struct SimpleCollect : public DirectoryHandler
    {
        SimpleCollect(QStringList &fileList) : m_fileList(fileList) {}

        DirectoryHandler *newDir(const QString &dirName,
                const QString &fqDirName)
        {
            (void) dirName;
            (void) fqDirName;
            return this;
        }

        void handleFile(const QString &fileName, const QString &fqFileName,
                const QString &extension, const QString &host)
        {
            (void) fileName;
            (void) extension;
            (void) host;
            m_fileList.push_back(fqFileName);
        }

      private:
        QStringList &m_fileList;
    };

    QStringList GetTrailersInDirectory(const QString &startDir)
    {
        FileAssociations::ext_ignore_list extensions;
        FileAssociations::getFileAssociation()
                .getExtensionIgnoreList(extensions);
        QStringList ret;
        SimpleCollect sc(ret);

        (void) ScanVideoDirectory(startDir, &sc, extensions, false);
        return ret;
    }
}

/** \fn VideoDialog::playVideoWithTrailers()
 *  \brief Play the selected item w/ a User selectable # of trailers.
 *  \return void.
 */
void VideoDialog::playVideoWithTrailers()
{
    VideoMetadata *metadata = GetMetadata(GetItemCurrent());
    if (!metadata) return;

    QStringList trailers = GetTrailersInDirectory(gCoreContext->
            GetSetting("mythvideo.TrailersDir"));

    if (trailers.isEmpty())
        return;

    const int trailersToPlay =
            gCoreContext->GetNumSetting("mythvideo.TrailersRandomCount");

    int i = 0;
    while (trailers.size() && i < trailersToPlay)
    {
        ++i;
        QString trailer = trailers.takeAt(rand() % trailers.size());

        VERBOSE(VB_GENERAL | VB_EXTRA,
                QString("Random trailer to play will be: %1").arg(trailer));

        VideoPlayerCommand::PlayerFor(trailer).Play();
    }

    PlayVideo(metadata->GetFilename(), m_d->m_videoList->getListCache());
}

/** \fn VideoDialog::playTrailer()
 *  \brief Play the trailer associated with the selected item.
 *  \return void.
 */
void VideoDialog::playTrailer()
{
    VideoMetadata *metadata = GetMetadata(GetItemCurrent());
    if (!metadata) return;
    QString url;

    if (metadata->IsHostSet() && !metadata->GetTrailer().startsWith("/"))
        url = generate_file_url("Trailers", metadata->GetHost(),
                        metadata->GetTrailer());
    else
        url = metadata->GetTrailer();

    VideoPlayerCommand::PlayerFor(url).Play();
}

/** \fn VideoDialog::setParentalLevel(const ParentalLevel::Level &level)
 *  \brief Set the parental level for the library.
 *  \return void.
 */
void VideoDialog::setParentalLevel(const ParentalLevel::Level &level)
{
    m_d->m_parentalLevel.SetLevel(level);
}

/** \fn VideoDialog::shiftParental(int amount)
 *  \brief Shift the parental level for the library by an integer amount.
 *  \return void.
 */
void VideoDialog::shiftParental(int amount)
{
    setParentalLevel(ParentalLevel(m_d->m_parentalLevel.GetLevel()
                    .GetLevel() + amount).GetLevel());
}

/** \fn VideoDialog::ChangeFilter()
 *  \brief Change the filtering of the library.
 *  \return void.
 */
void VideoDialog::ChangeFilter()
{
    MythScreenStack *mainStack = GetScreenStack();

    VideoFilterDialog *filterdialog = new VideoFilterDialog(mainStack,
            "videodialogfilters", m_d->m_videoList.get());

    if (filterdialog->Create())
        mainStack->AddScreen(filterdialog);

    connect(filterdialog, SIGNAL(filterChanged()), SLOT(reloadData()));
}

/** \fn VideoDialog::GetMetadata(MythUIButtonListItem *item)
 *  \brief Retrieve the Database Metadata for a given MythUIButtonListItem.
 *  \return a Metadata object containing the item's videometadata record.
 */
VideoMetadata *VideoDialog::GetMetadata(MythUIButtonListItem *item)
{
    VideoMetadata *metadata = NULL;

    if (item)
    {
        MythGenericTree *node = GetNodePtrFromButton(item);
        if (node)
        {
            int nodeInt = node->getInt();

            if (nodeInt >= 0)
            metadata = GetMetadataPtrFromNode(node);
        }
    }

    return metadata;
}

void VideoDialog::customEvent(QEvent *levent)
{
    if (levent->type() == MetadataLookupEvent::kEventType)
    {
        MetadataLookupEvent *lue = (MetadataLookupEvent *)levent;

        MetadataLookupList lul = lue->lookupList;

        if (m_busyPopup)
        {
            m_busyPopup->Close();
            m_busyPopup = NULL;
        }

        if (lul.isEmpty())
            return;

        if (lul.count() == 1)
        {
            OnVideoSearchDone(lul.takeFirst());
        }
        else
        {
            SearchResultsDialog *resultsdialog =
                  new SearchResultsDialog(m_popupStack, lul);

            connect(resultsdialog, SIGNAL(haveResult(MetadataLookup*)),
                    SLOT(OnVideoSearchListSelection(MetadataLookup*)),
                    Qt::QueuedConnection);

            if (resultsdialog->Create())
                m_popupStack->AddScreen(resultsdialog);
        }
    }
    else if (levent->type() == MetadataLookupFailure::kEventType)
    {
        MetadataLookupFailure *luf = (MetadataLookupFailure *)levent;

        MetadataLookupList lul = luf->lookupList;

        if (m_busyPopup)
        {
            m_busyPopup->Close();
            m_busyPopup = NULL;
        }

        if (lul.size())
        {
            MetadataLookup *lookup = lul.takeFirst();
            MythGenericTree *node = qVariantValue<MythGenericTree *>(lookup->GetData());
            if (node)
            {
                VideoMetadata *metadata = GetMetadataPtrFromNode(node);
                if (metadata)
                {
                    metadata->SetProcessed(true);
                    metadata->UpdateDatabase();
                    MythUIButtonListItem *item = GetItemByMetadata(metadata);
                    if (item)
                        UpdateItem(item);
                }
            }
            VERBOSE(VB_GENERAL,
                QString("No results found for %1 %2 %3").arg(lookup->GetTitle())
                    .arg(lookup->GetSeason()).arg(lookup->GetEpisode()));
        }
    }
    else if (levent->type() == ImageDLEvent::kEventType)
    {
        ImageDLEvent *ide = (ImageDLEvent *)levent;

        MetadataLookup *lookup = ide->item;

        if (!lookup)
            return;

        handleDownloadedImages(lookup);
    }
    else if (levent->type() == DialogCompletionEvent::kEventType)
    {
        m_menuPopup = NULL;
    }
}

void VideoDialog::handleDownloadedImages(MetadataLookup *lookup)
{
    if (!lookup)
        return;

    MythGenericTree *node = qVariantValue<MythGenericTree *>(lookup->GetData());

    if (!node)
        return;

    VideoMetadata *metadata = GetMetadataPtrFromNode(node);

    if (!metadata)
        return;

    DownloadMap downloads = lookup->GetDownloads();

    if (downloads.isEmpty())
        return;

    for (DownloadMap::iterator i = downloads.begin();
            i != downloads.end(); ++i)
    {
        ArtworkType type = i.key();
        ArtworkInfo info = i.value();
        QString filename;
        if (info.url.startsWith("myth://"))
        {
            QFileInfo fi(info.url);
            filename = fi.fileName();
        }
        else
            filename = info.url;

        if (type == COVERART)
            metadata->SetCoverFile(filename);
        else if (type == FANART)
            metadata->SetFanart(filename);
        else if (type == BANNER)
            metadata->SetBanner(filename);
        else if (type == SCREENSHOT)
            metadata->SetScreenshot(filename);
    }

    metadata->UpdateDatabase();

    MythUIButtonListItem *item = GetItemByMetadata(metadata);
    if (item)
        UpdateItem(item);
}

// This is the final call as part of a StartVideoImageSet
void VideoDialog::OnVideoImageSetDone(VideoMetadata *metadata)
{
    // The metadata has some cover file set
     if (m_busyPopup)
     {
         m_busyPopup->Close();
         m_busyPopup = NULL;
     }

    metadata->SetProcessed(true);
    metadata->UpdateDatabase();

    MythUIButtonListItem *item = GetItemByMetadata(metadata);
    if (item != NULL)
        UpdateItem(item);
}

MythUIButtonListItem *VideoDialog::GetItemCurrent()
{
    if (m_videoButtonTree)
    {
        return m_videoButtonTree->GetItemCurrent();
    }

    return m_videoButtonList->GetItemCurrent();
}

MythUIButtonListItem *VideoDialog::GetItemByMetadata(VideoMetadata *metadata)
{
    if (m_videoButtonTree)
    {
        return m_videoButtonTree->GetItemCurrent();
    }

    QList<MythGenericTree*>::iterator it;
    QList<MythGenericTree*> *children;
    QMap<int, int> idPosition;

    children = m_d->m_currentNode->getAllChildren();

    for (it = children->begin(); it != children->end(); ++it)
    {
        MythGenericTree *child = *it;
        int nodeInt = child->getInt();
        if (nodeInt != kSubFolder && nodeInt != kUpFolder)
        {
            VideoMetadata *listmeta =
                        GetMetadataPtrFromNode(child);
            if (listmeta)
            {
                int position = child->getPosition();
                int id = listmeta->GetID();
                idPosition.insert(id, position);
            }
        }
    }

    return m_videoButtonList->GetItemAt(idPosition.value(metadata->GetID()));
}

void VideoDialog::VideoSearch(MythGenericTree *node,
                              bool automode)
{
    if (!node)
        node = GetNodePtrFromButton(GetItemCurrent());

    if (!node)
        return;

    VideoMetadata *metadata = GetMetadataPtrFromNode(node);

    if (!metadata)
        return;

    MetadataLookup *lookup = new MetadataLookup();
    lookup->SetStep(SEARCH);
    lookup->SetType(VID);
    lookup->SetData(qVariantFromValue(node));

    if (automode)
    {
        lookup->SetAutomatic(true);
    }

    lookup->SetTitle(metadata->GetTitle());
    lookup->SetSubtitle(metadata->GetSubtitle());
    lookup->SetSeason(metadata->GetSeason());
    lookup->SetEpisode(metadata->GetEpisode());
    lookup->SetInetref(metadata->GetInetRef());
    if (m_query->isRunning())
        m_query->prependLookup(lookup);
    else
        m_query->addLookup(lookup);

    if (!automode)
    {
        QString msg = tr("Fetching details for %1")
                           .arg(metadata->GetTitle());
        if (!metadata->GetSubtitle().isEmpty())
            msg += QString(": %1").arg(metadata->GetSubtitle());
        if (metadata->GetSeason() > 0 || metadata->GetEpisode() > 0)
            msg += tr(" %1x%2").arg(metadata->GetSeason())
                   .arg(metadata->GetEpisode());
        createBusyDialog(msg);
    }
}

void VideoDialog::VideoAutoSearch(MythGenericTree *node)
{
    if (!node)
        node = m_d->m_rootNode;
    typedef QList<MythGenericTree *> MGTreeChildList;
    MGTreeChildList *lchildren = node->getAllChildren();

    VERBOSE(VB_GENERAL|VB_EXTRA,
            QString("Fetching details in %1").arg(node->getString()));

    for (MGTreeChildList::const_iterator p = lchildren->begin();
            p != lchildren->end(); ++p)
    {
        if (((*p)->getInt() == kSubFolder) ||
            ((*p)->getInt() == kUpFolder))
            VideoAutoSearch((*p));
        else
        {
            VideoMetadata *metadata = GetMetadataPtrFromNode((*p));

            if (!metadata)
                continue;

            if (!metadata->GetProcessed())
                VideoSearch((*p), true);
        }
    }
}

void VideoDialog::ToggleWatched()
{
    VideoMetadata *metadata = GetMetadata(GetItemCurrent());
    if (metadata)
    {
        metadata->SetWatched(!metadata->GetWatched());
        metadata->UpdateDatabase();

        refreshData();
    }
}

void VideoDialog::OnVideoSearchListSelection(MetadataLookup *lookup)
{
    if (!lookup)
        return;

    lookup->SetStep(GETDATA);
    m_query->prependLookup(lookup);
}

void VideoDialog::OnParentalChange(int amount)
{
    VideoMetadata *metadata = GetMetadata(GetItemCurrent());
    if (metadata)
    {
        ParentalLevel curshowlevel = metadata->GetShowLevel();

        curshowlevel += amount;

        if (curshowlevel.GetLevel() != metadata->GetShowLevel())
        {
            metadata->SetShowLevel(curshowlevel.GetLevel());
            metadata->UpdateDatabase();
            refreshData();
        }
    }
}

void VideoDialog::EditMetadata()
{
    VideoMetadata *metadata = GetMetadata(GetItemCurrent());
    if (!metadata)
        return;

    MythScreenStack *screenStack = GetScreenStack();

    EditMetadataDialog *md_editor = new EditMetadataDialog(screenStack,
            "mythvideoeditmetadata", metadata,
            m_d->m_videoList->getListCache());

    connect(md_editor, SIGNAL(Finished()), SLOT(refreshData()));

    if (md_editor->Create())
        screenStack->AddScreen(md_editor);
}

void VideoDialog::RemoveVideo()
{
    VideoMetadata *metadata = GetMetadata(GetItemCurrent());

    if (!metadata)
        return;

    QString message = tr("Are you sure you want to delete:\n%1")
                          .arg(metadata->GetTitle());

    MythConfirmationDialog *confirmdialog =
            new MythConfirmationDialog(m_popupStack,message);

    if (confirmdialog->Create())
        m_popupStack->AddScreen(confirmdialog);

    connect(confirmdialog, SIGNAL(haveResult(bool)),
            SLOT(OnRemoveVideo(bool)));
}

void VideoDialog::OnRemoveVideo(bool dodelete)
{
    if (!dodelete)
        return;

    MythUIButtonListItem *item = GetItemCurrent();
    MythGenericTree *gtItem = GetNodePtrFromButton(item);

    VideoMetadata *metadata = GetMetadata(item);

    if (!metadata)
        return;

    if (m_d->m_videoList->Delete(metadata->GetID()))
    {
        if (m_videoButtonTree)
            m_videoButtonTree->RemoveItem(item, false); // FIXME Segfault when true
        else
            m_videoButtonList->RemoveItem(item);

        MythGenericTree *parent = gtItem->getParent();
        parent->deleteNode(gtItem);
    }
    else
    {
        QString message = tr("Failed to delete file");

        MythConfirmationDialog *confirmdialog =
                        new MythConfirmationDialog(m_popupStack,message,false);

        if (confirmdialog->Create())
            m_popupStack->AddScreen(confirmdialog);
    }
}

void VideoDialog::ResetMetadata()
{
    MythUIButtonListItem *item = GetItemCurrent();
    VideoMetadata *metadata = GetMetadata(item);

    if (metadata)
    {
        metadata->Reset();
        metadata->UpdateDatabase();
        UpdateItem(item);
    }
}

void VideoDialog::StartVideoImageSet(MythGenericTree *node, QStringList coverart,
                                     QStringList fanart, QStringList banner,
                                     QStringList screenshot)
{
    if (!node)
        return;

    VideoMetadata *metadata = GetMetadataPtrFromNode(node);

    if (!metadata)
        return;

    QStringList cover_dirs;
    cover_dirs += m_d->m_artDir;

    ArtworkMap map;

    QString cover_file;
    QString inetref = metadata->GetInetRef();
    QString filename = metadata->GetFilename();
    QString title = metadata->GetTitle();
    int season = metadata->GetSeason();
    QString host = metadata->GetHost();
    int episode = metadata->GetEpisode();

    if (metadata->GetCoverFile().isEmpty() ||
        IsDefaultCoverFile(metadata->GetCoverFile()))
    {
        if (GetLocalVideoImage(inetref, filename,
                                cover_dirs, cover_file, title,
                                season, host, "Coverart", episode))
        {
            metadata->SetCoverFile(cover_file);
            OnVideoImageSetDone(metadata);
        }

        if (!coverart.isEmpty() && (cover_file.isEmpty() ||
            IsDefaultCoverFile(cover_file)))
        {
            ArtworkInfo info;
            info.url = coverart.takeAt(0).trimmed();
            map.insert(COVERART, info);
        }
    }

    QStringList fanart_dirs;
    fanart_dirs += m_d->m_fanDir;

    QString fanart_file;

    if (metadata->GetFanart().isEmpty())
    {
        if (GetLocalVideoImage(inetref, filename,
                                fanart_dirs, fanart_file, title,
                                season, host, "Fanart", episode))
        {
            metadata->SetFanart(fanart_file);
            OnVideoImageSetDone(metadata);
        }

        if (!fanart.isEmpty() && metadata->GetFanart().isEmpty())
        {
            if (metadata->GetSeason() >= 1 && fanart.count() >= metadata->GetSeason())
            {
                ArtworkInfo info;
                uint count = metadata->GetSeason() - 1;
                info.url = fanart.takeAt(count).trimmed();
                map.insert(FANART, info);
            }
           else
            {
                ArtworkInfo info;
                info.url = fanart.takeAt(0).trimmed();
                map.insert(FANART, info);
            }
        }
    }

    QStringList banner_dirs;
    banner_dirs += m_d->m_banDir;

    QString banner_file;

    if (metadata->GetBanner().isEmpty())
    {
        if (GetLocalVideoImage(inetref, filename,
                                banner_dirs, banner_file, title,
                                season, host, "Banners", episode))
        {
            metadata->SetBanner(banner_file);
            OnVideoImageSetDone(metadata);
        }

        if (!banner.isEmpty() && metadata->GetBanner().isEmpty())
        {
            ArtworkInfo info;
            info.url = banner.takeAt(banner.count() - 1).trimmed();
            map.insert(BANNER, info);
        }
    }

    QStringList screenshot_dirs;
    screenshot_dirs += m_d->m_sshotDir;

    QString screenshot_file;

    if (metadata->GetScreenshot().isEmpty())
    {
        if (GetLocalVideoImage(inetref, filename,
                                screenshot_dirs, screenshot_file, title,
                                season, host, "Screenshots", episode,
                                true))
        {
            metadata->SetScreenshot(screenshot_file);
            OnVideoImageSetDone(metadata);
        }

        if (!screenshot.isEmpty() && metadata->GetScreenshot().isEmpty())
        {
            ArtworkInfo info;
            info.url = screenshot.takeAt(screenshot.count() - 1).trimmed();
            map.insert(SCREENSHOT, info);
        }
    }

    MetadataLookup *lookup = new MetadataLookup();
    lookup->SetTitle(metadata->GetTitle());
    lookup->SetSubtitle(metadata->GetSubtitle());
    lookup->SetSeason(metadata->GetSeason());
    lookup->SetEpisode(metadata->GetEpisode());
    lookup->SetInetref(metadata->GetInetRef());
    lookup->SetType(VID);
    lookup->SetHost(host);
    lookup->SetDownloads(map);
    lookup->SetData(qVariantFromValue(node));

    m_imageDownload->addDownloads(lookup);
}

void VideoDialog::OnVideoSearchDone(MetadataLookup *lookup)
{
    if (m_busyPopup)
    {
        m_busyPopup->Close();
        m_busyPopup = NULL;
    }

    if (!lookup)
       return;

    MythGenericTree *node = qVariantValue<MythGenericTree *>(lookup->GetData());

    if (!node)
        return;

    VideoMetadata *metadata = GetMetadataPtrFromNode(node);

    if (!metadata)
        return;

    QStringList coverart, fanart, banner, screenshot;

    metadata->SetTitle(lookup->GetTitle());
    metadata->SetSubtitle(lookup->GetSubtitle());

    if (metadata->GetTagline().isEmpty())
        metadata->SetTagline(lookup->GetTagline());
    if (metadata->GetYear() == 1895 || metadata->GetYear() == 0)
        metadata->SetYear(lookup->GetYear());
    if (metadata->GetReleaseDate() == QDate())
        metadata->SetReleaseDate(lookup->GetReleaseDate());
    if (metadata->GetDirector() == VIDEO_DIRECTOR_UNKNOWN ||
        metadata->GetDirector().isEmpty())
    {
        QList<PersonInfo> director = lookup->GetPeople(DIRECTOR);
        if (director.count() > 0)
            metadata->SetDirector(director.takeFirst().name);
    }
    if (metadata->GetStudio().isEmpty())
    {
        QStringList studios = lookup->GetStudios();
        if (studios.count() > 0)
            metadata->SetStudio(studios.takeFirst());
    }
    if (metadata->GetPlot() == VIDEO_PLOT_DEFAULT ||
        metadata->GetPlot().isEmpty())
        metadata->SetPlot(lookup->GetDescription());
    if (metadata->GetUserRating() == 0)
        metadata->SetUserRating(lookup->GetUserRating());
    if (metadata->GetRating() == VIDEO_RATING_DEFAULT)
        metadata->SetRating(lookup->GetCertification());
    if (metadata->GetLength() == 0)
        metadata->SetLength(lookup->GetRuntime());
    if (metadata->GetSeason() == 0)
        metadata->SetSeason(lookup->GetSeason());
    if (metadata->GetEpisode() == 0)
        metadata->SetEpisode(lookup->GetEpisode());
    if (metadata->GetHomepage().isEmpty())
        metadata->SetHomepage(lookup->GetHomepage());

    metadata->SetInetRef(lookup->GetInetref());

    m_d->AutomaticParentalAdjustment(metadata);

    // Imagery
    ArtworkList coverartlist = lookup->GetArtwork(COVERART);
    for (ArtworkList::const_iterator p = coverartlist.begin();
        p != coverartlist.end(); ++p)
    {
        coverart.prepend((*p).url);
    }
    ArtworkList fanartlist = lookup->GetArtwork(FANART);
    for (ArtworkList::const_iterator p = fanartlist.begin();
        p != fanartlist.end(); ++p)
    {
        fanart.prepend((*p).url);
    }
    ArtworkList bannerlist = lookup->GetArtwork(BANNER);
    for (ArtworkList::const_iterator p = bannerlist.begin();
        p != bannerlist.end(); ++p)
    {
        banner.prepend((*p).url);
    }
    ArtworkList screenshotlist = lookup->GetArtwork(SCREENSHOT);
    for (ArtworkList::const_iterator p = screenshotlist.begin();
        p != screenshotlist.end(); ++p)
    {
        screenshot.prepend((*p).url);
    }

    // Cast
    QList<PersonInfo> actors = lookup->GetPeople(ACTOR);
    QList<PersonInfo> gueststars = lookup->GetPeople(GUESTSTAR);

    for (QList<PersonInfo>::const_iterator p = gueststars.begin();
        p != gueststars.end(); ++p)
    {
        actors.append(*p);
    }

    VideoMetadata::cast_list cast;
    QStringList cl;

    for (QList<PersonInfo>::const_iterator p = actors.begin();
        p != actors.end(); ++p)
    {
        cl.append((*p).name);
    }

    for (QStringList::const_iterator p = cl.begin();
        p != cl.end(); ++p)
    {
        QString cn = (*p).trimmed();
        if (cn.length())
        {
            cast.push_back(VideoMetadata::cast_list::
                        value_type(-1, cn));
        }
    }

    metadata->SetCast(cast);

    // Genres
    VideoMetadata::genre_list video_genres;
    QStringList genres = lookup->GetCategories();

    for (QStringList::const_iterator p = genres.begin();
        p != genres.end(); ++p)
    {
        QString genre_name = (*p).trimmed();
        if (genre_name.length())
        {
            video_genres.push_back(
                    VideoMetadata::genre_list::value_type(-1, genre_name));
        }
    }

    metadata->SetGenres(video_genres);

    // Countries
    VideoMetadata::country_list video_countries;
    QStringList countries = lookup->GetCountries();

    for (QStringList::const_iterator p = countries.begin();
        p != countries.end(); ++p)
    {
        QString country_name = (*p).trimmed();
        if (country_name.length())
        {
            video_countries.push_back(
                    VideoMetadata::country_list::value_type(-1,
                            country_name));
        }
    }

    metadata->SetCountries(video_countries);
    metadata->SetProcessed(true);

    metadata->UpdateDatabase();

    MythUIButtonListItem *item = GetItemByMetadata(metadata);
    if (item != NULL)
        UpdateItem(item);

    StartVideoImageSet(node, coverart, fanart, banner, screenshot);
}

void VideoDialog::doVideoScan()
{
    if (!m_d->m_scanner)
        m_d->m_scanner = new VideoScanner();
    connect(m_d->m_scanner, SIGNAL(finished(bool)), SLOT(reloadAllData(bool)));
    m_d->m_scanner->doScan(GetVideoDirs());
}

#include "videodlg.moc"<|MERGE_RESOLUTION|>--- conflicted
+++ resolved
@@ -7,11 +7,6 @@
 #include <QFile>
 #include <QFileInfo>
 #include <QDir>
-<<<<<<< HEAD
-#include <QHttp>
-#include <QBuffer>
-=======
->>>>>>> 55273016
 #include <QUrl>
 
 #include <mythcontext.h>
