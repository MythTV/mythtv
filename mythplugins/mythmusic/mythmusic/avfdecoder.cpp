/*
    MythMusic libav* Decoder
    Originally written by Kevin Kuphal with contributions and updates from
    many others

    Special thanks to
       ffmpeg team for libavcodec and libavformat
       qemacs team for their av support which I used to understand the libraries
       getid3.sourceforget.net project for the ASF information used here

    This library decodes various media files into PCM data
    returned to the MythMusic output buffer.

    Revision History
        - Initial release
        - 1/9/2004 - Improved seek support
        - ?/?/2009 - Extended to support many more filetypes and bug fixes
        - ?/7/2010 - Add streaming support 
*/

// QT headers
#include <QObject>
#include <QIODevice>
#include <QFile>

// Myth headers
#include <mythconfig.h>
#include <mythcontext.h>
#include <audiooutput.h>
#include <mythverbose.h>
#include "mythlogging.h"

using namespace std;

// Mythmusic Headers
#include "avfdecoder.h"
#include "metaioavfcomment.h"
#include "metaioid3.h"
#include "metaioflacvorbis.h"
#include "metaiooggvorbis.h"
#include "metaiomp4.h"
#include "metaiowavpack.h"

// size of the buffer used for streaming
#define BUFFER_SIZE 8192

// streaming callbacks
static int ReadFunc(void *opaque, uint8_t *buf, int buf_size)
{
    QIODevice *io = (QIODevice*)opaque;

    buf_size = min(buf_size, (int) io->bytesAvailable());
    return io->read((char*)buf, buf_size);
}

static int WriteFunc(void *opaque, uint8_t *buf, int buf_size)
{
    (void)opaque;
    (void)buf;
    (void)buf_size;
    // we don't support writing to the steam
    return -1;
}

static int64_t SeekFunc(void *opaque, int64_t offset, int whence)
{
    (void)opaque;
    (void)offset;
    (void)whence;
    // we dont support seeking while streaming
    return -1;
}

avfDecoder::avfDecoder(const QString &file, DecoderFactory *d, QIODevice *i,
                       AudioOutput *o) :
    Decoder(d, i, o),
    inited(false),              user_stop(false),
    stat(0),                    output_buf(NULL),
    output_at(0),               bks(0),
    bksFrames(0),               decodeBytes(0),
    finish(false),
    freq(0),                    bitrate(0),
    m_sampleFmt(FORMAT_NONE),   m_channels(0),
    totalTime(0.0),             seekTime(-1.0),
    devicename(""),
    m_inputFormat(NULL),        m_inputContext(NULL),
    m_decStream(NULL),          m_codec(NULL),
    m_audioDec(NULL),           m_buffer(NULL),
    m_byteIOContext(NULL),      errcode(0),
    m_samples(NULL)
{
    setFilename(file);
    memset(&m_params, 0, sizeof(AVFormatParameters));
}

avfDecoder::~avfDecoder(void)
{
    if (inited)
        deinit();

    av_freep((void *)&m_samples);
}

void avfDecoder::stop()
{
    user_stop = TRUE;
}

void avfDecoder::writeBlock()
{
    while (!user_stop && seekTime <= 0)
    {
        if(output()->AddFrames(output_buf, bksFrames, -1))
        {
            output_at -= bks;
            memmove(output_buf, output_buf + bks, output_at);
            break;
        }
        else
            usleep(output()->GetAudioBufferedTime()<<9);
    }
}

bool avfDecoder::initialize()
{
    inited = user_stop = finish = false;
    freq = bitrate = 0;
    stat = m_channels = 0;
    m_sampleFmt = FORMAT_NONE;
    seekTime = -1.0;
    totalTime = 0.0;

    // give up if we dont have an audiooutput set
    if (!output())
    {
        error("avfDecoder: initialise called with a NULL audiooutput"); 
        return false;
    }

    // register av codecs
    av_register_all();

    output()->PauseUntilBuffered();

    m_inputIsFile = !input()->isSequential();

    // open device
    if (m_inputIsFile)
    {
        filename = ((QFile *)input())->fileName();
        VERBOSE(VB_PLAYBACK, QString("avfDecoder: playing file %1").arg(filename));
    }
    else
    {
        // if the input is not a file then setup the buffer
        // and iocontext to stream from it
        m_buffer = (unsigned char*) av_malloc(BUFFER_SIZE + FF_INPUT_BUFFER_PADDING_SIZE);
        m_byteIOContext = new ByteIOContext;
        init_put_byte(m_byteIOContext, m_buffer, BUFFER_SIZE, 0, input(), &ReadFunc, &WriteFunc, &SeekFunc);
        filename = "stream";

        m_byteIOContext->is_streamed = 1;

        // probe the stream
        AVProbeData probe_data;
        probe_data.filename = filename;
        probe_data.buf_size = min(BUFFER_SIZE, (int) input()->bytesAvailable());
        probe_data.buf = m_buffer;
        input()->read((char*)probe_data.buf, probe_data.buf_size);
        m_inputFormat = av_probe_input_format(&probe_data, 1);

        if (!m_inputFormat)
        {
            error("Could not identify the stream type in "
                  "avfDecoder::initialize"); 
            deinit();
            return false;
        }

        VERBOSE(VB_PLAYBACK, QString("avfDecoder: playing stream, format probed is: %1").arg(m_inputFormat->long_name));
    }

    if (!m_samples)
    {
        m_samples = (int16_t *)av_mallocz(AVCODEC_MAX_AUDIO_FRAME_SIZE *
                                          sizeof(int32_t));
        if (!m_samples)
        {
            error("Could not allocate output buffer in "
                  "avfDecoder::initialize");

            deinit();
            return false;
        }
    }

    // open the media file
    // this should populate the input context
    int err;
    if (m_inputIsFile)
        err = av_open_input_file(&m_inputContext, filename.toLocal8Bit().constData(),
                                    m_inputFormat, 0, &m_params);
    else
        err = av_open_input_stream(&m_inputContext, m_byteIOContext, "decoder",
                                      m_inputFormat, &m_params);

    if (err < 0)
    {
        VERBOSE(VB_IMPORTANT, QString("Could not open file (%1)").arg(filename));
        VERBOSE(VB_IMPORTANT, QString("AV decoder. Error: %1").arg(err));
        error(QString("Could not open file  (%1)").arg(filename) +
              QString("\nAV decoder. Error: %1").arg(err));
        deinit();
        return false;
    }

    // determine the stream format
    // this also populates information needed for metadata
    if (av_find_stream_info(m_inputContext) < 0)
    {
        error("Could not determine the stream format.");
        deinit();
        return false;
    }

    // Store the audio codec of the stream
    m_audioDec = m_inputContext->streams[0]->codec;

    // Store the input format of the context
    m_inputFormat = m_inputContext->iformat;

    // Prepare the decoding codec
    // The format is different than the codec
    // While we could get fed a WAV file, it could contain a number
    // of different codecs
    m_codec = avcodec_find_decoder(m_audioDec->codec_id);
    if (!m_codec)
    {
        error(QString("Could not find audio codec: %1")
                              .arg(m_audioDec->codec_id));
        deinit();
        return false;
    }

    if (avcodec_open(m_audioDec,m_codec) < 0)
    {
        error(QString("Could not open audio codec: %1").arg(m_audioDec->codec_id));
        deinit();
        return false;
    }

    if (AV_TIME_BASE > 0)
        totalTime = (m_inputContext->duration / AV_TIME_BASE) * 1000;

    freq = m_audioDec->sample_rate;
    m_channels = m_audioDec->channels;

    if (m_channels <= 0)
    {
        error(QString("AVCodecContext tells us %1 channels are "
                                      "available, this is bad, bailing.")
                                      .arg(m_channels));
        deinit();
        return false;
    }

    switch (m_audioDec->sample_fmt)
    {
        case SAMPLE_FMT_U8:     m_sampleFmt = FORMAT_U8;    break;
        case SAMPLE_FMT_S16:    m_sampleFmt = FORMAT_S16;   break;
        case SAMPLE_FMT_FLT:    m_sampleFmt = FORMAT_FLT;   break;
        case SAMPLE_FMT_DBL:    m_sampleFmt = FORMAT_NONE;  break;
        case SAMPLE_FMT_S32:
            switch (m_audioDec->bits_per_raw_sample)
            {
                case  0:    m_sampleFmt = FORMAT_S32;   break;
                case 24:    m_sampleFmt = FORMAT_S24;   break;
                case 32:    m_sampleFmt = FORMAT_S32;   break;
                default:    m_sampleFmt = FORMAT_NONE;
            }
            break;
        default:                m_sampleFmt = FORMAT_NONE;
    }

    if (m_sampleFmt == FORMAT_NONE)
    {
        int bps =
            av_get_bits_per_sample_format(m_audioDec->sample_fmt);
        if (m_audioDec->sample_fmt == SAMPLE_FMT_S32 &&
            m_audioDec->bits_per_raw_sample)
        {
            bps = m_audioDec->bits_per_raw_sample;
        }
        error(QString("Error: Unsupported sample format "
                      "with %1 bits").arg(bps));
        return false;
    }

    const AudioSettings settings(m_sampleFmt, m_audioDec->channels,
                                    m_audioDec->codec_id,
                                    m_audioDec->sample_rate, false);

    output()->Reconfigure(settings);
    output()->SetSourceBitrate(m_audioDec->bit_rate);

    // 20ms worth
    bks = (freq * m_channels *
           AudioOutputSettings::SampleSize(m_sampleFmt)) / 50;

    bksFrames = freq / 50;

    // decode 8 bks worth of samples each time we need more
    decodeBytes = bks << 3;

    output_buf = (char *)av_malloc(decodeBytes +
                                   AVCODEC_MAX_AUDIO_FRAME_SIZE * 2);
    output_at = 0;

    inited = true;
    return true;
}

void avfDecoder::seek(double pos)
{
    if (m_inputIsFile)
        seekTime = pos;
}

void avfDecoder::deinit()
{
    inited = user_stop = finish = FALSE;
    freq = bitrate = 0;
    stat = m_channels = 0;
    m_sampleFmt = FORMAT_NONE;
    setInput(0);
    setOutput(0);

    // Cleanup here
    if (m_inputContext)
    {
        if (m_inputIsFile)
            av_close_input_file(m_inputContext);
        else
            av_close_input_stream(m_inputContext);
        m_inputContext = NULL;
    }

    if (output_buf)
        av_free(output_buf);
    output_buf = NULL;

    m_decStream = NULL;
    m_codec = NULL;
    m_audioDec = NULL;
    m_inputFormat = NULL;

    if (m_buffer)
    {
        av_free(m_buffer);
        m_buffer = NULL;
    }

    if (m_byteIOContext)
    {
        delete m_byteIOContext;
        m_byteIOContext = NULL;
    }
}

void avfDecoder::run()
{
    if (!inited)
        return;

<<<<<<< HEAD
    threadRegister("avfDecoder");
    AVPacket pkt;
=======
    AVPacket pkt, tmp_pkt;
>>>>>>> fbe0feba
    char *s;
    int data_size, dec_len;
    uint fill, total;
    // account for possible frame expansion in aobase (upmix, float conv)
    uint thresh = bks * 12 / AudioOutputSettings::SampleSize(m_sampleFmt);

    stat = DecoderEvent::Decoding;
    {
        DecoderEvent e((DecoderEvent::Type) stat);
        dispatch(e);
    }

    av_read_play(m_inputContext);

    while (!finish && !user_stop)
    {
        // Look to see if user has requested a seek
        if (seekTime >= 0.0)
        {
            VERBOSE(VB_GENERAL, QString("avfdecoder.o: seek time %1")
                                .arg(seekTime));

            if (av_seek_frame(m_inputContext, -1,
                              (int64_t)(seekTime * AV_TIME_BASE), 0) < 0)
                VERBOSE(VB_IMPORTANT, "Error seeking");

            seekTime = -1.0;
        }

        // Do we need to decode more samples?
        if (output_at < bks)
        {
            while (output_at < decodeBytes &&
                   !finish && !user_stop && seekTime <= 0.0)
            {
                // Read a packet from the input context
                if (av_read_frame(m_inputContext, &pkt) < 0)
                {
                    VERBOSE(VB_IMPORTANT, "Read frame failed");
                    VERBOSE(VB_FILE, ("... for file '" + filename) + "'");
                    finish = TRUE;
                    break;
                }

		tmp_pkt.data = pkt.data;
		tmp_pkt.size = pkt.size;

                while (tmp_pkt.size > 0 && !finish &&
		       !user_stop && seekTime <= 0.0)
                {
                    // Decode the stream to the output codec
                    // m_samples is the output buffer
                    // data_size is the size in bytes of the frame
                    // tmp_pkt is the input buffer
                    data_size = AVCODEC_MAX_AUDIO_FRAME_SIZE;
                    dec_len = avcodec_decode_audio3(m_audioDec, m_samples,
                                                    &data_size, &tmp_pkt);
                    if (dec_len < 0)
                        break;

                    s = (char *)m_samples;
                    // Copy the data to the output buffer
                    memcpy((char *)(output_buf + output_at), s, data_size);

                    // Increment the output pointer and count
                    output_at += data_size;
                    tmp_pkt.size -= dec_len;
                    tmp_pkt.data += dec_len;
                }

                av_free_packet(&pkt);
            }
        }

        if (!output())
            continue;

        // Wait until we need to decode or supply more samples
        while (!finish && !user_stop && seekTime <= 0.0)
        {
            output()->GetBufferStatus(fill, total);
            // Make sure we have decoded samples ready and that the
            // audiobuffer is reasonably populated
            if (fill < thresh<<3)
                break;
            else
                // Wait for half of the buffer to drain
                usleep(output()->GetAudioBufferedTime()<<9);
        }

        // write a block if there's sufficient space for it
        if (!user_stop && output_at >= bks && fill <= total - thresh)
            writeBlock();
    }

    if (user_stop)
        inited = FALSE;

    else if (output())
    {
        // Drain our buffer
        while (output_at >= bks)
            writeBlock();

        // Drain ao buffer
        output()->Drain();
    }

    if (finish)
        stat = DecoderEvent::Finished;
    else if (user_stop)
        stat = DecoderEvent::Stopped;

    {
        DecoderEvent e((DecoderEvent::Type) stat);
        dispatch(e);
    }

    deinit();
    threadDeregister();
}

MetaIO* avfDecoder::doCreateTagger(void)
{
    QString extension = filename.section('.', -1);

    if (extension == "mp3")
        return new MetaIOID3();
    else if (extension == "ogg" || extension == "oga")
        return new MetaIOOggVorbis();
    else if (extension == "flac")
        return new MetaIOFLACVorbis();
    else if (extension == "m4a")
        return new MetaIOMP4();
    else if (extension == "wv")
        return new MetaIOWavPack();
    else
        return new MetaIOAVFComment();
}

bool avfDecoderFactory::supports(const QString &source) const
{
    QStringList list = extension().split("|", QString::SkipEmptyParts);
    for (QStringList::const_iterator it = list.begin(); it != list.end(); ++it)
    {
        if (*it == source.right((*it).length()).toLower())
            return true;
    }

    return false;
}

const QString &avfDecoderFactory::extension() const
{
    static QString ext(".mp3|.mp2|.ogg|.oga|.flac|.wma|.wav|.ac3|.oma|.omg|"
                       ".atp|.ra|.dts|.aac|.m4a|.aa3|.tta|.mka|.aiff|.swa|.wv");
    return ext;
}

const QString &avfDecoderFactory::description() const
{
    static QString desc(QObject::tr("Internal Decoder"));
    return desc;
}

Decoder *avfDecoderFactory::create(const QString &file, QIODevice *input,
                                  AudioOutput *output, bool deletable)
{
    if (deletable)
        return new avfDecoder(file, this, input, output);

    static avfDecoder *decoder = 0;
    if (!decoder)
    {
        decoder = new avfDecoder(file, this, input, output);
    }
    else
    {
        decoder->setInput(input);
        decoder->setOutput(output);
    }

    return decoder;
}
<|MERGE_RESOLUTION|>--- conflicted
+++ resolved
@@ -372,12 +372,8 @@
     if (!inited)
         return;
 
-<<<<<<< HEAD
     threadRegister("avfDecoder");
-    AVPacket pkt;
-=======
     AVPacket pkt, tmp_pkt;
->>>>>>> fbe0feba
     char *s;
     int data_size, dec_len;
     uint fill, total;
