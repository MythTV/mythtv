// ANSI C headers
#include <cstdlib>
#include <chrono> // for milliseconds
#include <thread> // for sleep_for

// MythTV headers
#include "mythcorecontext.h"
#include "mythplayer.h"
#include "libavutil/frame.h"

// Commercial Flagging headers
#include "ClassicLogoDetector.h"
#include "ClassicCommDetector.h"

typedef struct edgemaskentry
{
    int isedge;
    int horiz;
    int vert;
    int rdiag;
    int ldiag;
}
EdgeMaskEntry;


ClassicLogoDetector::ClassicLogoDetector(ClassicCommDetector* commdetector,
                                         unsigned int w, unsigned int h,
                                         unsigned int commdetectborder_in)
    : LogoDetectorBase(w,h),
      m_commDetector(commdetector),
      m_commDetectBorder(commdetectborder_in),
      m_edgeMask(new EdgeMaskEntry[m_width * m_height]),
      // cppcheck doesn't understand deleteLater
      // cppcheck-suppress noDestructor
      m_logoMaxValues(new unsigned char[m_width * m_height]),
      m_logoMinValues(new unsigned char[m_width * m_height]),
      m_logoFrame(new unsigned char[m_width * m_height]),
      m_logoMask(new unsigned char[m_width * m_height]),
      m_logoCheckMask(new unsigned char[m_width * m_height])
{
    m_commDetectLogoSamplesNeeded =
        gCoreContext->GetNumSetting("CommDetectLogoSamplesNeeded", 240);
    m_commDetectLogoSampleSpacing =
        gCoreContext->GetNumSetting("CommDetectLogoSampleSpacing", 2);
    m_commDetectLogoSecondsNeeded = (int)(1.3 * m_commDetectLogoSamplesNeeded *
                                              m_commDetectLogoSampleSpacing);
    m_commDetectLogoGoodEdgeThreshold =
        gCoreContext->GetSetting("CommDetectLogoGoodEdgeThreshold", "0.75")
        .toDouble();
    m_commDetectLogoBadEdgeThreshold =
        gCoreContext->GetSetting("CommDetectLogoBadEdgeThreshold", "0.85")
        .toDouble();
}

unsigned int ClassicLogoDetector::getRequiredAvailableBufferForSearch()
{
    return m_commDetectLogoSecondsNeeded;
}

void ClassicLogoDetector::deleteLater(void)
{
    m_commDetector = nullptr;
    delete [] m_edgeMask;
    delete [] m_logoFrame;
    delete [] m_logoMask;
    delete [] m_logoCheckMask;
    delete [] m_logoMaxValues;
    delete [] m_logoMinValues;

    LogoDetectorBase::deleteLater();
}

bool ClassicLogoDetector::searchForLogo(MythPlayer* player)
{
    int seekIncrement =
        (int)(m_commDetectLogoSampleSpacing * player->GetFrameRate());
    int maxLoops = m_commDetectLogoSamplesNeeded;
    int edgeDiffs[] = {5, 7, 10, 15, 20, 30, 40, 50, 60, 0 };


    LOG(VB_COMMFLAG, LOG_INFO, "Searching for Station Logo");

    m_logoInfoAvailable = false;

    EdgeMaskEntry *edgeCounts = new EdgeMaskEntry[m_width * m_height];

    // Back in 2005, a threshold of 50 minimum pixelsInMask was established.
    // I don't know whether that was tested against SD or HD resolutions.
    // I do know that in 2010, mythcommflag was changed to use ffmpeg's
    // lowres support, effectively dividing the video area by 16.
    // But the 50 pixel minimum was not adjusted accordingly.
    // I believe the minimum threshold should vary with the video's area.
    // I am using 1280x720 (for 720p) video as the baseline.
    // This should improve logo detection for SD video.
    int minPixelsInMask = 50 * (m_width*m_height) / (1280*720 / 16);

    for (uint i = 0; edgeDiffs[i] != 0 && !m_logoInfoAvailable; i++)
    {
        int pixelsInMask = 0;

        LOG(VB_COMMFLAG, LOG_INFO,
            QString("Trying with edgeDiff == %1, minPixelsInMask=%2")
            .arg(edgeDiffs[i]).arg(minPixelsInMask));

        memset(edgeCounts, 0, sizeof(EdgeMaskEntry) * m_width * m_height);
        memset(m_edgeMask, 0, sizeof(EdgeMaskEntry) * m_width * m_height);

        player->DiscardVideoFrame(player->GetRawVideoFrame(0));

        int loops = 0;
        long long seekFrame = m_commDetector->m_preRoll + seekIncrement;
        while (loops < maxLoops && player->GetEof() == kEofStateNone)
        {
            VideoFrame* vf = player->GetRawVideoFrame(seekFrame);

            if ((loops % 50) == 0)
                m_commDetector->logoDetectorBreathe();

            if (m_commDetector->m_bStop)
            {
                player->DiscardVideoFrame(vf);
                delete[] edgeCounts;
                return false;
            }

            if (!m_commDetector->m_fullSpeed)
                std::this_thread::sleep_for(std::chrono::milliseconds(10));

            DetectEdges(vf, edgeCounts, edgeDiffs[i]);

            seekFrame += seekIncrement;
            loops++;

            player->DiscardVideoFrame(vf);
        }

        LOG(VB_COMMFLAG, LOG_INFO, "Analyzing edge data");

#ifdef SHOW_DEBUG_WIN
        unsigned char *fakeFrame;
        fakeFrame = new unsigned char[m_width * m_height * 3 / 2];
        memset(fakeFrame, 0, m_width * m_height * 3 / 2);
#endif

        for (uint y = 0; y < m_height; y++)
        {
            if ((y > (m_height/4)) && (y < (m_height * 3 / 4)))
                continue;

            for (uint x = 0; x < m_width; x++)
            {
                if ((x > (m_width/4)) && (x < (m_width * 3 / 4)))
                    continue;

                uint pos = y * m_width + x;

                if (edgeCounts[pos].isedge > (maxLoops * 0.66))
                {
                    m_edgeMask[pos].isedge = 1;
                    pixelsInMask++;
#ifdef SHOW_DEBUG_WIN
                    fakeFrame[pos] = 0xff;
#endif

                }

                if (edgeCounts[pos].horiz > (maxLoops * 0.66))
                    m_edgeMask[pos].horiz = 1;

                if (edgeCounts[pos].vert > (maxLoops * 0.66))
                    m_edgeMask[pos].vert = 1;

                if (edgeCounts[pos].ldiag > (maxLoops * 0.66))
                    m_edgeMask[pos].ldiag = 1;
                if (edgeCounts[pos].rdiag > (maxLoops * 0.66))
                    m_edgeMask[pos].rdiag = 1;
            }
        }

        SetLogoMaskArea();

        for (uint y = m_logoMinY; y < m_logoMaxY; y++)
        {
            for (uint x = m_logoMinX; x < m_logoMaxX; x++)
            {
                int neighbors = 0;

                if (!m_edgeMask[y * m_width + x].isedge)
                    continue;

                for (uint dy = y - 2; dy <= (y + 2); dy++ )
                {
                    for (uint dx = x - 2; dx <= (x + 2); dx++ )
                    {
                        if (m_edgeMask[dy * m_width + dx].isedge)
                            neighbors++;
                    }
                }

                if (neighbors < 5)
                    m_edgeMask[y * m_width + x].isedge = 0;
            }
        }

        SetLogoMaskArea();
        LOG(VB_COMMFLAG, LOG_INFO,
            QString("Testing Logo area: topleft (%1,%2), bottomright (%3,%4)")
                .arg(m_logoMinX).arg(m_logoMinY)
                .arg(m_logoMaxX).arg(m_logoMaxY));

#ifdef SHOW_DEBUG_WIN
        for (uint x = m_logoMinX; x < m_logoMaxX; x++)
        {
<<<<<<< HEAD
            uint pos = m_logoMinY * width + x;
=======
            pos = m_logoMinY * m_width + x;
>>>>>>> f58f474b
            fakeFrame[pos] = 0x7f;
            pos = m_logoMaxY * m_width + x;
            fakeFrame[pos] = 0x7f;
        }
        for (uint y = m_logoMinY; y < m_logoMaxY; y++)
        {
<<<<<<< HEAD
            uint pos = y * width + m_logoMinX;
=======
            pos = y * m_width + m_logoMinX;
>>>>>>> f58f474b
            fakeFrame[pos] = 0x7f;
            pos = y * m_width + m_logoMaxX;
            fakeFrame[pos] = 0x7f;
        }

        comm_debug_show(fakeFrame);
        delete [] fakeFrame;

        cerr << "Hit ENTER to continue" << endl;
        getchar();
#endif
        if (((m_logoMaxX - m_logoMinX) < (m_width / 4)) &&
            ((m_logoMaxY - m_logoMinY) < (m_height / 4)) &&
            (pixelsInMask > minPixelsInMask))
        {
            m_logoInfoAvailable = true;
            m_logoEdgeDiff = edgeDiffs[i];

            LOG(VB_COMMFLAG, LOG_INFO,
                QString("Using Logo area: topleft (%1,%2), "
                        "bottomright (%3,%4), pixelsInMask (%5).")
                    .arg(m_logoMinX).arg(m_logoMinY)
                    .arg(m_logoMaxX).arg(m_logoMaxY)
                    .arg(pixelsInMask));
        }
        else
        {
            LOG(VB_COMMFLAG, LOG_INFO,
                QString("Rejecting Logo area: topleft (%1,%2), "
                        "bottomright (%3,%4), pixelsInMask (%5). "
                        "Not within specified limits.")
                    .arg(m_logoMinX).arg(m_logoMinY)
                    .arg(m_logoMaxX).arg(m_logoMaxY)
                    .arg(pixelsInMask));
        }
    }

    delete [] edgeCounts;

    if (!m_logoInfoAvailable)
        LOG(VB_COMMFLAG, LOG_NOTICE, "No suitable logo area found.");

    player->DiscardVideoFrame(player->GetRawVideoFrame(0));
    return m_logoInfoAvailable;
}


void ClassicLogoDetector::SetLogoMaskArea()
{
    LOG(VB_COMMFLAG, LOG_INFO, "SetLogoMaskArea()");

    m_logoMinX = m_width - 1;
    m_logoMaxX = 0;
    m_logoMinY = m_height - 1;
    m_logoMaxY = 0;

    for (unsigned int y = 0; y < m_height; y++)
    {
        for (unsigned int x = 0; x < m_width; x++)
        {
            if (m_edgeMask[y * m_width + x].isedge)
            {
                if (x < m_logoMinX)
                    m_logoMinX = x;
                if (y < m_logoMinY)
                    m_logoMinY = y;
                if (x > m_logoMaxX)
                    m_logoMaxX = x;
                if (y > m_logoMaxY)
                    m_logoMaxY = y;
            }
        }
    }

    m_logoMinX -= 5;
    m_logoMaxX += 5;
    m_logoMinY -= 5;
    m_logoMaxY += 5;

    if (m_logoMinX < 4)
        m_logoMinX = 4;
    if (m_logoMaxX > (m_width-5))
        m_logoMaxX = (m_width-5);
    if (m_logoMinY < 4)
        m_logoMinY = 4;
    if (m_logoMaxY > (m_height-5))
        m_logoMaxY = (m_height-5);
}


void ClassicLogoDetector::DumpLogo(bool fromCurrentFrame,
    const unsigned char* framePtr)
{
    char scrPixels[] = " .oxX";

    if (!m_logoInfoAvailable)
        return;

    cerr << "\nLogo Data ";
    if (fromCurrentFrame)
        cerr << "from current frame\n";

    cerr << "\n     ";

    for(unsigned int x = m_logoMinX - 2; x <= (m_logoMaxX + 2); x++)
        cerr << (x % 10);
    cerr << "\n";

    for(unsigned int y = m_logoMinY - 2; y <= (m_logoMaxY + 2); y++)
    {
        QString tmp = QString("%1: ").arg(y, 3);
        QString ba = tmp.toLatin1();
        cerr << ba.constData();
        for(unsigned int x = m_logoMinX - 2; x <= (m_logoMaxX + 2); x++)
        {
            if (fromCurrentFrame)
            {
                cerr << scrPixels[framePtr[y * m_width + x] / 50];
            }
            else
            {
                switch (m_logoMask[y * m_width + x])
                {
                        case 0:
                        case 2: cerr << " ";
                        break;
                        case 1: cerr << "*";
                        break;
                        case 3: cerr << ".";
                        break;
                }
            }
        }
        cerr << "\n";
    }
    cerr.flush();
}


/* ideas for this method ported back from comskip.c mods by Jere Jones
 * which are partially mods based on Myth's original commercial skip
 * code written by Chris Pinkham. */
bool ClassicLogoDetector::doesThisFrameContainTheFoundLogo(
    VideoFrame* frame)
{
    int radius = 2;
    int goodEdges = 0;
    int badEdges = 0;
    int testEdges = 0;
    int testNotEdges = 0;

    unsigned char* framePtr = frame->buf;
    int bytesPerLine = frame->pitches[0];

    for (uint y = m_logoMinY; y <= m_logoMaxY; y++ )
    {
        for (uint x = m_logoMinX; x <= m_logoMaxX; x++ )
        {
            int pos1 = y * bytesPerLine + x;
            int edgePos = y * m_width + x;
            int pos2 = (y - radius) * bytesPerLine + x;
            int pos3 = (y + radius) * bytesPerLine + x;

            int pixel = framePtr[pos1];

            if (m_edgeMask[edgePos].horiz)
            {
                if ((abs(framePtr[pos1 - radius] - pixel) >= m_logoEdgeDiff) ||
                    (abs(framePtr[pos1 + radius] - pixel) >= m_logoEdgeDiff))
                    goodEdges++;
                testEdges++;
            }
            else
            {
                if ((abs(framePtr[pos1 - radius] - pixel) >= m_logoEdgeDiff) ||
                    (abs(framePtr[pos1 + radius] - pixel) >= m_logoEdgeDiff))
                    badEdges++;
                testNotEdges++;
            }

            if (m_edgeMask[edgePos].vert)
            {
                if ((abs(framePtr[pos2] - pixel) >= m_logoEdgeDiff) ||
                    (abs(framePtr[pos3] - pixel) >= m_logoEdgeDiff))
                    goodEdges++;
                testEdges++;
            }
            else
            {
                if ((abs(framePtr[pos2] - pixel) >= m_logoEdgeDiff) ||
                    (abs(framePtr[pos3] - pixel) >= m_logoEdgeDiff))
                    badEdges++;
                testNotEdges++;
            }
        }
    }

    m_frameNumber++;
    double goodEdgeRatio = (testEdges) ?
        (double)goodEdges / (double)testEdges : 0.0;
    double badEdgeRatio = (testNotEdges) ?
        (double)badEdges / (double)testNotEdges : 0.0;
    return (goodEdgeRatio > m_commDetectLogoGoodEdgeThreshold) &&
           (badEdgeRatio < m_commDetectLogoBadEdgeThreshold);
}

bool ClassicLogoDetector::pixelInsideLogo(unsigned int x, unsigned int y)
{
    if (!m_logoInfoAvailable)
        return false;

    return ((x > m_logoMinX) && (x < m_logoMaxX) &&
            (y > m_logoMinY) && (y < m_logoMaxY));
}

void ClassicLogoDetector::DetectEdges(VideoFrame *frame, EdgeMaskEntry *edges,
                                      int edgeDiff)
{
    int r = 2;
    unsigned char *buf = frame->buf;
    int bytesPerLine = frame->pitches[0];

    for (uint y = m_commDetectBorder + r; y < (m_height - m_commDetectBorder - r); y++)
    {
        if ((y > (m_height/4)) && (y < (m_height * 3 / 4)))
            continue;

        for (uint x = m_commDetectBorder + r; x < (m_width - m_commDetectBorder - r); x++)
        {
            int edgeCount = 0;

            if ((x > (m_width/4)) && (x < (m_width * 3 / 4)))
                continue;

            uint pos = y * m_width + x;
            uchar p = buf[y * bytesPerLine + x];

            if (( abs(buf[y * bytesPerLine + (x - r)] - p) >= edgeDiff) ||
                ( abs(buf[y * bytesPerLine + (x + r)] - p) >= edgeDiff))
            {
                edges[pos].horiz++;
                edgeCount++;
            }
            if (( abs(buf[(y - r) * bytesPerLine + x] - p) >= edgeDiff) ||
                ( abs(buf[(y + r) * bytesPerLine + x] - p) >= edgeDiff))
            {
                edges[pos].vert++;
                edgeCount++;
            }

            if (( abs(buf[(y - r) * bytesPerLine + (x - r)] - p) >= edgeDiff) ||
                ( abs(buf[(y + r) * bytesPerLine + (x + r)] - p) >= edgeDiff))
            {
                edges[pos].ldiag++;
                edgeCount++;
            }

            if (( abs(buf[(y - r) * bytesPerLine + (x + r)] - p) >= edgeDiff) ||
                ( abs(buf[(y + r) * bytesPerLine + (x - r)] - p) >= edgeDiff))
            {
                edges[pos].rdiag++;
                edgeCount++;
            }

            if (edgeCount >= 3)
                edges[pos].isedge++;
        }
    }
}

/* vim: set expandtab tabstop=4 shiftwidth=4: */<|MERGE_RESOLUTION|>--- conflicted
+++ resolved
@@ -211,22 +211,14 @@
 #ifdef SHOW_DEBUG_WIN
         for (uint x = m_logoMinX; x < m_logoMaxX; x++)
         {
-<<<<<<< HEAD
-            uint pos = m_logoMinY * width + x;
-=======
-            pos = m_logoMinY * m_width + x;
->>>>>>> f58f474b
+            uint pos = m_logoMinY * m_width + x;
             fakeFrame[pos] = 0x7f;
             pos = m_logoMaxY * m_width + x;
             fakeFrame[pos] = 0x7f;
         }
         for (uint y = m_logoMinY; y < m_logoMaxY; y++)
         {
-<<<<<<< HEAD
-            uint pos = y * width + m_logoMinX;
-=======
-            pos = y * m_width + m_logoMinX;
->>>>>>> f58f474b
+            uint pos = y * m_width + m_logoMinX;
             fakeFrame[pos] = 0x7f;
             pos = y * m_width + m_logoMaxX;
             fakeFrame[pos] = 0x7f;
