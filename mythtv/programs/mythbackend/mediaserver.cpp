--- conflicted
+++ resolved
@@ -9,12 +9,8 @@
 //////////////////////////////////////////////////////////////////////////////
 
 #include "mediaserver.h"
-<<<<<<< HEAD
 #include "httpconfig.h"
-#include "mythxml.h"
-=======
 #include "internetContent.h"
->>>>>>> 6c7a2ea7
 #include "mythdirs.h"
 
 #include "upnpcdstv.h"
@@ -39,7 +35,7 @@
 //////////////////////////////////////////////////////////////////////////////
 
 MediaServer::MediaServer(void) :
-    m_pUPnpCDS(NULL), m_pUPnpCMGR(NULL), upnpMedia(NULL),
+    m_pUPnpCDS(NULL), m_pUPnpCMGR(NULL),
     m_sSharePath(GetShareDir())
 {
     VERBOSE(VB_UPNP, "MediaServer:ctor:Begin");
@@ -54,34 +50,6 @@
     // Create mini HTTP Server
     // ----------------------------------------------------------------------
 
-    int     nPort = g_pConfig->GetValue( "BackendStatusPort", 6544 );
-<<<<<<< HEAD
-=======
-    QString sIP   = g_pConfig->GetValue( "BackendServerIP"  , ""   );
-
-    if (sIP.isEmpty())
-    {
-        VERBOSE(VB_IMPORTANT,
-                "MediaServer:: No BackendServerIP Address defined");
-        m_pHttpServer = NULL;
-        return;
-    }
->>>>>>> 6c7a2ea7
-
-    m_pHttpServer = new HttpServer();
-
-    if (!m_pHttpServer->listen(QHostAddress::Any, nPort))
-    {
-        VERBOSE(VB_IMPORTANT, "MediaServer::HttpServer Create Error");
-        delete m_pHttpServer;
-        m_pHttpServer = NULL;
-        return;
-    }
-
-    m_pHttpServer->m_sSharePath = m_sSharePath;
-
-    m_pHttpServer->RegisterExtension(new HttpConfig());
-
     VERBOSE(VB_UPNP, "MediaServer:ctor:End");
 }
 
@@ -90,6 +58,27 @@
     VERBOSE(VB_UPNP, "MediaServer:Init:Begin");
 
     int     nPort     = g_pConfig->GetValue( "BackendStatusPort", 6544 );
+
+	if (!m_pHttpServer)
+	{
+		m_pHttpServer = new HttpServer();
+
+		m_pHttpServer->m_sSharePath = m_sSharePath;
+
+		m_pHttpServer->RegisterExtension(new HttpConfig());
+	}
+
+    if (!m_pHttpServer->isListening())
+	{
+		if (!m_pHttpServer->listen(QHostAddress::Any, nPort))
+		{
+			VERBOSE(VB_IMPORTANT, "MediaServer::HttpServer Create Error");
+			delete m_pHttpServer;
+			m_pHttpServer = NULL;
+			return;
+		}
+	}
+
     QString sFileName = g_pConfig->GetValue( "upnpDescXmlPath",
                                                 m_sSharePath );
     QString sDeviceType;
@@ -113,10 +102,12 @@
 
     VERBOSE(VB_UPNP, "MediaServer::Registering Http Server Extensions." );
 
-<<<<<<< HEAD
-    if (m_pHttpServer)
-        m_pHttpServer->RegisterExtension(
-            new MythXML( pMythDevice , m_sSharePath));
+    m_pHttpServer->RegisterExtension( new InternetContent   ( m_sSharePath ));
+
+    m_pHttpServer->RegisterExtension( new MythServiceHost   ( m_sSharePath ));
+    m_pHttpServer->RegisterExtension( new GuideServiceHost  ( m_sSharePath ));
+    m_pHttpServer->RegisterExtension( new ContentServiceHost( m_sSharePath ));
+    m_pHttpServer->RegisterExtension( new DvrServiceHost    ( m_sSharePath ));
 
     QString sIP = g_pConfig->GetValue( "BackendServerIP"  , ""   );
     if (sIP.isEmpty())
@@ -126,14 +117,6 @@
                 "Disabling UPnP");
         return;
     }
-=======
-    m_pHttpServer->RegisterExtension( new InternetContent   ( m_sSharePath ));
-
-    m_pHttpServer->RegisterExtension( new MythServiceHost   ( m_sSharePath ));
-    m_pHttpServer->RegisterExtension( new GuideServiceHost  ( m_sSharePath ));
-    m_pHttpServer->RegisterExtension( new ContentServiceHost( m_sSharePath ));
-    m_pHttpServer->RegisterExtension( new DvrServiceHost    ( m_sSharePath ));
->>>>>>> 6c7a2ea7
 
     if (sIP == "localhost" || sIP.startsWith("127."))
     {
