--- conflicted
+++ resolved
@@ -17,7 +17,7 @@
   public:
     HouseKeepingThread(HouseKeeper *p) : m_parent(p) {}
     ~HouseKeepingThread() { wait(); }
-    inline virtual void run(void);
+    virtual void run(void);
   private:
     HouseKeeper *m_parent;
 };
@@ -30,7 +30,7 @@
     ~MythFillDatabaseThread() { wait(); }
     virtual void setTerminationEnabled(bool v)
         { QThread::setTerminationEnabled(v); }
-    inline virtual void run(void);
+    virtual void run(void);
   private:
     HouseKeeper *m_parent;
 };
@@ -53,14 +53,9 @@
                    bool nowIfPossible = false);
     void updateLastrun(const QString &dbTag);
     QDateTime getLastRun(const QString &dbTag);
-<<<<<<< HEAD
     void flushDBLogs();
-    void runFillDatabase();
-=======
-    void flushLogs();
     void StartMFD(void);
     void KillMFD(void);
->>>>>>> 0434cd98
     void CleanupMyOldRecordings(void);
     void CleanupAllOldInUsePrograms(void);
     void CleanupOrphanedLivetvChains(void);
@@ -85,14 +80,4 @@
     MythSystem             *fillDBMythSystem;  // protected by fillDBLock
 };
 
-inline void HouseKeepingThread::run(void)
-{
-    m_parent->RunHouseKeeping();
-}
-
-inline void MythFillDatabaseThread::run(void)
-{
-    m_parent->RunMFD();
-}
-
 #endif