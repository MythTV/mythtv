#ifndef _MAIN_HELPERS_H_
#define _MAIN_HELPERS_H_

// C++ headers
#include <iostream>
#include <fstream>
using namespace std;

class MythCommandLineParser;
class QString;
class QSize;

bool setupTVs(bool ismaster, bool &error);
bool setup_context(MythBackendCommandLineParser &cmdline);
void cleanup(void);
void upnp_rebuild(int);
<<<<<<< HEAD
void showUsage(const MythBackendCommandLineParser &cmdlineparser, const QString &version);
=======
void showUsage(const MythCommandLineParser &cmdlineparser,
               const QString &version);
void setupLogfile(void);
>>>>>>> 6ab3ca9e
bool openPidfile(ofstream &pidfs, const QString &pidfilename);
bool setUser(const QString &username);
int  handle_command(const MythBackendCommandLineParser &cmdline);
int  connect_to_master(void);
int  setup_basics(const MythBackendCommandLineParser &cmdline);
void print_warnings(const MythBackendCommandLineParser &cmdline);
int  run_backend(MythBackendCommandLineParser &cmdline);

namespace
{
    class CleanupGuard
    {
      public:
        typedef void (*CleanupFunc)();

      public:
        CleanupGuard(CleanupFunc cleanFunction) :
            m_cleanFunction(cleanFunction) {}

        ~CleanupGuard()
        {
            m_cleanFunction();
        }

      private:
        CleanupFunc m_cleanFunction;
    };
}

#endif // _MAIN_HELPERS_H_<|MERGE_RESOLUTION|>--- conflicted
+++ resolved
@@ -14,13 +14,8 @@
 bool setup_context(MythBackendCommandLineParser &cmdline);
 void cleanup(void);
 void upnp_rebuild(int);
-<<<<<<< HEAD
 void showUsage(const MythBackendCommandLineParser &cmdlineparser, const QString &version);
-=======
-void showUsage(const MythCommandLineParser &cmdlineparser,
-               const QString &version);
 void setupLogfile(void);
->>>>>>> 6ab3ca9e
 bool openPidfile(ofstream &pidfs, const QString &pidfilename);
 bool setUser(const QString &username);
 int  handle_command(const MythBackendCommandLineParser &cmdline);
