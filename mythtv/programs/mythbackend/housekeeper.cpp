// POSIX headers
#include <unistd.h>
#include <sys/types.h>
#include <unistd.h>

// ANSI C headers
#include <cstdlib>

// C++ headers
#include <iostream>
using namespace std;

// Qt headers
#include <QStringList>
#include <QDateTime>
#include <QDir>
#include <QFileInfo>

// MythTV headers
#include "housekeeper.h"
#include "jobqueue.h"
#include "mythcorecontext.h"
#include "mythdb.h"
#include "mythmiscutil.h"
#include "compat.h"
#include "mythdirs.h"
#include "programinfo.h"
#include "eitcache.h"
#include "scheduler.h"
#include "mythcoreutil.h"
#include "mythdownloadmanager.h"
#include "exitcodes.h"
#include "mythversion.h"
#include "mythlogging.h"

void HouseKeepingThread::run(void)
{
    RunProlog();
    m_parent->RunHouseKeeping();
    RunEpilog();
}

void MythFillDatabaseThread::run(void)
{
    RunProlog();
    m_parent->RunMFD();
    RunEpilog();
}

HouseKeeper::HouseKeeper(bool runthread, bool master, Scheduler *lsched) :
    isMaster(master),           sched(lsched),
    houseKeepingRun(runthread), houseKeepingThread(NULL),
    fillDBThread(NULL),         fillDBStarted(false),
    fillDBMythSystem(NULL)
{
    CleanupMyOldRecordings();

    if (runthread)
    {
        houseKeepingThread = new HouseKeepingThread(this);
        houseKeepingThread->start();

        QMutexLocker locker(&houseKeepingLock);
        while (houseKeepingRun && !houseKeepingThread->isRunning())
            houseKeepingWait.wait(locker.mutex());
    }
}

HouseKeeper::~HouseKeeper()
{
    if (houseKeepingThread)
    {
        {
            QMutexLocker locker(&houseKeepingLock);
            houseKeepingRun = false;
            houseKeepingWait.wakeAll();
        }
        houseKeepingThread->wait();
        delete houseKeepingThread;
        houseKeepingThread = NULL;
    }

    if (fillDBThread)
    {
        KillMFD();
        delete fillDBThread;
        fillDBThread = NULL;
    }
}

bool HouseKeeper::wantToRun(const QString &dbTag, int period, int minhour,
                            int maxhour, bool nowIfPossible)
{
    bool runOK = false;
    unsigned int oneday = 60 * 60 * 24;
    int longEnough = 0;

    if (period)
        longEnough = ((period * oneday) - oneday/2);
    else
        longEnough = oneday / 8;

    QDateTime now = MythDate::current();
    QDateTime lastrun = MythDate::fromTime_t(0);

    if (minhour < 0)
        minhour = 0;
    if (maxhour > 23)
        maxhour = 23;

    MSqlQuery result(MSqlQuery::InitCon());
    if (result.isConnected())
    {
        result.prepare("SELECT lastrun FROM housekeeping WHERE tag = :TAG ;");
        result.bindValue(":TAG", dbTag);

        if (result.exec() && result.next())
        {
<<<<<<< HEAD
            lastrun = MythDate::as_utc(result.value(0).toDateTime());
=======
            lastrun = result.value(0).toDateTime();
>>>>>>> 88e9b64f

            if ((lastrun.secsTo(now) > longEnough) &&
                (now.date().day() != lastrun.date().day()))
            {
                int hour = now.time().hour();

                if (((minhour > maxhour) &&
                     ((hour <= maxhour) || (hour >= minhour))) ||
                    ((hour >= minhour) && (hour <= maxhour)))
                {
                    int minute = now.time().minute();
                    // Allow the job run if
                    // a) we want to run now rather than at a random time
                    // b) we have reached the last half hour of the window, or
                    // c) we win a random draw with a probability of 1/N.
                    //
                    // N gets smaller the nearer we are to the end of the
                    // window. The "(24 + ...) % 24" makes sure the calculation
                    // is correct even for the case hour > minhour > maxhour.
                    if ((nowIfPossible) ||
                        (hour == maxhour && minute > 30) ||
                        ((random()%((((24+maxhour-hour)%24)*12+(60-minute)/5 - 6) + 1)) == 0))
                        runOK = true;
                }
            }
        }
        else
        {
            result.prepare("INSERT INTO housekeeping(tag,lastrun) "
                           "values(:TAG ,now());");
            result.bindValue(":TAG", dbTag);
            if (!result.exec())
                MythDB::DBError("HouseKeeper::wantToRun -- insert", result);

            runOK = true;
        }
    }

    return runOK;
}

void HouseKeeper::updateLastrun(const QString &dbTag)
{
    MSqlQuery result(MSqlQuery::InitCon());
    if (result.isConnected())
    {
        result.prepare("DELETE FROM housekeeping WHERE tag = :TAG ;");
        result.bindValue(":TAG", dbTag);
        if (!result.exec())
            MythDB::DBError("HouseKeeper::updateLastrun -- delete", result);

        result.prepare("INSERT INTO housekeeping(tag,lastrun) "
                       "values(:TAG ,now()) ;");
        result.bindValue(":TAG", dbTag);
        if (!result.exec())
            MythDB::DBError("HouseKeeper::updateLastrun -- insert", result);
    }
}

QDateTime HouseKeeper::getLastRun(const QString &dbTag)
{
    MSqlQuery result(MSqlQuery::InitCon());

    QDateTime lastRun = MythDate::fromTime_t(0);

    result.prepare("SELECT lastrun FROM housekeeping WHERE tag = :TAG ;");
    result.bindValue(":TAG", dbTag);

    if (result.exec() && result.next())
    {
<<<<<<< HEAD
        lastRun = MythDate::as_utc(result.value(0).toDateTime());
=======
        lastRun = result.value(0).toDateTime();
>>>>>>> 88e9b64f
    }

    return lastRun;
}

void HouseKeeper::RunHouseKeeping(void)
{
    // tell constructor that we've started..
    {
        QMutexLocker locker(&houseKeepingLock);
        houseKeepingWait.wakeAll();
    }

    int period, maxhr, minhr;
    QString dbTag;
    bool initialRun = true;

    // wait a little for main server to come up and things to settle down
    {
        QMutexLocker locker(&houseKeepingLock);
        houseKeepingWait.wait(locker.mutex(), 10 * 1000);
    }

    RunStartupTasks();

    QMutexLocker locker(&houseKeepingLock);
    while (houseKeepingRun)
    {
        locker.unlock();

        LOG(VB_GENERAL, LOG_INFO, "Running housekeeping thread");

        // These tasks are only done from the master backend
        if (isMaster)
        {
            // Clean out old database logging entries
            if (wantToRun("LogClean", 1, 0, 24))
            {
                LOG(VB_GENERAL, LOG_INFO, "Running LogClean");
                flushDBLogs();
                updateLastrun("LogClean");
            }

            // Run mythfilldatabase to grab the TV listings
            if (gCoreContext->GetNumSetting("MythFillEnabled", 1))
            {
                if (fillDBThread && fillDBThread->isRunning())
                {
                    LOG(VB_GENERAL, LOG_INFO,
                        "mythfilldatabase still running, skipping checks.");
                }
                else
                {
                    period = 1;
                    minhr = gCoreContext->GetNumSetting("MythFillMinHour", -1);
                    if (minhr == -1)
                    {
                        minhr = 0;
                        maxhr = 24;
                    }
                    else
                    {
                        maxhr = gCoreContext->GetNumSetting("MythFillMaxHour", 24);
                    }

                    bool grabberSupportsNextTime = false;
                    MSqlQuery result(MSqlQuery::InitCon());
                    if (result.isConnected())
                    {
                        result.prepare("SELECT COUNT(*) FROM videosource "
                                       "WHERE xmltvgrabber IN "
                                           "( 'datadirect', 'technovera',"
                                           " 'schedulesdirect1' );");

                        if ((result.exec()) &&
                            (result.next()) &&
                            (result.value(0).toInt() > 0))
                            grabberSupportsNextTime = true;
                    }

                    bool runMythFill = false;
                    if (grabberSupportsNextTime &&
                        gCoreContext->GetNumSetting("MythFillGrabberSuggestsTime", 1))
                    {
                        QDateTime nextRun = MythDate::fromString(
                            gCoreContext->GetSetting("MythFillSuggestedRunTime",
                                                     "1970-01-01T00:00:00"));
                        QDateTime lastRun = getLastRun("MythFillDB");
                        QDateTime now = MythDate::current();

                        if ((nextRun < now) &&
                            (lastRun.secsTo(now) > (3 * 60 * 60)))
                            runMythFill = true;
                    }
                    else if (wantToRun("MythFillDB", period, minhr, maxhr,
                                       initialRun))
                    {
                        runMythFill = true;
                    }

                    if (runMythFill)
                    {
                        LOG(VB_GENERAL, LOG_INFO, "Running mythfilldatabase");
                        StartMFD();
                        updateLastrun("MythFillDB");
                    }
                }
            }

            if (wantToRun("DailyCleanup", 1, 0, 24)) {
                JobQueue::CleanupOldJobsInQueue();
                CleanupAllOldInUsePrograms();
                CleanupOrphanedLivetvChains();
                CleanupRecordedTables();
                CleanupProgramListings();
                updateLastrun("DailyCleanup");
            }

            if ((gCoreContext->GetNumSetting("ThemeUpdateNofications", 1)) &&
                (wantToRun("ThemeChooserInfoCacheUpdate", 1, 0, 24, true)))
            {
                UpdateThemeChooserInfoCache();
                updateLastrun("ThemeChooserInfoCacheUpdate");
            }

#if CONFIG_BINDINGS_PYTHON
            if ((gCoreContext->GetNumSetting("DailyArtworkUpdates", 0)) &&
                (wantToRun("RecordedArtworkUpdate", 1, 0, 24, true)))
            {
                UpdateRecordedArtwork();
                updateLastrun("RecordedArtworkUpdate");
            }
#endif
        }

        dbTag = QString("JobQueueRecover-%1").arg(gCoreContext->GetHostName());
        if (wantToRun(dbTag, 1, 0, 24))
        {
            JobQueue::RecoverOldJobsInQueue();
            updateLastrun(dbTag);
        }

        if (wantToRun("DBCleanup", 1, 0, 24))
        {
            gCoreContext->GetDBManager()->PurgeIdleConnections();
        }

        initialRun = false;

        locker.relock();
        if (houseKeepingRun)
            houseKeepingWait.wait(locker.mutex(), (300 + (random()%8)) * 1000);
    }
}

void HouseKeeper::flushDBLogs()
{
    int numdays = 14;
    uint64_t maxrows = 10000 * numdays;  // likely high enough to keep numdays

    MSqlQuery query(MSqlQuery::InitCon());
    if (query.isConnected())
    {
        // Remove less-important logging after 1/2 * numdays days
        QDateTime days = MythDate::current();
        days = days.addDays(0 - (numdays / 2));
        QString sql = "DELETE FROM logging "
                      " WHERE application NOT IN (:MYTHBACKEND, :MYTHFRONTEND) "
                      "   AND msgtime < :DAYS ;";
        query.prepare(sql);
        query.bindValue(":MYTHBACKEND", MYTH_APPNAME_MYTHBACKEND);
        query.bindValue(":MYTHFRONTEND", MYTH_APPNAME_MYTHFRONTEND);
        query.bindValue(":DAYS", days);
        LOG(VB_GENERAL, LOG_DEBUG,
            QString("Deleting helper application database log entries "
                    "from before %1.") .arg(days.toString(Qt::ISODate)));
        if (!query.exec())
            MythDB::DBError("Delete helper application log entries", query);

        // Remove backend/frontend logging after numdays days
        days = MythDate::current();
        days = days.addDays(0 - numdays);
        sql = "DELETE FROM logging WHERE msgtime < :DAYS ;";
        query.prepare(sql);
        query.bindValue(":DAYS", days);
        LOG(VB_GENERAL, LOG_DEBUG,
            QString("Deleting database log entries from before %1.")
            .arg(days.toString(Qt::ISODate)));
        if (!query.exec())
            MythDB::DBError("Delete old log entries", query);

        sql = "SELECT COUNT(id) FROM logging;";
        query.prepare(sql);
        if (query.exec())
        {
            uint64_t totalrows = 0;
            while (query.next())
            {
                totalrows = query.value(0).toLongLong();
                LOG(VB_GENERAL, LOG_DEBUG,
                    QString("Database has %1 log entries.").arg(totalrows));
            }
            if (totalrows > maxrows)
            {
                sql = "DELETE FROM logging ORDER BY msgtime LIMIT :ROWS;";
                query.prepare(sql);
                quint64 extrarows = totalrows - maxrows;
                query.bindValue(":ROWS", extrarows);
                LOG(VB_GENERAL, LOG_DEBUG,
                    QString("Deleting oldest %1 database log entries.")
                        .arg(extrarows));
                if (!query.exec())
                    MythDB::DBError("Delete excess log entries", query);
            }
        }
        else
            MythDB::DBError("Query logging table size", query);
    }
}

void HouseKeeper::RunMFD(void)
{
    {
        QMutexLocker locker(&fillDBLock);
        fillDBStarted = true;
        fillDBWait.wakeAll();
    }

    QString mfpath = gCoreContext->GetSetting("MythFillDatabasePath",
                                          "mythfilldatabase");
    QString mfarg = gCoreContext->GetSetting("MythFillDatabaseArgs", "");

    if (mfpath == "mythfilldatabase")
        mfpath = GetInstallPrefix() + "/bin/mythfilldatabase";

    QString command = QString("%1 %2 %3").arg(mfpath).arg(logPropagateArgs)
                        .arg(mfarg);

    {
        QMutexLocker locker(&fillDBLock);
        fillDBMythSystem = new MythSystem(command, kMSRunShell |
                                                   kMSAutoCleanup);
        fillDBMythSystem->Run(0);
        fillDBWait.wakeAll();
    }

    MythFillDatabaseThread::setTerminationEnabled(true);

    uint result = fillDBMythSystem->Wait(0);

    MythFillDatabaseThread::setTerminationEnabled(false);

    {
        QMutexLocker locker(&fillDBLock);
        fillDBMythSystem->deleteLater();
        fillDBMythSystem = NULL;
        fillDBWait.wakeAll();
    }

    if (result != GENERIC_EXIT_OK)
    {
        LOG(VB_GENERAL, LOG_ERR, QString("MythFillDatabase command '%1' failed")
                .arg(command));
    }
}

void HouseKeeper::StartMFD(void)
{
    if (fillDBThread)
    {
        KillMFD();
        delete fillDBThread;
        fillDBThread = NULL;
        fillDBStarted = false;
    }

    fillDBThread = new MythFillDatabaseThread(this);
    fillDBThread->start();

    QMutexLocker locker(&fillDBLock);
    while (!fillDBStarted)
        fillDBWait.wait(locker.mutex());
}

void HouseKeeper::KillMFD(void)
{
    if (!fillDBThread->isRunning())
        return;

    QMutexLocker locker(&fillDBLock);
    if (fillDBMythSystem && fillDBThread->isRunning())
    {
        fillDBMythSystem->Term(false);
        fillDBWait.wait(locker.mutex(), 50);
    }

    if (fillDBMythSystem && fillDBThread->isRunning())
    {
        fillDBMythSystem->Term(true);
        fillDBWait.wait(locker.mutex(), 50);
    }

    if (fillDBThread->isRunning())
    {
        fillDBThread->terminate();
        usleep(5000);
    }

    if (fillDBThread->isRunning())
    {
        locker.unlock();
        fillDBThread->wait();
    }
}

void HouseKeeper::CleanupMyOldRecordings(void)
{
    MSqlQuery query(MSqlQuery::InitCon());

    query.prepare("DELETE FROM inuseprograms "
                  "WHERE hostname = :HOSTNAME AND "
                    "( recusage = 'recorder' OR recusage LIKE 'Unknown %' );");
    query.bindValue(":HOSTNAME", gCoreContext->GetHostName());
    if (!query.exec())
        MythDB::DBError("HouseKeeper::CleanupMyOldRecordings", query);
}

void HouseKeeper::CleanupAllOldInUsePrograms(void)
{
    QDateTime fourHoursAgo = MythDate::current().addSecs(-4 * 60 * 60);
    MSqlQuery query(MSqlQuery::InitCon());

    query.prepare("DELETE FROM inuseprograms "
                  "WHERE lastupdatetime < :FOURHOURSAGO ;");
    query.bindValue(":FOURHOURSAGO", fourHoursAgo);
    if (!query.exec())
        MythDB::DBError("HouseKeeper::CleanupAllOldInUsePrograms", query);
}

void HouseKeeper::CleanupOrphanedLivetvChains(void)
{
    QDateTime fourHoursAgo = MythDate::current().addSecs(-4 * 60 * 60);
    MSqlQuery query(MSqlQuery::InitCon());
    MSqlQuery deleteQuery(MSqlQuery::InitCon());

    // Keep these tvchains, they may be in use.
    query.prepare("SELECT DISTINCT chainid FROM tvchain "
                  "WHERE endtime > :FOURHOURSAGO ;");
    query.bindValue(":FOURHOURSAGO", fourHoursAgo);

    if (!query.exec() || !query.isActive())
    {
        MythDB::DBError("HouseKeeper Cleaning TVChain Table", query);
        return;
    }

    QString msg, keepChains;
    while (query.next())
        if (keepChains.isEmpty())
            keepChains = "'" + query.value(0).toString() + "'";
        else
            keepChains += ", '" + query.value(0).toString() + "'";

    if (keepChains.isEmpty())
        msg = "DELETE FROM tvchain WHERE endtime < now();";
    else
    {
        msg = QString("DELETE FROM tvchain "
                      "WHERE chainid NOT IN ( %1 ) AND endtime < now();")
                      .arg(keepChains);
    }
    deleteQuery.prepare(msg);
    if (!deleteQuery.exec())
        MythDB::DBError("HouseKeeper Cleaning TVChain Table", deleteQuery);
}

void HouseKeeper::CleanupRecordedTables(void)
{
    MSqlQuery query(MSqlQuery::InitCon());
    MSqlQuery deleteQuery(MSqlQuery::InitCon());
    int tableIndex = 0;
    // tables[tableIndex][0] is the table name
    // tables[tableIndex][1] is the name of the column on which the join is
    // performed
    QString tables[][2] = {
        { "recordedprogram", "progstart" },
        { "recordedrating", "progstart" },
        { "recordedcredits", "progstart" },
        { "recordedmarkup", "starttime" },
        { "recordedseek", "starttime" },
        { "", "" } }; // This blank entry must exist, do not remove.
    QString table = tables[tableIndex][0];
    QString column = tables[tableIndex][1];

    // Because recordedseek can have millions of rows, we don't want to JOIN it
    // with recorded.  Instead, pull out DISTINCT chanid and starttime into a
    // temporary table (resulting in tens, hundreds, or--at most--a few
    // thousand rows) for the JOIN
    QString querystr;
    querystr = "CREATE TEMPORARY TABLE IF NOT EXISTS temprecordedcleanup ( "
                   "chanid int(10) unsigned NOT NULL default '0', "
                   "starttime datetime NOT NULL default '0000-00-00 00:00:00' "
                   ");";

    if (!query.exec(querystr))
    {
        MythDB::DBError("Housekeeper Creating Temporary Table", query);
        return;
    }

    while (!table.isEmpty())
    {
        query.prepare(QString("TRUNCATE TABLE temprecordedcleanup;"));
        if (!query.exec() || !query.isActive())
        {
            MythDB::DBError("Housekeeper Truncating Temporary Table", query);
            return;
        }

        query.prepare(QString("INSERT INTO temprecordedcleanup "
                              "( chanid, starttime ) "
                              "SELECT DISTINCT chanid, starttime "
                              "FROM %1;")
                              .arg(table));

        if (!query.exec() || !query.isActive())
        {
            MythDB::DBError("HouseKeeper Cleaning Recorded Tables", query);
            return;
        }

        query.prepare(QString("SELECT DISTINCT p.chanid, p.starttime "
                              "FROM temprecordedcleanup p "
                              "LEFT JOIN recorded r "
                              "ON p.chanid = r.chanid "
                              "AND p.starttime = r.%1 "
                              "WHERE r.chanid IS NULL;").arg(column));
        if (!query.exec() || !query.isActive())
        {
            MythDB::DBError("HouseKeeper Cleaning Recorded Tables", query);
            return;
        }

        deleteQuery.prepare(QString("DELETE FROM %1 "
                                    "WHERE chanid = :CHANID "
                                    "AND starttime = :STARTTIME;")
                                    .arg(table));
        while (query.next())
        {
            deleteQuery.bindValue(":CHANID", query.value(0).toString());
            deleteQuery.bindValue(":STARTTIME", query.value(1));
            if (!deleteQuery.exec())
                MythDB::DBError("HouseKeeper Cleaning Recorded Tables",
                                deleteQuery);
        }

        tableIndex++;
        table = tables[tableIndex][0];
        column = tables[tableIndex][1];
    }

    if (!query.exec("DROP TABLE temprecordedcleanup;"))
        MythDB::DBError("Housekeeper Dropping Temporary Table", query);

}

void HouseKeeper::CleanupProgramListings(void)
{

    MSqlQuery query(MSqlQuery::InitCon());
    QString querystr;
    // Keep as many days of listings data as we keep matching, non-recorded
    // oldrecorded entries to allow for easier post-mortem analysis
    int offset = gCoreContext->GetNumSetting( "CleanOldRecorded", 10);

    query.prepare("DELETE FROM oldprogram WHERE airdate < "
                  "DATE_SUB(CURRENT_DATE, INTERVAL 320 DAY);");
    if (!query.exec())
        MythDB::DBError("HouseKeeper Cleaning Program Listings", query);

    query.prepare("REPLACE INTO oldprogram (oldtitle,airdate) "
                  "SELECT title,starttime FROM program "
                  "WHERE starttime < NOW() AND manualid = 0 "
                  "GROUP BY title;");
    if (!query.exec())
        MythDB::DBError("HouseKeeper Cleaning Program Listings", query);

    query.prepare("DELETE FROM program WHERE starttime <= "
                  "DATE_SUB(CURRENT_DATE, INTERVAL :OFFSET DAY);");
    query.bindValue(":OFFSET", offset);
    if (!query.exec())
        MythDB::DBError("HouseKeeper Cleaning Program Listings", query);

    query.prepare("DELETE FROM programrating WHERE starttime <= "
                  "DATE_SUB(CURRENT_DATE, INTERVAL :OFFSET DAY);");
    query.bindValue(":OFFSET", offset);
    if (!query.exec())
        MythDB::DBError("HouseKeeper Cleaning Program Listings", query);

    query.prepare("DELETE FROM programgenres WHERE starttime <= "
                  "DATE_SUB(CURRENT_DATE, INTERVAL :OFFSET DAY);");
    query.bindValue(":OFFSET", offset);
    if (!query.exec())
        MythDB::DBError("HouseKeeper Cleaning Program Listings", query);

    query.prepare("DELETE FROM credits WHERE starttime <= "
                  "DATE_SUB(CURRENT_DATE, INTERVAL :OFFSET DAY);");
    query.bindValue(":OFFSET", offset);
    if (!query.exec())
        MythDB::DBError("HouseKeeper Cleaning Program Listings", query);

    query.prepare("DELETE FROM record WHERE (type = :SINGLE "
                  "OR type = :OVERRIDE OR type = :DONTRECORD) "
                  "AND enddate < CURDATE();");
    query.bindValue(":SINGLE", kSingleRecord);
    query.bindValue(":OVERRIDE", kOverrideRecord);
    query.bindValue(":DONTRECORD", kDontRecord);
    if (!query.exec())
        MythDB::DBError("HouseKeeper Cleaning Program Listings", query);

    MSqlQuery findq(MSqlQuery::InitCon());
    findq.prepare("SELECT record.recordid FROM record "
                  "LEFT JOIN oldfind ON oldfind.recordid = record.recordid "
                  "WHERE type = :FINDONE AND oldfind.findid IS NOT NULL;");
    findq.bindValue(":FINDONE", kFindOneRecord);

    if (findq.exec())
    {
        query.prepare("DELETE FROM record WHERE recordid = :RECORDID;");
        while (findq.next())
        {
            query.bindValue(":RECORDID", findq.value(0).toInt());
            if (!query.exec())
                MythDB::DBError("HouseKeeper Cleaning Program Listings", query);
        }
    }
    query.prepare("DELETE FROM oldfind WHERE findid < TO_DAYS(NOW()) - 14;");
    if (!query.exec())
        MythDB::DBError("HouseKeeper Cleaning Program Listings", query);

    query.prepare("DELETE FROM oldrecorded WHERE "
                  "recstatus <> :RECORDED AND duplicate = 0 AND "
                  "endtime < DATE_SUB(CURRENT_DATE, INTERVAL :CLEAN DAY);");
    query.bindValue(":RECORDED", rsRecorded);
    query.bindValue(":CLEAN", offset);
    if (!query.exec())
        MythDB::DBError("HouseKeeper Cleaning Program Listings", query);

}

void HouseKeeper::UpdateThemeChooserInfoCache(void)
{
    QString MythVersion = MYTH_SOURCE_PATH;

    // FIXME: For now, treat git master the same as svn trunk
    if (MythVersion == "master")
        MythVersion = "trunk";

    if (MythVersion != "trunk")
    {
        MythVersion = MYTH_BINARY_VERSION; // Example: 0.25.20101017-1
        MythVersion.replace(QRegExp("\\.[0-9]{8,}.*"), "");
    }

    QString remoteThemesDir = GetConfDir();
    remoteThemesDir.append("/tmp/remotethemes");

    QDir dir(remoteThemesDir);
    if (!dir.exists() && !dir.mkpath(remoteThemesDir))
    {
        LOG(VB_GENERAL, LOG_ERR,
            QString("HouseKeeper: Error creating %1"
                    "directory for remote themes info cache.")
                .arg(remoteThemesDir));
        return;
    }

    QString remoteThemesFile = remoteThemesDir;
    remoteThemesFile.append("/themes.zip");

    QString url = QString("%1/%2/themes.zip")
        .arg(gCoreContext->GetSetting("ThemeRepositoryURL",
             "http://themes.mythtv.org/themes/repository")).arg(MythVersion);

    bool result = GetMythDownloadManager()->download(url, remoteThemesFile);

    if (!result)
    {
        LOG(VB_GENERAL, LOG_ERR,
            QString("HouseKeeper: Error downloading %1"
                    "remote themes info package.").arg(url));
        return;
    }

    if (!extractZIP(remoteThemesFile, remoteThemesDir))
    {
        LOG(VB_GENERAL, LOG_ERR,
            QString("HouseKeeper: Error extracting %1"
                    "remote themes info package.").arg(remoteThemesFile));
        QFile::remove(remoteThemesFile);
        return;
    }
}

void HouseKeeper::UpdateRecordedArtwork(void)
{
    QString command = GetInstallPrefix() + "/bin/mythmetadatalookup";
    QStringList args;
    args << "--refresh-all-artwork";
    args << logPropagateArgs;

    LOG(VB_GENERAL, LOG_INFO, QString("Performing Artwork Refresh: %1 %2")
        .arg(command).arg(args.join(" ")));

    MythSystem artupd(command, args, kMSRunShell | kMSAutoCleanup);

    artupd.Run();
    artupd.Wait();

    LOG(VB_GENERAL, LOG_INFO, QString("Artwork Refresh Complete"));
}

void HouseKeeper::RunStartupTasks(void)
{
    if (isMaster)
        EITCache::ClearChannelLocks();
}

/* vim: set expandtab tabstop=4 shiftwidth=4: */<|MERGE_RESOLUTION|>--- conflicted
+++ resolved
@@ -116,11 +116,7 @@
 
         if (result.exec() && result.next())
         {
-<<<<<<< HEAD
             lastrun = MythDate::as_utc(result.value(0).toDateTime());
-=======
-            lastrun = result.value(0).toDateTime();
->>>>>>> 88e9b64f
 
             if ((lastrun.secsTo(now) > longEnough) &&
                 (now.date().day() != lastrun.date().day()))
@@ -191,11 +187,7 @@
 
     if (result.exec() && result.next())
     {
-<<<<<<< HEAD
         lastRun = MythDate::as_utc(result.value(0).toDateTime());
-=======
-        lastRun = result.value(0).toDateTime();
->>>>>>> 88e9b64f
     }
 
     return lastRun;
