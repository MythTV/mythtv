// POSIX headers
#include <sys/time.h>     // for setpriority
#include <unistd.h>
#include <sys/types.h>
#include <sys/stat.h>
#include <fcntl.h>
#include <libgen.h>
#include <signal.h>
#ifndef _WIN32
#include <pwd.h>
#include <grp.h>
#endif

#include "mythconfig.h"
#if CONFIG_DARWIN
    #include <sys/aio.h>    // O_SYNC
#endif

// C headers
#include <cstdlib>
#include <cerrno>

#include <QCoreApplication>
#include <QFileInfo>
#include <QRegExp>
#include <QFile>
#include <QDir>
#include <QMap>

#include "tv_rec.h"
#include "scheduledrecording.h"
#include "autoexpire.h"
#include "scheduler.h"
#include "mainserver.h"
#include "encoderlink.h"
#include "remoteutil.h"
#include "housekeeper.h"

#include "mythcontext.h"
#include "mythverbose.h"
#include "mythversion.h"
#include "mythdb.h"
#include "exitcodes.h"
#include "compat.h"
#include "storagegroup.h"
#include "programinfo.h"
#include "dbcheck.h"
#include "jobqueue.h"
#include "previewgenerator.h"
#include "mythcommandlineparser.h"
#include "mythsystemevent.h"
#include "main_helpers.h"
#include "backendcontext.h"

#include "mediaserver.h"
#include "httpstatus.h"

#define LOC      QString("MythBackend: ")
#define LOC_WARN QString("MythBackend, Warning: ")
#define LOC_ERR  QString("MythBackend, Error: ")

bool setupTVs(bool ismaster, bool &error)
{
    error = false;
    QString localhostname = gCoreContext->GetHostName();

    MSqlQuery query(MSqlQuery::InitCon());

    if (ismaster)
    {
        // Hack to make sure recorded.basename gets set if the user
        // downgrades to a prior version and creates new entries
        // without it.
        if (!query.exec("UPDATE recorded SET basename = CONCAT(chanid, '_', "
                        "DATE_FORMAT(starttime, '%Y%m%d%H%i00'), '_', "
                        "DATE_FORMAT(endtime, '%Y%m%d%H%i00'), '.nuv') "
                        "WHERE basename = '';"))
            MythDB::DBError("Updating record basename",
                                 query.lastQuery());

        // Hack to make sure record.station gets set if the user
        // downgrades to a prior version and creates new entries
        // without it.
        if (!query.exec("UPDATE channel SET callsign=chanid "
                        "WHERE callsign IS NULL OR callsign='';"))
            MythDB::DBError("Updating channel callsign", query.lastQuery());

        if (query.exec("SELECT MIN(chanid) FROM channel;"))
        {
            query.first();
            int min_chanid = query.value(0).toInt();
            if (!query.exec(QString("UPDATE record SET chanid = %1 "
                                    "WHERE chanid IS NULL;").arg(min_chanid)))
                MythDB::DBError("Updating record chanid", query.lastQuery());
        }
        else
            MythDB::DBError("Querying minimum chanid", query.lastQuery());

        MSqlQuery records_without_station(MSqlQuery::InitCon());
        records_without_station.prepare("SELECT record.chanid,"
                " channel.callsign FROM record LEFT JOIN channel"
                " ON record.chanid = channel.chanid WHERE record.station='';");
        if (records_without_station.exec() && records_without_station.next())
        {
            MSqlQuery update_record(MSqlQuery::InitCon());
            update_record.prepare("UPDATE record SET station = :CALLSIGN"
                    " WHERE chanid = :CHANID;");
            do
            {
                update_record.bindValue(":CALLSIGN",
                        records_without_station.value(1));
                update_record.bindValue(":CHANID",
                        records_without_station.value(0));
                if (!update_record.exec())
                {
                    MythDB::DBError("Updating record station",
                            update_record.lastQuery());
                }
            } while (records_without_station.next());
        }
    }

    if (!query.exec(
            "SELECT cardid, hostname "
            "FROM capturecard "
            "ORDER BY cardid"))
    {
        MythDB::DBError("Querying Recorders", query);
        return false;
    }

    vector<uint>    cardids;
    vector<QString> hosts;
    while (query.next())
    {
        uint    cardid = query.value(0).toUInt();
        QString host   = query.value(1).toString();
        QString cidmsg = QString("Card %1").arg(cardid);

        if (host.isEmpty())
        {
            QString msg = cidmsg + " does not have a hostname defined.\n"
                "Please run setup and confirm all of the capture cards.\n";

            VERBOSE(VB_IMPORTANT, msg);
            gCoreContext->LogEntry("mythbackend", LP_CRITICAL,
                               "Problem with capture cards", msg);
            continue;
        }

        cardids.push_back(cardid);
        hosts.push_back(host);
    }

    for (uint i = 0; i < cardids.size(); i++)
    {
        if (hosts[i] == localhostname)
            new TVRec(cardids[i]);
    }

    for (uint i = 0; i < cardids.size(); i++)
    {
        uint    cardid = cardids[i];
        QString host   = hosts[i];
        QString cidmsg = QString("Card %1").arg(cardid);

        if (!ismaster)
        {
            if (host == localhostname)
            {
                TVRec *tv = TVRec::GetTVRec(cardid);
                if (tv && tv->Init())
                {
                    EncoderLink *enc = new EncoderLink(cardid, tv);
                    tvList[cardid] = enc;
                }
                else
                {
                    gCoreContext->LogEntry("mythbackend", LP_CRITICAL,
                                       "Problem with capture cards",
                                       cidmsg + " failed init");
                    delete tv;
                    // The master assumes card comes up so we need to
                    // set error and exit if a non-master card fails.
                    error = true;
                }
            }
        }
        else
        {
            if (host == localhostname)
            {
                TVRec *tv = TVRec::GetTVRec(cardid);
                if (tv && tv->Init())
                {
                    EncoderLink *enc = new EncoderLink(cardid, tv);
                    tvList[cardid] = enc;
                }
                else
                {
                    gCoreContext->LogEntry("mythbackend", LP_CRITICAL,
                                       "Problem with capture cards",
                                       cidmsg + "failed init");
                    delete tv;
                }
            }
            else
            {
                EncoderLink *enc = new EncoderLink(cardid, NULL, host);
                tvList[cardid] = enc;
            }
        }
    }

    if (tvList.empty())
    {
        VERBOSE(VB_IMPORTANT, LOC_WARN +
                "No valid capture cards are defined in the database.");

        gCoreContext->LogEntry("mythbackend", LP_WARNING,
                           "No capture cards are defined",
                           "This backend will not be used for recording.");
    }

    return true;
}

bool setup_context(const MythCommandLineParser &cmdline)
{
    if (!gContext->Init(false))
    {
        VERBOSE(VB_IMPORTANT, "Failed to init MythContext.");
        return false;
    }
    gCoreContext->SetBackend(!cmdline.HasBackendCommand());

    QMap<QString,QString> settingsOverride = cmdline.GetSettingsOverride();
    if (settingsOverride.size())
    {
        QMap<QString, QString>::iterator it;
        for (it = settingsOverride.begin(); it != settingsOverride.end(); ++it)
        {
            VERBOSE(VB_IMPORTANT, QString("Setting '%1' being forced to '%2'")
                    .arg(it.key()).arg(*it));
            gCoreContext->OverrideSettingForSession(it.key(), *it);
        }
    }

    return true;
}

void cleanup(void)
{
    delete sched;
    sched = NULL;

    delete g_pUPnp;
    g_pUPnp = NULL;

    delete gContext;
    gContext = NULL;

    if (pidfile.size())
    {
        unlink(pidfile.toAscii().constData());
        pidfile.clear();
    }

    signal(SIGHUP, SIG_DFL);
    signal(SIGUSR1, SIG_DFL);
}

int log_rotate(int report_error)
{
    /* http://www.gossamer-threads.com/lists/mythtv/dev/110113 */

    int new_logfd = open(logfile.toLocal8Bit().constData(),
                         O_WRONLY|O_CREAT|O_APPEND|O_SYNC, 0664);
    if (new_logfd < 0)
    {
        // If we can't open the new logfile, send data to /dev/null
        if (report_error)
        {
            VERBOSE(VB_IMPORTANT, LOC_ERR +
                    QString("Cannot open logfile '%1'").arg(logfile));
            return -1;
        }
        new_logfd = open("/dev/null", O_WRONLY);
        if (new_logfd < 0)
        {
            // There's not much we can do, so punt.
            return -1;
        }
    }
    while (dup2(new_logfd, 1) < 0 && errno == EINTR) ;
    while (dup2(new_logfd, 2) < 0 && errno == EINTR) ;
    while (close(new_logfd) < 0 && errno == EINTR) ;
    return 0;
}

void log_rotate_handler(int)
{
    log_rotate(0);
}

<<<<<<< HEAD
void upnp_rebuild(int)
{
    if (gCoreContext->IsMasterHost())
    {
        g_pUPnp->RebuildMediaMap();
    }

=======
void showUsage(const MythCommandLineParser &cmdlineparser, const QString &version)
{
    QString    help  = cmdlineparser.GetHelpString(false);
    QByteArray ahelp = help.toLocal8Bit();

    cerr << qPrintable(version) << endl <<
    "Valid options are: " << endl <<
    "-h or --help                   List valid command line parameters"
         << endl << ahelp.constData() << endl;
>>>>>>> 6c7a2ea7
}

void setupLogfile(void)
{
    if (!logfile.isEmpty())
    {
        if (log_rotate(1) < 0)
        {
            VERBOSE(VB_IMPORTANT, LOC_WARN +
                    "Cannot open logfile; using stdout/stderr instead");
        }
        else
            signal(SIGHUP, &log_rotate_handler);
    }
}

bool openPidfile(ofstream &pidfs, const QString &pidfile)
{
    if (!pidfile.isEmpty())
    {
        pidfs.open(pidfile.toAscii().constData());
        if (!pidfs)
        {
            VERBOSE(VB_IMPORTANT, LOC_ERR +
                    "Could not open pid file" + ENO);
            return false;
        }
    }
    return true;
}

bool setUser(const QString &username)
{
    if (username.isEmpty())
        return true;

#ifdef _WIN32
    VERBOSE(VB_IMPORTANT, "--user option is not supported on Windows");
    return false;
#else // ! _WIN32
    struct passwd *user_info = getpwnam(username.toLocal8Bit().constData());
    const uid_t user_id = geteuid();

    if (user_id && (!user_info || user_id != user_info->pw_uid))
    {
        VERBOSE(VB_IMPORTANT,
                "You must be running as root to use the --user switch.");
        return false;
    }
    else if (user_info && user_id == user_info->pw_uid)
    {
        VERBOSE(VB_IMPORTANT,
                QString("Already running as '%1'").arg(username));
    }
    else if (!user_id && user_info)
    {
        if (setenv("HOME", user_info->pw_dir,1) == -1)
        {
            VERBOSE(VB_IMPORTANT, "Error setting home directory.");
            return false;
        }
        if (setgid(user_info->pw_gid) == -1)
        {
            VERBOSE(VB_IMPORTANT, "Error setting effective group.");
            return false;
        }
        if (initgroups(user_info->pw_name, user_info->pw_gid) == -1)
        {
            VERBOSE(VB_IMPORTANT, "Error setting groups.");
            return false;
        }
        if (setuid(user_info->pw_uid) == -1)
        {
            VERBOSE(VB_IMPORTANT, "Error setting effective user.");
            return false;
        }
    }
    else
    {
        VERBOSE(VB_IMPORTANT,
                QString("Invalid user '%1' specified with --user")
                .arg(username));
        return false;
    }
    return true;
#endif // ! _WIN32
}

int handle_command(const MythCommandLineParser &cmdline)
{
    QString eventString = cmdline.GetEventString();
    if (!eventString.isEmpty())
    {
        if (gCoreContext->ConnectToMasterServer())
        {
            if (eventString.startsWith("SYSTEM_EVENT"))
            {
                eventString += QString(" SENDER %1")
                    .arg(gCoreContext->GetHostName());
            }

            RemoteSendMessage(eventString);
            return GENERIC_EXIT_OK;
        }
        return GENERIC_EXIT_NO_MYTHCONTEXT;
    }

    if (cmdline.WantUPnPRebuild())
    {
        VERBOSE(VB_GENERAL, "Rebuilding UPNP Media Map is no longer supported.  Rescan videos using MythVideo.");

        return GENERIC_EXIT_OK;
    }

    if (cmdline.SetVerbose())
    {
        if (gCoreContext->ConnectToMasterServer())
        {
            QString message = "SET_VERBOSE ";
            message += cmdline.GetNewVerbose();

            RemoteSendMessage(message);
            VERBOSE(VB_IMPORTANT, QString("Sent '%1' message").arg(message));
            return GENERIC_EXIT_OK;
        }
        else
        {
            VERBOSE(VB_IMPORTANT,
                    "Unable to connect to backend, verbose level unchanged ");
            return GENERIC_EXIT_CONNECT_ERROR;
        }
    }

    if (cmdline.ClearSettingsCache())
    {
        if (gCoreContext->ConnectToMasterServer())
        {
            RemoteSendMessage("CLEAR_SETTINGS_CACHE");
            VERBOSE(VB_IMPORTANT, "Sent CLEAR_SETTINGS_CACHE message");
            return GENERIC_EXIT_OK;
        }
        else
        {
            VERBOSE(VB_IMPORTANT, "Unable to connect to backend, settings "
                    "cache will not be cleared.");
            return GENERIC_EXIT_CONNECT_ERROR;
        }
    }

    if (cmdline.IsPrintScheduleEnabled() ||
        cmdline.IsTestSchedulerEnabled())
    {
        sched = new Scheduler(false, &tvList);
        if (!cmdline.IsTestSchedulerEnabled() &&
            gCoreContext->ConnectToMasterServer())
        {
            cout << "Retrieving Schedule from Master backend.\n";
            sched->FillRecordListFromMaster();
        }
        else
        {
            cout << "Calculating Schedule from database.\n" <<
                    "Inputs, Card IDs, and Conflict info may be invalid "
                    "if you have multiple tuners.\n";
            sched->FillRecordListFromDB();
        }

        print_verbose_messages |= VB_SCHEDULE;
        sched->PrintList(true);
        return GENERIC_EXIT_OK;
    }

    if (cmdline.Reschedule())
    {
        bool ok = false;
        if (gCoreContext->ConnectToMasterServer())
        {
            VERBOSE(VB_IMPORTANT, "Connected to master for reschedule");
            ScheduledRecording::signalChange(-1);
            ok = true;
        }
        else
            VERBOSE(VB_IMPORTANT, "Cannot connect to master for reschedule");

        return (ok) ? GENERIC_EXIT_OK : GENERIC_EXIT_CONNECT_ERROR;
    }

    if (cmdline.ScanVideos())
    {
        bool ok = false;
        if (gCoreContext->ConnectToMasterServer())
        {
            gCoreContext->SendReceiveStringList(QStringList() << "SCAN_VIDEOS");
            VERBOSE(VB_IMPORTANT, "Requested video scan");
            ok = true;
        }
        else
            VERBOSE(VB_IMPORTANT, "Cannot connect to master for video scan");

        return (ok) ? GENERIC_EXIT_OK : GENERIC_EXIT_CONNECT_ERROR;
    }

    if (!cmdline.GetPrintExpire().isEmpty())
    {
        expirer = new AutoExpire();
        expirer->PrintExpireList(cmdline.GetPrintExpire());
        return GENERIC_EXIT_OK;
    }

    // This should never actually be reached..
    return GENERIC_EXIT_OK;
}

int connect_to_master(void)
{
    MythSocket *tempMonitorConnection = new MythSocket();
    if (tempMonitorConnection->connect(
            gCoreContext->GetSetting("MasterServerIP", "127.0.0.1"),
            gCoreContext->GetNumSetting("MasterServerPort", 6543)))
    {
        if (!gCoreContext->CheckProtoVersion(tempMonitorConnection))
        {
            VERBOSE(VB_IMPORTANT, "Master backend is incompatible with "
                    "this backend.\nCannot become a slave.");
            return GENERIC_EXIT_CONNECT_ERROR;
        }

        QStringList tempMonitorDone("DONE");

        QStringList tempMonitorAnnounce("ANN Monitor tzcheck 0");
        tempMonitorConnection->writeStringList(tempMonitorAnnounce);
        tempMonitorConnection->readStringList(tempMonitorAnnounce);
        if (tempMonitorAnnounce.empty() ||
            tempMonitorAnnounce[0] == "ERROR")
        {
            tempMonitorConnection->DownRef();
            tempMonitorConnection = NULL;
            if (tempMonitorAnnounce.empty())
            {
                VERBOSE(VB_IMPORTANT, LOC_ERR +
                        "Failed to open event socket, timeout");
            }
            else
            {
                VERBOSE(VB_IMPORTANT, LOC_ERR +
                        "Failed to open event socket" +
                        ((tempMonitorAnnounce.size() >= 2) ?
                         QString(", error was %1").arg(tempMonitorAnnounce[1]) :
                         QString(", remote error")));
            }
        }

        QStringList tzCheck("QUERY_TIME_ZONE");
        if (tempMonitorConnection)
        {
            tempMonitorConnection->writeStringList(tzCheck);
            tempMonitorConnection->readStringList(tzCheck);
        }
        if (tzCheck.size() && !checkTimeZone(tzCheck))
        {
            // Check for different time zones, different offsets, different
            // times
            VERBOSE(VB_IMPORTANT, "The time and/or time zone settings on "
                    "this system do not match those in use on the master "
                    "backend. Please ensure all frontend and backend "
                    "systems are configured to use the same time zone and "
                    "have the current time properly set.");
            VERBOSE(VB_IMPORTANT,
                    "Unable to run with invalid time settings. Exiting.");
            tempMonitorConnection->writeStringList(tempMonitorDone);
            tempMonitorConnection->DownRef();
            return GENERIC_EXIT_INVALID_TIMEZONE;
        }
        else
        {
            VERBOSE(VB_IMPORTANT,
                    QString("Backend is running in %1 time zone.")
                    .arg(getTimeZoneID()));
        }
        if (tempMonitorConnection)
            tempMonitorConnection->writeStringList(tempMonitorDone);
    }
    if (tempMonitorConnection)
        tempMonitorConnection->DownRef();

    return GENERIC_EXIT_OK;
}

int setup_basics(const MythCommandLineParser &cmdline)
{
    ofstream pidfs;
    if (!openPidfile(pidfs, cmdline.GetPIDFilename()))
        return GENERIC_EXIT_PERMISSIONS_ERROR;

    if (signal(SIGPIPE, SIG_IGN) == SIG_ERR)
        VERBOSE(VB_IMPORTANT, LOC_WARN + "Unable to ignore SIGPIPE");

    if (cmdline.IsDaemonizeEnabled() && (daemon(0, 1) < 0))
    {
        VERBOSE(VB_IMPORTANT, LOC_ERR + "Failed to daemonize" + ENO);
        return GENERIC_EXIT_DAEMONIZING_ERROR;
    }

    QString username = cmdline.GetUsername();
    if (!username.isEmpty() && !setUser(username))
        return GENERIC_EXIT_PERMISSIONS_ERROR;

    if (pidfs)
    {
        pidfs << getpid() << endl;
        pidfs.close();
    }

    return GENERIC_EXIT_OK;
}

void print_warnings(const MythCommandLineParser &cmdline)
{
    if (!cmdline.IsHouseKeeperEnabled())
    {
        VERBOSE(VB_IMPORTANT, LOC_WARN +
                "****** The Housekeeper has been DISABLED with "
                "the --nohousekeeper option ******");
    }
    if (!cmdline.IsSchedulerEnabled())
    {
        VERBOSE(VB_IMPORTANT, LOC_WARN +
                "********** The Scheduler has been DISABLED with "
                "the --nosched option **********");
    }
    if (!cmdline.IsAutoExpirerEnabled())
    {
        VERBOSE(VB_IMPORTANT, LOC_WARN +
                "********* Auto-Expire has been DISABLED with "
                "the --noautoexpire option ********");
    }
    if (!cmdline.IsJobQueueEnabled())
    {
        VERBOSE(VB_IMPORTANT, LOC_WARN +
                "********* The JobQueue has been DISABLED with "
                "the --nojobqueue option *********");
    }
}

int run_backend(const MythCommandLineParser &cmdline)
{
    if (!setup_context(cmdline))
        return GENERIC_EXIT_NO_MYTHCONTEXT;

    bool ismaster = gCoreContext->IsMasterHost();

    if (!UpgradeTVDatabaseSchema(ismaster, ismaster))
    {
        VERBOSE(VB_IMPORTANT, "Couldn't upgrade database to new schema");
        return GENERIC_EXIT_DB_OUTOFDATE;
    }

    ///////////////////////////////////////////

<<<<<<< HEAD
    bool ismaster = gCoreContext->IsMasterHost();

    g_pUPnp->Init(ismaster, cmdline.IsUPnPEnabled());
=======
    g_pUPnp = new MediaServer(ismaster, !cmdline.IsUPnPEnabled() );
>>>>>>> 6c7a2ea7

    if (!ismaster)
    {
        int ret = connect_to_master();
        if (ret != GENERIC_EXIT_OK)
            return ret;
    }

    QString myip = gCoreContext->GetSetting("BackendServerIP");
    int     port = gCoreContext->GetNumSetting("BackendServerPort", 6543);
    if (myip.isEmpty())
    {
        cerr << "No setting found for this machine's BackendServerIP.\n"
             << "Please run setup on this machine and modify the first page\n"
             << "of the general settings.\n";
        return GENERIC_EXIT_SETUP_ERROR;
    }

    MythSystemEventHandler *sysEventHandler = new MythSystemEventHandler();

    if (ismaster)
    {
        VERBOSE(VB_GENERAL, LOC + "Starting up as the master server.");
        gCoreContext->LogEntry("mythbackend", LP_INFO,
                           "MythBackend started as master server", "");
    }
    else
    {
        VERBOSE(VB_GENERAL, LOC + "Running as a slave backend.");
        gCoreContext->LogEntry("mythbackend", LP_INFO,
                           "MythBackend started as a slave backend", "");
    }

    print_warnings(cmdline);

    bool fatal_error = false;
    bool runsched = setupTVs(ismaster, fatal_error);
    if (fatal_error)
    {
        delete sysEventHandler;
        return GENERIC_EXIT_SETUP_ERROR;
    }

    if (ismaster)
    {
        if (runsched)
        {
            sched = new Scheduler(true, &tvList);
            int err = sched->GetError();
            if (err)
                return err;

            if (!cmdline.IsSchedulerEnabled())
                sched->DisableScheduling();
        }

        if (cmdline.IsHouseKeeperEnabled())
            housekeeping = new HouseKeeper(true, ismaster, sched);

        if (cmdline.IsAutoExpirerEnabled())
        {
            expirer = new AutoExpire(&tvList);
            if (sched)
                sched->SetExpirer(expirer);
        }
    }
    else if (cmdline.IsHouseKeeperEnabled())
    {
        housekeeping = new HouseKeeper(true, ismaster, NULL);
    }

    if (cmdline.IsJobQueueEnabled())
        jobqueue = new JobQueue(ismaster);

    // Setup status server
    HttpStatus *httpStatus = NULL;
    HttpServer *pHS = g_pUPnp->GetHttpServer();
    if (pHS)
    {
        VERBOSE(VB_IMPORTANT, "Main::Registering HttpStatus Extension");

        httpStatus = new HttpStatus(&tvList, sched, expirer, ismaster);
        if (httpStatus)
            pHS->RegisterExtension(httpStatus);
    }

    VERBOSE(VB_IMPORTANT, QString("Enabled verbose msgs: %1")
            .arg(verboseString));

    MainServer *mainServer = new MainServer(
        ismaster, port, &tvList, sched, expirer);

    int exitCode = mainServer->GetExitCode();
    if (exitCode != GENERIC_EXIT_OK)
    {
        VERBOSE(VB_IMPORTANT, "Backend exiting, MainServer initialization "
                "error.");
        delete mainServer;
        return exitCode;
    }

    if (httpStatus && mainServer)
        httpStatus->SetMainServer(mainServer);

    StorageGroup::CheckAllStorageGroupDirs();

    if (gCoreContext->IsMasterBackend())
        SendMythSystemEvent("MASTER_STARTED");

    ///////////////////////////////
    ///////////////////////////////
    exitCode = qApp->exec();
    ///////////////////////////////
    ///////////////////////////////

    if (gCoreContext->IsMasterBackend())
    {
        SendMythSystemEvent("MASTER_SHUTDOWN");
        qApp->processEvents();
    }

    gCoreContext->LogEntry("mythbackend", LP_INFO, "MythBackend exiting", "");

    delete sysEventHandler;
    delete mainServer;

    return exitCode;
}<|MERGE_RESOLUTION|>--- conflicted
+++ resolved
@@ -303,15 +303,6 @@
     log_rotate(0);
 }
 
-<<<<<<< HEAD
-void upnp_rebuild(int)
-{
-    if (gCoreContext->IsMasterHost())
-    {
-        g_pUPnp->RebuildMediaMap();
-    }
-
-=======
 void showUsage(const MythCommandLineParser &cmdlineparser, const QString &version)
 {
     QString    help  = cmdlineparser.GetHelpString(false);
@@ -321,7 +312,6 @@
     "Valid options are: " << endl <<
     "-h or --help                   List valid command line parameters"
          << endl << ahelp.constData() << endl;
->>>>>>> 6c7a2ea7
 }
 
 void setupLogfile(void)
@@ -681,13 +671,7 @@
 
     ///////////////////////////////////////////
 
-<<<<<<< HEAD
-    bool ismaster = gCoreContext->IsMasterHost();
-
-    g_pUPnp->Init(ismaster, cmdline.IsUPnPEnabled());
-=======
-    g_pUPnp = new MediaServer(ismaster, !cmdline.IsUPnPEnabled() );
->>>>>>> 6c7a2ea7
+    g_pUPnp->Init(ismaster, !cmdline.IsUPnPEnabled());
 
     if (!ismaster)
     {
