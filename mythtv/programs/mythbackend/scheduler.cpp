#include <unistd.h>

#include <iostream>
#include <algorithm>
#include <list>
using namespace std;

#ifdef __linux__
#  include <sys/vfs.h>
#else // if !__linux__
#  include <sys/param.h>
#  ifndef USING_MINGW
#    include <sys/mount.h>
#  endif // USING_MINGW
#endif // !__linux__

#include <sys/stat.h>
#include <sys/time.h>
#include <sys/types.h>

#include <QStringList>
#include <QDateTime>
#include <QRegExp>
#include <QMutex>
#include <QFile>
#include <QMap>

#include "scheduler.h"
#include "encoderlink.h"
#include "mainserver.h"
#include "remoteutil.h"
#include "backendutil.h"
#include "util.h"
#include "exitcodes.h"
#include "mythcontext.h"
#include "mythdb.h"
#include "compat.h"
#include "storagegroup.h"
#include "recordinginfo.h"
#include "scheduledrecording.h"
#include "cardutil.h"
#include "mythdb.h"
#include "mythsystemevent.h"

#define LOC QString("Scheduler: ")
#define LOC_WARN QString("Scheduler, Warning: ")
#define LOC_ERR QString("Scheduler, Error: ")

Scheduler::Scheduler(bool runthread, QMap<int, EncoderLink *> *tvList,
                     QString tmptable, Scheduler *master_sched) :
    recordTable(tmptable),
    priorityTable("powerpriority"),
    schedLock(),
    reclist_changed(false),
    specsched(master_sched),
    schedMoveHigher(false),
    schedulingEnabled(true),
    m_tvList(tvList),
    expirer(NULL),
    threadrunning(false),
    m_mainServer(NULL),
    resetIdleTime(false),
    m_isShuttingDown(false),
    error(0),
    livetvTime(QDateTime()),
    livetvpriority(0),
    prefinputpri(0)
{
    if (master_sched)
        master_sched->getAllPending(&reclist);

    // Only the master scheduler should use SchedCon()
    if (runthread)
        dbConn = MSqlQuery::SchedCon();
    else
        dbConn = MSqlQuery::DDCon();

    if (tmptable == "powerpriority_tmp")
    {
        priorityTable = tmptable;
        recordTable = "record";
    }

    if (!VerifyCards())
    {
        error = true;
        return;
    }

    threadrunning = runthread;

    fsInfoCacheFillTime = QDateTime::currentDateTime().addSecs(-1000);

    if (runthread)
    {
        int err = pthread_create(&schedThread, NULL, SchedulerThread, this);
        if (err != 0)
        {
            VERBOSE(VB_IMPORTANT,
                    QString("Failed to start scheduler thread: error %1")
                    .arg(err));
            threadrunning = false;
        }

        WakeUpSlaves();
    }
}

Scheduler::~Scheduler()
{
    while (!reclist.empty())
    {
        delete reclist.back();
        reclist.pop_back();
    }

    while (!worklist.empty())
    {
        delete worklist.back();
        worklist.pop_back();
    }

    if (threadrunning)
    {
        pthread_cancel(schedThread);
        pthread_join(schedThread, NULL);
    }
}

void Scheduler::SetMainServer(MainServer *ms)
{
    m_mainServer = ms;
}

void Scheduler::ResetIdleTime(void)
{
    resetIdleTime_lock.lock();
    resetIdleTime = true;
    resetIdleTime_lock.unlock();
}

bool Scheduler::VerifyCards(void)
{
    MSqlQuery query(dbConn);
    if (!query.exec("SELECT count(*) FROM capturecard") || !query.next())
    {
        MythDB::DBError("verifyCards() -- main query 1", query);
        error = BACKEND_EXIT_NO_CAP_CARD;
        return false;
    }

    uint numcards = query.value(0).toUInt();
    if (!numcards)
    {
        VERBOSE(VB_IMPORTANT, LOC_ERR +
                "No capture cards are defined in the database.\n\t\t\t"
                "Perhaps you should re-read the installation instructions?");
        error = BACKEND_EXIT_NO_CAP_CARD;
        return false;
    }

    query.prepare("SELECT sourceid,name FROM videosource ORDER BY sourceid;");

    if (!query.exec())
    {
        MythDB::DBError("verifyCards() -- main query 2", query);
        error = BACKEND_EXIT_NO_CHAN_DATA;
        return false;
    }

    uint numsources = 0;
    MSqlQuery subquery(dbConn);
    while (query.next())
    {
        subquery.prepare(
            "SELECT cardinputid "
            "FROM cardinput "
            "WHERE sourceid = :SOURCEID "
            "ORDER BY cardinputid;");
        subquery.bindValue(":SOURCEID", query.value(0).toUInt());

        if (!subquery.exec())
        {
            MythDB::DBError("verifyCards() -- sub query", subquery);
        }
        else if (!subquery.next())
        {
            VERBOSE(VB_IMPORTANT, LOC_WARN +
                    QString("Listings source '%1' is defined, "
                            "but is not attached to a card input.")
                    .arg(query.value(1).toString()));
        }
        else
        {
            numsources++;
        }
    }

    if (!numsources)
    {
        VERBOSE(VB_IMPORTANT, LOC_ERR +
                "No channel sources defined in the database");
        error = BACKEND_EXIT_NO_CHAN_DATA;
        return false;
    }

    return true;
}

static inline bool Recording(const RecordingInfo *p)
{
    return (p->GetRecordingStatus() == rsRecording ||
            p->GetRecordingStatus() == rsTuning ||
            p->GetRecordingStatus() == rsWillRecord);
}

static bool comp_overlap(RecordingInfo *a, RecordingInfo *b)
{
    if (a->GetScheduledStartTime() != b->GetScheduledStartTime())
        return a->GetScheduledStartTime() < b->GetScheduledStartTime();
    if (a->GetScheduledEndTime() != b->GetScheduledEndTime())
        return a->GetScheduledEndTime() < b->GetScheduledEndTime();

    // Note: the PruneOverlaps logic depends on the following
    if (a->GetTitle() != b->GetTitle())
        return a->GetTitle() < b->GetTitle();
    if (a->GetChanID() != b->GetChanID())
        return a->GetChanID() < b->GetChanID();
    if (a->GetInputID() != b->GetInputID())
        return a->GetInputID() < b->GetInputID();

    // In cases where two recording rules match the same showing, one
    // of them needs to take precedence.  Penalize any entry that
    // won't record except for those from kDontRecord rules.  This
    // will force them to yield to a rule that might record.
    // Otherwise, more specific record type beats less specific.
    int apri = RecTypePriority(a->GetRecordingRuleType());
    if (a->GetRecordingStatus() != rsUnknown &&
        a->GetRecordingStatus() != rsDontRecord)
    {
        apri += 100;
    }
    int bpri = RecTypePriority(b->GetRecordingRuleType());
    if (b->GetRecordingStatus() != rsUnknown &&
        b->GetRecordingStatus() != rsDontRecord)
    {
        bpri += 100;
    }
    if (apri != bpri)
        return apri < bpri;

    if (a->GetFindID() != b->GetFindID())
        return a->GetFindID() > b->GetFindID();
    return a->GetRecordingRuleID() < b->GetRecordingRuleID();
}

static bool comp_redundant(RecordingInfo *a, RecordingInfo *b)
{
    if (a->GetScheduledStartTime() != b->GetScheduledStartTime())
        return a->GetScheduledStartTime() < b->GetScheduledStartTime();
    if (a->GetScheduledEndTime() != b->GetScheduledEndTime())
        return a->GetScheduledEndTime() < b->GetScheduledEndTime();

    // Note: the PruneRedundants logic depends on the following
    if (a->GetTitle() != b->GetTitle())
        return a->GetTitle() < b->GetTitle();
    if (a->GetRecordingRuleID() != b->GetRecordingRuleID())
        return a->GetRecordingRuleID() < b->GetRecordingRuleID();
    if (a->GetChannelSchedulingID() != b->GetChannelSchedulingID())
        return a->GetChannelSchedulingID() < b->GetChannelSchedulingID();
    return a->GetRecordingStatus() < b->GetRecordingStatus();
}

static bool comp_recstart(RecordingInfo *a, RecordingInfo *b)
{
    if (a->GetRecordingStartTime() != b->GetRecordingStartTime())
        return a->GetRecordingStartTime() < b->GetRecordingStartTime();
    if (a->GetRecordingEndTime() != b->GetRecordingEndTime())
        return a->GetRecordingEndTime() < b->GetRecordingEndTime();
    if (a->GetChannelSchedulingID() != b->GetChannelSchedulingID())
        return a->GetChannelSchedulingID() < b->GetChannelSchedulingID();
    return a->GetRecordingStatus() < b->GetRecordingStatus();
}

static QDateTime schedTime;

static bool comp_priority(RecordingInfo *a, RecordingInfo *b)
{
    int arec = (a->GetRecordingStatus() != rsRecording &&
                a->GetRecordingStatus() != rsTuning);
    int brec = (b->GetRecordingStatus() != rsRecording &&
                b->GetRecordingStatus() != rsTuning);

    if (arec != brec)
        return arec < brec;

    if (a->GetRecordingPriority() != b->GetRecordingPriority())
        return a->GetRecordingPriority() > b->GetRecordingPriority();

    int apast = (a->GetRecordingStartTime() < schedTime.addSecs(-30) &&
                 !a->IsReactivated());
    int bpast = (b->GetRecordingStartTime() < schedTime.addSecs(-30) &&
                 !b->IsReactivated());

    if (apast != bpast)
        return apast < bpast;

    int apri = RecTypePriority(a->GetRecordingRuleType());
    int bpri = RecTypePriority(b->GetRecordingRuleType());

    if (apri != bpri)
        return apri < bpri;

    if (a->GetRecordingStartTime() != b->GetRecordingStartTime())
    {
        if (apast)
            return a->GetRecordingStartTime() > b->GetRecordingStartTime();
        else
            return a->GetRecordingStartTime() < b->GetRecordingStartTime();
    }

    if (a->GetInputID() != b->GetInputID())
        return a->GetInputID() < b->GetInputID();

    return a->GetRecordingRuleID() < b->GetRecordingRuleID();
}

static bool comp_timechannel(RecordingInfo *a, RecordingInfo *b)
{
    if (a->GetRecordingStartTime() != b->GetRecordingStartTime())
        return a->GetRecordingStartTime() < b->GetRecordingStartTime();
    if (a->GetChanNum() == b->GetChanNum())
        return a->GetChanID() < b->GetChanID();
    if (a->GetChanNum().toInt() > 0 && b->GetChanNum().toInt() > 0)
        return a->GetChanNum().toInt() < b->GetChanNum().toInt();
    return a->GetChanNum() < b->GetChanNum();
}

bool Scheduler::FillRecordList(bool doLock)
{
    schedMoveHigher = (bool)gCoreContext->GetNumSetting("SchedMoveHigher");
    schedTime = QDateTime::currentDateTime();

    VERBOSE(VB_SCHEDULE, "BuildWorkList...");
    BuildWorkList();
    if (doLock)
        schedLock.unlock();
    VERBOSE(VB_SCHEDULE, "AddNewRecords...");
    AddNewRecords();
    VERBOSE(VB_SCHEDULE, "AddNotListed...");
    AddNotListed();

    VERBOSE(VB_SCHEDULE, "Sort by time...");
    SORT_RECLIST(worklist, comp_overlap);
    VERBOSE(VB_SCHEDULE, "PruneOverlaps...");
    PruneOverlaps();

    VERBOSE(VB_SCHEDULE, "Sort by priority...");
    SORT_RECLIST(worklist, comp_priority);
    VERBOSE(VB_SCHEDULE, "BuildListMaps...");
    BuildListMaps();
    VERBOSE(VB_SCHEDULE, "SchedNewRecords...");
    SchedNewRecords();
    VERBOSE(VB_SCHEDULE, "SchedPreserveLiveTV...");
    SchedPreserveLiveTV();
    VERBOSE(VB_SCHEDULE, "ClearListMaps...");
    ClearListMaps();
    if (doLock)
        schedLock.lock();

    VERBOSE(VB_SCHEDULE, "Sort by time...");
    SORT_RECLIST(worklist, comp_redundant);
    VERBOSE(VB_SCHEDULE, "PruneRedundants...");
    PruneRedundants();

    VERBOSE(VB_SCHEDULE, "Sort by time...");
    SORT_RECLIST(worklist, comp_recstart);
    VERBOSE(VB_SCHEDULE, "ClearWorkList...");
    bool res = ClearWorkList();

    return res;
}

/** \fn Scheduler::FillRecordListFromDB(int)
 *  \param recordid Record ID of recording that has changed,
 *                  or -1 if anything might have been changed.
 */
void Scheduler::FillRecordListFromDB(int recordid)
{
    struct timeval fillstart, fillend;
    float matchTime, placeTime;

    MSqlQuery query(dbConn);
    QString thequery;
    QString where = "";

    // This will cause our temp copy of recordmatch to be empty
    if (recordid == -1)
        where = "WHERE recordid IS NULL ";

    thequery = QString("CREATE TEMPORARY TABLE recordmatch ") +
                           "SELECT * FROM recordmatch " + where + "; ";

    query.prepare(thequery);
    recordmatchLock.lock();
    bool ok = query.exec();
    recordmatchLock.unlock();
    if (!ok)
    {
        MythDB::DBError("FillRecordListFromDB", query);
        return;
    }

    thequery = "ALTER TABLE recordmatch ADD INDEX (recordid);";
    query.prepare(thequery);
    if (!query.exec())
    {
        MythDB::DBError("FillRecordListFromDB", query);
        return;
    }

    gettimeofday(&fillstart, NULL);
    UpdateMatches(recordid);
    gettimeofday(&fillend, NULL);
    matchTime = ((fillend.tv_sec - fillstart.tv_sec ) * 1000000 +
                 (fillend.tv_usec - fillstart.tv_usec)) / 1000000.0;

    gettimeofday(&fillstart, NULL);
    FillRecordList(false);
    gettimeofday(&fillend, NULL);
    placeTime = ((fillend.tv_sec - fillstart.tv_sec ) * 1000000 +
                 (fillend.tv_usec - fillstart.tv_usec)) / 1000000.0;

    MSqlQuery queryDrop(dbConn);
    queryDrop.prepare("DROP TABLE recordmatch;");
    if (!queryDrop.exec())
    {
        MythDB::DBError("FillRecordListFromDB", queryDrop);
        return;
    }

    QString msg;
    msg.sprintf("Speculative scheduled %d items in "
                "%.1f = %.2f match + %.2f place", (int)reclist.size(),
                matchTime + placeTime, matchTime, placeTime);
    VERBOSE(VB_GENERAL, msg);
}

void Scheduler::FillRecordListFromMaster(void)
{
    RecordingList schedList(false);
    bool dummy;
    LoadFromScheduler(schedList, dummy);

    QMutexLocker lockit(&schedLock);

    RecordingList::iterator it = schedList.begin();
    for (; it != schedList.end(); ++it)
        reclist.push_back(*it);
}

void Scheduler::PrintList(RecList &list, bool onlyFutureRecordings)
{
    if (!VERBOSE_LEVEL_CHECK(VB_SCHEDULE))
        return;

    QDateTime now = QDateTime::currentDateTime();

    cout << "--- print list start ---\n";
    cout << "Title - Subtitle                    Ch Station "
        "Day Start  End   S C I  T N Pri" << endl;

    RecIter i = list.begin();
    for ( ; i != list.end(); ++i)
    {
        RecordingInfo *first = (*i);

        if (onlyFutureRecordings &&
            ((first->GetRecordingEndTime() < now &&
              first->GetScheduledEndTime() < now) ||
             (first->GetRecordingStartTime() < now && !Recording(first))))
            continue;

        PrintRec(first);
    }

    cout << "---  print list end  ---\n";
}

void Scheduler::PrintRec(const RecordingInfo *p, const char *prefix)
{
    if (!VERBOSE_LEVEL_CHECK(VB_SCHEDULE))
        return;

    if (prefix)
        cout << prefix;

    QString episode = p->toString(ProgramInfo::kTitleSubtitle, " - ", "");
    episode = episode.leftJustified(34 - (prefix ? strlen(prefix) : 0),
                                    ' ', true);

    QString outstr = QString("%1 %2 %3 %4-%5  %6 %7 %8  ")
        .arg(episode)
        .arg(p->GetChanNum().rightJustified(4, ' '))
        .arg(p->GetChannelSchedulingID().leftJustified(7, ' ', true))
        .arg(p->GetRecordingStartTime().toString("dd hh:mm"))
        .arg(p->GetRecordingEndTime().toString("hh:mm"))
        .arg(p->GetSourceID())
        .arg(p->GetCardID())
        .arg(p->GetInputID());
    outstr += QString("%1 %2 %3")
        .arg(toQChar(p->GetRecordingRuleType()))
        .arg(toQChar(p->GetRecordingStatus(), p->GetCardID()))
        .arg(p->GetRecordingPriority());
    if (p->GetRecordingPriority2())
        outstr += QString("/%1").arg(p->GetRecordingPriority2());

    QByteArray out = outstr.toLocal8Bit();

    cout << out.constData() << endl;
}

void Scheduler::UpdateRecStatus(RecordingInfo *pginfo)
{
    QMutexLocker lockit(&schedLock);

    RecIter dreciter = reclist.begin();
    for (; dreciter != reclist.end(); ++dreciter)
    {
        RecordingInfo *p = *dreciter;
        if (p->IsSameProgramTimeslot(*pginfo))
        {
            if (p->GetRecordingStatus() != pginfo->GetRecordingStatus())
            {
                VERBOSE(VB_IMPORTANT, 
                    QString("Updating status for %1 on cardid %2 (%3 => %4)")
                        .arg(p->toString(ProgramInfo::kTitleSubtitle))
                        .arg(p->GetCardID())
                        .arg(toString(p->GetRecordingStatus(), 
                                      p->GetRecordingRuleType()))
                        .arg(toString(pginfo->GetRecordingStatus(), 
                                      p->GetRecordingRuleType())));
                bool resched = 
                    ((p->GetRecordingStatus() != rsRecording &&
                      p->GetRecordingStatus() != rsTuning) ||
                     (pginfo->GetRecordingStatus() != rsRecording &&
                      pginfo->GetRecordingStatus() != rsTuning));
                p->SetRecordingStatus(pginfo->GetRecordingStatus());
                reclist_changed = true;
                p->AddHistory(false);
                if (resched)
                {
                    reschedQueue.enqueue(0);
                    reschedWait.wakeOne();
                }
            }
            return;
        }
    }
}

void Scheduler::UpdateRecStatus(uint cardid, uint chanid,
                                const QDateTime &startts,
                                RecStatusType recstatus,
                                const QDateTime &recendts)
{
    QMutexLocker lockit(&schedLock);

    RecIter dreciter = reclist.begin();
    for (; dreciter != reclist.end(); ++dreciter)
    {
        RecordingInfo *p = *dreciter;
        if (p->GetCardID() == cardid && p->GetChanID() == chanid &&
            p->GetScheduledStartTime() == startts)
        {
            p->SetRecordingEndTime(recendts);

            if (p->GetRecordingStatus() != recstatus)
            {
                VERBOSE(VB_IMPORTANT, 
                    QString("Updating status for %1 on cardid %2 (%3 => %4)")
                        .arg(p->toString(ProgramInfo::kTitleSubtitle))
                        .arg(p->GetCardID())
                        .arg(toString(p->GetRecordingStatus(), 
                                      p->GetRecordingRuleType()))
                        .arg(toString(recstatus, 
                                      p->GetRecordingRuleType())));
                bool resched = 
                    ((p->GetRecordingStatus() != rsRecording &&
                      p->GetRecordingStatus() != rsTuning) ||
                     (recstatus != rsRecording &&
                      recstatus != rsTuning));
                p->SetRecordingStatus(recstatus);
                reclist_changed = true;
                p->AddHistory(false);
                if (resched)
                {
                    reschedQueue.enqueue(0);
                    reschedWait.wakeOne();
                }
            }
            return;
        }
    }
}

bool Scheduler::ChangeRecordingEnd(RecordingInfo *oldp, RecordingInfo *newp)
{
    QMutexLocker lockit(&schedLock);

    if (reclist_changed)
        return false;

    RecordingType oldrectype = oldp->GetRecordingRuleType();
    int oldrecordid = oldp->GetRecordingRuleID();
    QDateTime oldrecendts = oldp->GetRecordingEndTime();

    oldp->SetRecordingRuleType(newp->GetRecordingRuleType());
    oldp->SetRecordingRuleID(newp->GetRecordingRuleID());
    oldp->SetRecordingEndTime(newp->GetRecordingEndTime());

    if (specsched)
    {
        if (newp->GetRecordingEndTime() < QDateTime::currentDateTime())
        {
            oldp->SetRecordingStatus(rsRecorded);
            newp->SetRecordingStatus(rsRecorded);
            return false;
        }
        else
            return true;
    }

    EncoderLink *tv = (*m_tvList)[oldp->GetCardID()];
    RecStatusType rs = tv->StartRecording(oldp);
    if (rs != rsRecording)
    {
        VERBOSE(VB_IMPORTANT, QString(
                    "Failed to change end time on card %1 to %2")
                .arg(oldp->GetCardID())
                .arg(newp->GetRecordingEndTime(ISODate)));
        oldp->SetRecordingRuleType(oldrectype);
        oldp->SetRecordingRuleID(oldrecordid);
        oldp->SetRecordingEndTime(oldrecendts);
    }
    else
    {
        RecIter i = reclist.begin();
        for (; i != reclist.end(); ++i)
        {
            RecordingInfo *recp = *i;
            if (recp->IsSameTimeslot(*oldp))
            {
                *recp = *oldp;
                break;
            }
        }
    }

    return rs == rsRecording;
}

void Scheduler::SlaveConnected(RecordingList &slavelist)
{
    QMutexLocker lockit(&schedLock);

    RecordingList::iterator it = slavelist.begin();
    for (; it != slavelist.end(); ++it)
    {
        RecordingInfo *sp = *it;
        bool found = false;

        RecIter ri = reclist.begin();
        for ( ; ri != reclist.end(); ++ri)
        {
            RecordingInfo *rp = *ri;

            if (sp->GetInputID() &&
                sp->GetScheduledStartTime() == rp->GetScheduledStartTime() &&
                sp->GetChannelSchedulingID() == rp->GetChannelSchedulingID() &&
                sp->GetTitle() == rp->GetTitle())
            {
                if (sp->GetCardID() == rp->GetCardID())
                {
                    found = true;
                    rp->SetRecordingStatus(sp->GetRecordingStatus());
                    reclist_changed = true;
                    rp->AddHistory(false);
                    VERBOSE(VB_IMPORTANT, QString("setting %1/%2/\"%3\" as %4")
                            .arg(sp->GetCardID())
                            .arg(sp->GetChannelSchedulingID())
                            .arg(sp->GetTitle())
                            .arg(toUIState(sp->GetRecordingStatus())));
                }
                else
                {
                    VERBOSE(VB_IMPORTANT, QString("%1/%2/\"%3\" is already "
                                                  "recording on card %4")
                            .arg(sp->GetCardID())
                            .arg(sp->GetChannelSchedulingID())
                            .arg(sp->GetTitle())
                            .arg(rp->GetCardID()));
                }
            }
            else if (sp->GetCardID() == rp->GetCardID() &&
                     (rp->GetRecordingStatus() == rsRecording ||
                      rp->GetRecordingStatus() == rsTuning))
            {
                rp->SetRecordingStatus(rsAborted);
                reclist_changed = true;
                rp->AddHistory(false);
                VERBOSE(VB_IMPORTANT, QString("setting %1/%2/\"%3\" as aborted")
                        .arg(rp->GetCardID())
                        .arg(rp->GetChannelSchedulingID())
                        .arg(rp->GetTitle()));
            }
        }

        if (sp->GetInputID() && !found)
        {
            reclist.push_back(new RecordingInfo(*sp));
            reclist_changed = true;
            sp->AddHistory(false);
            VERBOSE(VB_IMPORTANT, QString("adding %1/%2/\"%3\" as recording")
                    .arg(sp->GetCardID())
                    .arg(sp->GetChannelSchedulingID())
                    .arg(sp->GetTitle()));
        }
    }
}

void Scheduler::SlaveDisconnected(uint cardid)
{
    QMutexLocker lockit(&schedLock);

    RecIter ri = reclist.begin();
    for ( ; ri != reclist.end(); ++ri)
    {
        RecordingInfo *rp = *ri;

        if (rp->GetCardID() == cardid &&
            (rp->GetRecordingStatus() == rsRecording ||
             rp->GetRecordingStatus() == rsTuning))
        {
            rp->SetRecordingStatus(rsAborted);
            reclist_changed = true;
            rp->AddHistory(false);
            VERBOSE(VB_IMPORTANT, QString("setting %1/%2/\"%3\" as aborted")
                    .arg(rp->GetCardID()).arg(rp->GetChannelSchedulingID())
                    .arg(rp->GetTitle()));
        }
    }
}

void Scheduler::BuildWorkList(void)
{
    reclist_changed = false;

    RecIter i = reclist.begin();
    for (; i != reclist.end(); ++i)
    {
        RecordingInfo *p = *i;
        if (p->GetRecordingStatus() == rsRecording ||
            p->GetRecordingStatus() == rsTuning)
            worklist.push_back(new RecordingInfo(*p));
    }
}

bool Scheduler::ClearWorkList(void)
{
    RecordingInfo *p;

    if (reclist_changed)
    {
        while (!worklist.empty())
        {
            p = worklist.front();
            delete p;
            worklist.pop_front();
        }

        return false;
    }

    while (!reclist.empty())
    {
        p = reclist.front();
        delete p;
        reclist.pop_front();
    }

    while (!worklist.empty())
    {
        p = worklist.front();
        reclist.push_back(p);
        worklist.pop_front();
    }

    return true;
}

static void erase_nulls(RecList &reclist)
{
    RecIter it = reclist.begin();
    uint dst = 0;
    for (it = reclist.begin(); it != reclist.end(); ++it)
    {
        if (*it)
        {
            reclist[dst] = *it;
            dst++;
        }
    }
    reclist.resize(dst);
}

void Scheduler::PruneOverlaps(void)
{
    RecordingInfo *lastp = NULL;

    RecIter dreciter = worklist.begin();
    while (dreciter != worklist.end())
    {
        RecordingInfo *p = *dreciter;
        if (!lastp || lastp->GetRecordingRuleID() == p->GetRecordingRuleID() ||
            !lastp->IsSameTimeslot(*p))
        {
            lastp = p;
            ++dreciter;
        }
        else
        {
            delete p;
            *(dreciter++) = NULL;
        }
    }

    erase_nulls(worklist);
}

void Scheduler::BuildListMaps(void)
{
    RecIter i = worklist.begin();
    for ( ; i != worklist.end(); ++i)
    {
        RecordingInfo *p = *i;
        if (p->GetRecordingStatus() == rsRecording ||
            p->GetRecordingStatus() == rsTuning ||
            p->GetRecordingStatus() == rsWillRecord ||
            p->GetRecordingStatus() == rsUnknown)
        {
            cardlistmap[p->GetCardID()].push_back(p);
            titlelistmap[p->GetTitle()].push_back(p);
            recordidlistmap[p->GetRecordingRuleID()].push_back(p);
        }
    }
}

void Scheduler::ClearListMaps(void)
{
    cardlistmap.clear();
    titlelistmap.clear();
    recordidlistmap.clear();
    cache_is_same_program.clear();
}

bool Scheduler::IsSameProgram(
    const RecordingInfo *a, const RecordingInfo *b) const
{
    IsSameKey X(a,b);
    IsSameCacheType::const_iterator it = cache_is_same_program.find(X);
    if (it != cache_is_same_program.end())
        return *it;

    IsSameKey Y(b,a);
    it = cache_is_same_program.find(Y);
    if (it != cache_is_same_program.end())
        return *it;

    return cache_is_same_program[X] = a->IsSameProgram(*b);
}

bool Scheduler::FindNextConflict(
    const RecList     &cardlist,
    const RecordingInfo *p,
    RecConstIter      &j,
    int               openEnd) const
{
    bool is_conflict_dbg = false;

    for ( ; j != cardlist.end(); ++j)
    {
        const RecordingInfo *q = *j;

        if (p == q)
            continue;

        if (!Recording(q))
            continue;

        if (is_conflict_dbg)
            cout << QString("\n  comparing with '%1' ").arg(q->GetTitle())
                .toLocal8Bit().constData();

        if (p->GetCardID() != 0 && (p->GetCardID() != q->GetCardID()) &&
            !igrp.GetSharedInputGroup(p->GetInputID(), q->GetInputID()))
        {
            if (is_conflict_dbg)
                cout << "  cardid== ";
            continue;
        }

        if (openEnd == 2 || (openEnd == 1 && p->GetChanID() != q->GetChanID()))
        {
            if (p->GetRecordingEndTime() < q->GetRecordingStartTime() ||
                p->GetRecordingStartTime() > q->GetRecordingEndTime())
            {
                if (is_conflict_dbg)
                    cout << "  no-overlap ";
                continue;
            }
        }
        else
        {
            if (p->GetRecordingEndTime() <= q->GetRecordingStartTime() ||
                p->GetRecordingStartTime() >= q->GetRecordingEndTime())
            {
                if (is_conflict_dbg)
                    cout << "  no-overlap ";
                continue;
            }
        }

        if (is_conflict_dbg)
            cout << "\n" <<
                (QString("  cardid's: %1, %2 ")
                 .arg(p->GetCardID()).arg(q->GetCardID()) +
                 QString("Shared input group: %1 ")
                 .arg(igrp.GetSharedInputGroup(
                          p->GetInputID(), q->GetInputID())) +
                 QString("mplexid's: %1, %2")
                 .arg(p->QueryMplexID()).arg(q->QueryMplexID()))
                .toLocal8Bit().constData();

        // if two inputs are in the same input group we have a conflict
        // unless the programs are on the same multiplex.
        if (p->GetCardID() && (p->GetCardID() != q->GetCardID()) &&
            igrp.GetSharedInputGroup(p->GetInputID(), q->GetInputID()))
        {
            uint p_mplexid = p->QueryMplexID();
            if (p_mplexid && (p_mplexid == q->QueryMplexID()))
                continue;
        }

        if (is_conflict_dbg)
            cout << "\n  Found conflict" << endl;

        return true;
    }

    if (is_conflict_dbg)
        cout << "\n  No conflict" << endl;

    return false;
}

const RecordingInfo *Scheduler::FindConflict(
    const QMap<int, RecList> &reclists,
    const RecordingInfo        *p,
    int openend) const
{
    bool is_conflict_dbg = false;

    QMap<int, RecList>::const_iterator it = reclists.begin();
    for (; it != reclists.end(); ++it)
    {
        if (is_conflict_dbg)
        {
            cout << QString("Checking '%1' for conflicts on cardid %2")
                .arg(p->GetTitle()).arg(it.key()).toLocal8Bit().constData();
        }

        const RecList &cardlist = *it;
        RecConstIter k = cardlist.begin();
        if (FindNextConflict(cardlist, p, k, openend))
        {
            return *k;
        }
    }

    return NULL;
}

void Scheduler::MarkOtherShowings(RecordingInfo *p)
{
    RecList *showinglist = &titlelistmap[p->GetTitle()];

    MarkShowingsList(*showinglist, p);

    if (p->GetRecordingRuleType() == kFindOneRecord ||
        p->GetRecordingRuleType() == kFindDailyRecord ||
        p->GetRecordingRuleType() == kFindWeeklyRecord)
    {
        showinglist = &recordidlistmap[p->GetRecordingRuleID()];
        MarkShowingsList(*showinglist, p);
    }

    if (p->GetRecordingRuleType() == kOverrideRecord && p->GetFindID())
    {
        showinglist = &recordidlistmap[p->GetParentRecordingRuleID()];
        MarkShowingsList(*showinglist, p);
    }
}

void Scheduler::MarkShowingsList(RecList &showinglist, RecordingInfo *p)
{
    RecIter i = showinglist.begin();
    for ( ; i != showinglist.end(); ++i)
    {
        RecordingInfo *q = *i;
        if (q == p)
            continue;
        if (q->GetRecordingStatus() != rsUnknown &&
            q->GetRecordingStatus() != rsWillRecord &&
            q->GetRecordingStatus() != rsEarlierShowing &&
            q->GetRecordingStatus() != rsLaterShowing)
            continue;
        if (q->IsSameTimeslot(*p))
            q->SetRecordingStatus(rsLaterShowing);
        else if (q->GetRecordingRuleType() != kSingleRecord &&
                 q->GetRecordingRuleType() != kOverrideRecord &&
                 IsSameProgram(q,p))
        {
            if (q->GetRecordingStartTime() < p->GetRecordingStartTime())
                q->SetRecordingStatus(rsLaterShowing);
            else
                q->SetRecordingStatus(rsEarlierShowing);
        }
    }
}

void Scheduler::BackupRecStatus(void)
{
    RecIter i = worklist.begin();
    for ( ; i != worklist.end(); ++i)
    {
        RecordingInfo *p = *i;
        p->savedrecstatus = p->GetRecordingStatus();
    }
}

void Scheduler::RestoreRecStatus(void)
{
    RecIter i = worklist.begin();
    for ( ; i != worklist.end(); ++i)
    {
        RecordingInfo *p = *i;
        p->SetRecordingStatus(p->savedrecstatus);
    }
}

bool Scheduler::TryAnotherShowing(RecordingInfo *p, bool samePriority,
                                   bool preserveLive)
{
    PrintRec(p, "     >");

    if (p->GetRecordingStatus() == rsRecording ||
        p->GetRecordingStatus() == rsTuning)
        return false;

    RecList *showinglist = &titlelistmap[p->GetTitle()];

    if (p->GetRecordingRuleType() == kFindOneRecord ||
        p->GetRecordingRuleType() == kFindDailyRecord ||
        p->GetRecordingRuleType() == kFindWeeklyRecord)
        showinglist = &recordidlistmap[p->GetRecordingRuleID()];

    RecStatusType oldstatus = p->GetRecordingStatus();
    p->SetRecordingStatus(rsLaterShowing);

    bool hasLaterShowing = false;

    RecIter j = showinglist->begin();
    for ( ; j != showinglist->end(); ++j)
    {
        RecordingInfo *q = *j;
        if (q == p)
            continue;

        if (samePriority &&
            (q->GetRecordingPriority() != p->GetRecordingPriority()))
        {
            continue;
        }

        hasLaterShowing = false;

        if (q->GetRecordingStatus() != rsEarlierShowing &&
            q->GetRecordingStatus() != rsLaterShowing &&
            q->GetRecordingStatus() != rsUnknown)
        {
            continue;
        }

        if (!p->IsSameTimeslot(*q))
        {
            if (!IsSameProgram(p,q))
                continue;
            if ((p->GetRecordingRuleType() == kSingleRecord ||
                 p->GetRecordingRuleType() == kOverrideRecord))
                continue;
            if (q->GetRecordingStartTime() < schedTime &&
                p->GetRecordingStartTime() >= schedTime)
                continue;

            hasLaterShowing |= preserveLive;
        }

        if (samePriority)
            PrintRec(q, "     %");
        else
            PrintRec(q, "     $");

        bool failedLiveCheck = false;
        if (preserveLive)
        {
            failedLiveCheck |=
                (!livetvpriority ||
                 p->GetRecordingPriority() - prefinputpri >
                 q->GetRecordingPriority());

            // It is pointless to preempt another livetv session.
            // (the retrylist contains dummy livetv pginfo's)
            RecConstIter k = retrylist.begin();
            if (FindNextConflict(retrylist, q, k))
            {
                PrintRec(*k, "       L!");
                continue;
            }
        }

        const RecordingInfo *conflict = FindConflict(cardlistmap, q);
        if (conflict)
        {
            PrintRec(conflict, "        !");
            continue;
        }

        if (hasLaterShowing)
        {
            QString id = p->MakeUniqueSchedulerKey();
            hasLaterList[id] = true;
            continue;
        }

        if (failedLiveCheck)
        {
            // Failed the priority check or "Move scheduled shows to
            // avoid LiveTV feature" is turned off.
            // However, there is no conflict so if this alternate showing
            // is on an equivalent virtual card, allow the move.
            bool equiv = (p->GetSourceID() == q->GetSourceID() &&
                          igrp.GetSharedInputGroup(
                              p->GetInputID(), q->GetInputID()));

            if (!equiv)
                continue;
        }

        if (preserveLive)
        {
            QString msg = QString(
                "Moved \"%1\" on chanid: %2 from card: %3 to %4 "
                "to avoid LiveTV conflict")
                .arg(p->GetTitle()).arg(p->GetChanID())
                .arg(p->GetCardID()).arg(q->GetCardID());
            QByteArray amsg = msg.toLocal8Bit();
            VERBOSE(VB_SCHEDULE, amsg.constData());
        }

        q->SetRecordingStatus(rsWillRecord);
        MarkOtherShowings(q);
        PrintRec(p, "     -");
        PrintRec(q, "     +");
        return true;
    }

    p->SetRecordingStatus(oldstatus);
    return false;
}

void Scheduler::SchedNewRecords(void)
{
    VERBOSE(VB_SCHEDULE, "Scheduling:");

    if (VERBOSE_LEVEL_CHECK(VB_SCHEDULE))
    {
        cout << "+ = schedule this showing to be recorded" << endl;
        cout << "# = could not schedule this showing, retry later" << endl;
        cout << "! = conflict caused by this showing" << endl;
        cout << "/ = retry this showing, same priority pass" << endl;
        cout << "? = retry this showing, lower priority pass" << endl;
        cout << "> = try another showing for this program" << endl;
        cout << "% = found another showing, same priority required" << endl;
        cout << "$ = found another showing, lower priority allowed" << endl;
        cout << "- = unschedule a showing in favor of another one" << endl;
    }

    int openEnd = gCoreContext->GetNumSetting("SchedOpenEnd", 0);

    RecIter i = worklist.begin();
    while (i != worklist.end())
    {
        RecordingInfo *p = *i;
        if (p->GetRecordingStatus() == rsRecording ||
            p->GetRecordingStatus() == rsTuning)
            MarkOtherShowings(p);
        else if (p->GetRecordingStatus() == rsUnknown)
        {
            const RecordingInfo *conflict = FindConflict(cardlistmap, p, openEnd);
            if (!conflict)
            {
                p->SetRecordingStatus(rsWillRecord);

                if (p->GetRecordingStartTime() < schedTime.addSecs(90))
                {
                    QString id = p->MakeUniqueSchedulerKey();
                    if (!recPendingList.contains(id))
                        recPendingList[id] = false;

                    livetvTime = (livetvTime < schedTime) ?
                        schedTime : livetvTime;
                }

                MarkOtherShowings(p);
                PrintRec(p, "  +");
            }
            else
            {
                retrylist.push_front(p);
                PrintRec(p, "  #");
                PrintRec(conflict, "     !");
            }
        }

        int lastpri = p->GetRecordingPriority();
        ++i;
        if (i == worklist.end() || lastpri != (*i)->GetRecordingPriority())
        {
            MoveHigherRecords();
            retrylist.clear();
        }
    }
}

void Scheduler::MoveHigherRecords(bool move_this)
{
    RecIter i = retrylist.begin();
    for ( ; move_this && i != retrylist.end(); ++i)
    {
        RecordingInfo *p = *i;
        if (p->GetRecordingStatus() != rsUnknown)
            continue;

        PrintRec(p, "  /");

        BackupRecStatus();
        p->SetRecordingStatus(rsWillRecord);
        MarkOtherShowings(p);

        RecList cardlist;
        QMap<int, RecList>::const_iterator it = cardlistmap.begin();
        for (; it != cardlistmap.end(); ++it)
        {
            RecConstIter it2 = (*it).begin();
            for (; it2 != (*it).end(); ++it2)
                cardlist.push_back(*it2);
        }
        RecConstIter k = cardlist.begin();
        for ( ; FindNextConflict(cardlist, p, k ); ++k)
        {
            if (p->GetRecordingPriority() != (*k)->GetRecordingPriority() ||
                !TryAnotherShowing(*k, true))
            {
                RestoreRecStatus();
                break;
            }
        }

        if (p->GetRecordingStatus() == rsWillRecord)
            PrintRec(p, "  +");
    }

    i = retrylist.begin();
    for ( ; i != retrylist.end(); ++i)
    {
        RecordingInfo *p = *i;
        if (p->GetRecordingStatus() != rsUnknown)
            continue;

        PrintRec(p, "  ?");

        if (move_this && TryAnotherShowing(p, false))
            continue;

        BackupRecStatus();
        p->SetRecordingStatus(rsWillRecord);
        if (move_this)
            MarkOtherShowings(p);

        RecList cardlist;
        QMap<int, RecList>::const_iterator it = cardlistmap.begin();
        for (; it != cardlistmap.end(); ++it)
        {
            RecConstIter it2 = (*it).begin();
            for (; it2 != (*it).end(); ++it2)
                cardlist.push_back(*it2);
        }

        RecConstIter k = cardlist.begin();
        for ( ; FindNextConflict(cardlist, p, k); ++k)
        {
            if ((p->GetRecordingPriority() < (*k)->GetRecordingPriority() &&
                 !schedMoveHigher && move_this) ||
                !TryAnotherShowing(*k, false, !move_this))
            {
                RestoreRecStatus();
                break;
            }
        }

        if (move_this && p->GetRecordingStatus() == rsWillRecord)
            PrintRec(p, "  +");
    }
}

void Scheduler::PruneRedundants(void)
{
    RecordingInfo *lastp = NULL;

    RecIter i = worklist.begin();
    while (i != worklist.end())
    {
        RecordingInfo *p = *i;

        // Delete anything that has already passed since we can't
        // change history, can we?
        if (p->GetRecordingStatus() != rsRecording &&
            p->GetRecordingStatus() != rsTuning &&
            p->GetScheduledEndTime() < schedTime &&
            p->GetRecordingEndTime() < schedTime)
        {
            delete p;
            *(i++) = NULL;
            continue;
        }

        // Check for rsConflict
        if (p->GetRecordingStatus() == rsUnknown)
            p->SetRecordingStatus(rsConflict);

        // Restore the old status for some select cases that won't record.
        if (p->GetRecordingStatus() != rsWillRecord &&
            p->oldrecstatus != rsUnknown &&
            p->oldrecstatus != rsNotListed &&
            !p->IsReactivated())
        {
            p->SetRecordingStatus(p->oldrecstatus);
        }

        if (!Recording(p))
        {
            p->SetCardID(0);
            p->SetInputID(0);
        }

        // Check for redundant against last non-deleted
        if (!lastp || lastp->GetRecordingRuleID() != p->GetRecordingRuleID() ||
            !lastp->IsSameTimeslot(*p))
        {
            lastp = p;
            ++i;
        }
        else
        {
            // Flag lower priority showings that will recorded so we
            // can warn the user about them
            if (lastp->GetRecordingStatus() == rsWillRecord &&
                p->GetRecordingPriority() >
                lastp->GetRecordingPriority() - lastp->GetRecordingPriority2())
            {
                lastp->SetRecordingPriority2(
                    lastp->GetRecordingPriority() - p->GetRecordingPriority());
            }
            delete p;
            *(i++) = NULL;
        }
    }

    erase_nulls(worklist);
}

void Scheduler::UpdateNextRecord(void)
{
    if (specsched)
        return;

    QMap<int, QDateTime> nextRecMap;

    RecIter i = reclist.begin();
    while (i != reclist.end())
    {
        RecordingInfo *p = *i;
        if (p->GetRecordingStatus() == rsWillRecord &&
            nextRecMap[p->GetRecordingRuleID()].isNull())
        {
            nextRecMap[p->GetRecordingRuleID()] = p->GetRecordingStartTime();
        }

        if (p->GetRecordingRuleType() == kOverrideRecord &&
            p->GetParentRecordingRuleID() > 0 &&
            p->GetRecordingStatus() == rsWillRecord &&
            nextRecMap[p->GetParentRecordingRuleID()].isNull())
        {
            nextRecMap[p->GetParentRecordingRuleID()] =
                p->GetRecordingStartTime();
        }
        ++i;
    }

    MSqlQuery query(dbConn);
    query.prepare("SELECT recordid, next_record FROM record;");

    if (query.exec() && query.isActive())
    {
        MSqlQuery subquery(dbConn);

        while (query.next())
        {
            int recid = query.value(0).toInt();
            QDateTime next_record = query.value(1).toDateTime();

            if (next_record == nextRecMap[recid])
                continue;

            if (nextRecMap[recid].isNull() || !next_record.isValid())
            {
                subquery.prepare("UPDATE record "
                                 "SET next_record = '0000-00-00T00:00:00' "
                                 "WHERE recordid = :RECORDID;");
                subquery.bindValue(":RECORDID", recid);
            }
            else
            {
                subquery.prepare("UPDATE record SET next_record = :NEXTREC "
                                 "WHERE recordid = :RECORDID;");
                subquery.bindValue(":RECORDID", recid);
                subquery.bindValue(":NEXTREC", nextRecMap[recid]);
            }
            if (!subquery.exec())
                MythDB::DBError("Update next_record", subquery);
            else
                VERBOSE(VB_SCHEDULE, LOC +
                        QString("Update next_record for %1").arg(recid));
        }
    }
}

void Scheduler::getConflicting(RecordingInfo *pginfo, QStringList &strlist)
{
    RecList retlist;
    getConflicting(pginfo, &retlist);

    strlist << QString::number(retlist.size());

    while (!retlist.empty())
    {
        RecordingInfo *p = retlist.front();
        p->ToStringList(strlist);
        delete p;
        retlist.pop_front();
    }
}

void Scheduler::getConflicting(RecordingInfo *pginfo, RecList *retlist)
{
    QMutexLocker lockit(&schedLock);

    RecConstIter i = reclist.begin();
    for (; FindNextConflict(reclist, pginfo, i); ++i)
    {
        const RecordingInfo *p = *i;
        retlist->push_back(new RecordingInfo(*p));
    }
}

bool Scheduler::getAllPending(RecList *retList)
{
    QMutexLocker lockit(&schedLock);

    bool hasconflicts = false;

    RecConstIter it = reclist.begin();
    for (; it != reclist.end(); ++it)
    {
        if ((*it)->GetRecordingStatus() == rsConflict)
            hasconflicts = true;
        retList->push_back(new RecordingInfo(**it));
    }

    SORT_RECLIST(*retList, comp_timechannel);

    return hasconflicts;
}

QMap<QString,ProgramInfo*> Scheduler::GetRecording(void)
{
    QMutexLocker lockit(&schedLock);

    QMap<QString,ProgramInfo*> recMap;
    RecConstIter it = reclist.begin();
    for (; it != reclist.end(); ++it)
    {
        if (rsRecording == (*it)->GetRecordingStatus() ||
            rsTuning == (*it)->GetRecordingStatus())
            recMap[(*it)->MakeUniqueKey()] = new ProgramInfo(**it);
    }

    return recMap;
}

RecStatusType Scheduler::GetRecStatus(const ProgramInfo &pginfo)
{
    QMutexLocker lockit(&schedLock);

    for (RecConstIter it = reclist.begin(); it != reclist.end(); ++it)
    {
        if (pginfo.IsSameRecording(**it))
        {
            return (rsRecording == (**it).GetRecordingStatus() ||
                    rsTuning == (**it).GetRecordingStatus()) ?
                (**it).GetRecordingStatus() : pginfo.GetRecordingStatus();
        }
    }

    return pginfo.GetRecordingStatus();
}

void Scheduler::getAllPending(QStringList &strList)
{
    RecList retlist;
    bool hasconflicts = getAllPending(&retlist);

    strList << QString::number(hasconflicts);
    strList << QString::number(retlist.size());

    while (!retlist.empty())
    {
        RecordingInfo *p = retlist.front();
        p->ToStringList(strList);
        delete p;
        retlist.pop_front();
    }
}

void Scheduler::getAllScheduled(QStringList &strList)
{
    RecList schedlist;

    findAllScheduledPrograms(schedlist);

    strList << QString::number(schedlist.size());

    while (!schedlist.empty())
    {
        RecordingInfo *pginfo = schedlist.front();
        pginfo->ToStringList(strList);
        delete pginfo;
        schedlist.pop_front();
    }
}

void Scheduler::Reschedule(int recordid)
{
    QMutexLocker locker(&schedLock);

    if (recordid == -1)
        reschedQueue.clear();

    if (recordid != 0 || reschedQueue.empty())
        reschedQueue.enqueue(recordid);

    reschedWait.wakeOne();
}

void Scheduler::AddRecording(const RecordingInfo &pi)
{
    QMutexLocker lockit(&schedLock);

    VERBOSE(VB_GENERAL, LOC +
            QString("AddRecording() recid: %1")
            .arg(pi.GetRecordingRuleID()));

    for (RecIter it = reclist.begin(); it != reclist.end(); ++it)
    {
        RecordingInfo *p = *it;
        if (p->GetRecordingStatus() == rsRecording &&
            p->IsSameProgramTimeslot(pi))
        {
            VERBOSE(VB_IMPORTANT, LOC + "Not adding recording, " +
                    QString("'%1' is already in reclist.")
                    .arg(pi.GetTitle()));
            return;
        }
    }

    VERBOSE(VB_SCHEDULE, LOC +
            QString("Adding '%1' to reclist.").arg(pi.GetTitle()));

    RecordingInfo * new_pi = new RecordingInfo(pi);
    reclist.push_back(new_pi);
    reclist_changed = true;

    // Save rsRecording recstatus to DB
    // This allows recordings to resume on backend restart
    new_pi->AddHistory(false);

    // Make sure we have a ScheduledRecording instance
    new_pi->GetRecordingRule();

    // Trigger reschedule..
    reschedQueue.enqueue(pi.GetRecordingRuleID());
    reschedWait.wakeOne();
}

bool Scheduler::IsBusyRecording(const RecordingInfo *rcinfo)
{
    if (!m_tvList || !rcinfo)
    {
        VERBOSE(VB_IMPORTANT, LOC_ERR + "IsBusyRecording() -> true, "
                "no tvList or no rcinfo");

        return true;
    }

    EncoderLink *rctv = (*m_tvList)[rcinfo->GetCardID()];
    // first check the card we will be recording on...
    if (!rctv || rctv->IsBusyRecording())
        return true;

    // now check other cards in the same input group as the recording.
    TunedInputInfo busy_input;
    uint inputid = rcinfo->GetInputID();
    vector<uint> cardids = CardUtil::GetConflictingCards(
        inputid, rcinfo->GetCardID());
    for (uint i = 0; i < cardids.size(); i++)
    {
        rctv = (*m_tvList)[cardids[i]];
        if (!rctv)
        {
            VERBOSE(VB_SCHEDULE, LOC_ERR + "IsBusyRecording() -> true, "
                    "rctv("<<rctv<<"==NULL) for card "<<cardids[i]);

            return true;
        }

        if (rctv->IsBusy(&busy_input, -1) &&
            igrp.GetSharedInputGroup(busy_input.inputid, inputid))
        {
            return true;
        }
    }

    return false;
}

void Scheduler::RunScheduler(void)
{
    int prerollseconds = 0;
    int wakeThreshold = gCoreContext->GetNumSetting("WakeUpThreshold", 300);
    int secsleft;
    EncoderLink *nexttv = NULL;

    RecordingInfo *nextRecording = NULL;
    QDateTime nextrectime;
    QString schedid;

    QDateTime curtime;
    QDateTime lastupdate = QDateTime::currentDateTime().addDays(-1);
    QDateTime lastSleepCheck = QDateTime::currentDateTime().addDays(-1);

    bool blockShutdown = gCoreContext->GetNumSetting("blockSDWUwithoutClient", 1);
    QDateTime idleSince = QDateTime();
    int idleTimeoutSecs = 0;
    int idleWaitForRecordingTime = 0;
    bool firstRun = true;

    QString sysEventKey;
    int sysEventSecs[5] = { 120, 90, 60, 30, 0 };
    QList<QString>sysEvents[4];

    struct timeval fillstart, fillend;
    float matchTime, placeTime;

    // Mark anything that was recording as aborted.  We'll fix it up.
    // if possible, after the slaves connect and we start scheduling.
    MSqlQuery query(dbConn);
    query.prepare("UPDATE oldrecorded SET recstatus = :RSABORTED "
                  "  WHERE recstatus = :RSRECORDING OR recstatus = :RSTUNING");
    query.bindValue(":RSABORTED", rsAborted);
    query.bindValue(":RSRECORDING", rsRecording);
    query.bindValue(":RSTUNING", rsTuning);
    if (!query.exec())
        MythDB::DBError("UpdateAborted", query);

    // wait for slaves to connect
    sleep(3);

    QMutexLocker lockit(&schedLock);

    reschedQueue.clear();
    reschedQueue.enqueue(-1);

    RecIter startIter = reclist.begin();

    while (1)
    {
        curtime = QDateTime::currentDateTime();
        bool statuschanged = false;

        if ((startIter != reclist.end() &&
             curtime.secsTo((*startIter)->GetRecordingStartTime()) < 30))
        {
            schedLock.unlock();
            sleep(1);
            schedLock.lock();
        }
        else
        {
            if (reschedQueue.empty())
                reschedWait.wait(&schedLock, 1000);

            if (!reschedQueue.empty())
            {
                // We might have been inactive for a long time, so make
                // sure our DB connection is fresh before continuing.
                dbConn = MSqlQuery::SchedCon();

                gettimeofday(&fillstart, NULL);
                QString msg;

                while (!reschedQueue.empty())
                {
                    int recordid = reschedQueue.dequeue();

                    VERBOSE(VB_GENERAL,
                            QString("Reschedule requested for id %1.")
                            .arg(recordid));

                    if (recordid != 0)
                    {
                        if (recordid == -1)
                            reschedQueue.clear();

                        schedLock.unlock();
                        recordmatchLock.lock();
                        UpdateMatches(recordid);
                        recordmatchLock.unlock();
                        schedLock.lock();
                    }
                }

                gettimeofday(&fillend, NULL);

                matchTime = ((fillend.tv_sec - fillstart.tv_sec ) * 1000000 +
                             (fillend.tv_usec - fillstart.tv_usec)) / 1000000.0;

                gettimeofday(&fillstart, NULL);
                bool worklistused = FillRecordList(true);
                gettimeofday(&fillend, NULL);
                if (worklistused)
                {
                    UpdateNextRecord();
                    PrintList();
                }
                else
                {
                    VERBOSE(VB_GENERAL, "Reschedule interrupted, will retry");
                    reschedQueue.enqueue(0);;
                    continue;
                }

                placeTime = ((fillend.tv_sec - fillstart.tv_sec ) * 1000000 +
                             (fillend.tv_usec - fillstart.tv_usec)) / 1000000.0;

                msg.sprintf("Scheduled %d items in "
                            "%.1f = %.2f match + %.2f place",
                            (int)reclist.size(),
                            matchTime + placeTime, matchTime, placeTime);

                VERBOSE(VB_GENERAL, msg);
                gCoreContext->LogEntry("scheduler", LP_INFO,
                                       "Scheduled items", msg);

                fsInfoCacheFillTime =
                    QDateTime::currentDateTime().addSecs(-1000);

                lastupdate = curtime;
                startIter = reclist.begin();
                statuschanged = true;

                // Determine if the user wants us to start recording early
                // and by how many seconds
                prerollseconds = gCoreContext->GetNumSetting("RecordPreRoll");

                idleTimeoutSecs =
                    gCoreContext->GetNumSetting("idleTimeoutSecs", 0);
                idleWaitForRecordingTime =
                    gCoreContext->GetNumSetting("idleWaitForRecordingTime", 15);

                if (firstRun)
                {
                    firstRun = false;

                    //the parameter given to the startup_cmd. "user" means a user
                    // started the BE, 'auto' means it was started automatically
                    QString startupParam = "user";

                    // find the first recording that WILL be recorded
                    RecIter firstRunIter = reclist.begin();
                    for ( ; firstRunIter != reclist.end(); ++firstRunIter)
                        if ((*firstRunIter)->GetRecordingStatus() == rsWillRecord)
                            break;

                    // have we been started automatically?
                    if (WasStartedAutomatically() ||
                        ((firstRunIter != reclist.end()) &&
                         ((curtime.secsTo((*firstRunIter)->GetRecordingStartTime()) - prerollseconds)
                          < (idleWaitForRecordingTime * 60))))
                    {
                        VERBOSE(VB_IMPORTANT, "AUTO-Startup assumed");
                        startupParam = "auto";

                        // Since we've started automatically, don't wait for
                        // client to connect before allowing shutdown.
                        blockShutdown = false;
                    }
                    else
                    {
                        VERBOSE(VB_IMPORTANT, "Seem to be woken up by USER");
                    }

                    QString startupCommand =
                        gCoreContext->GetSetting("startupCommand", "");
                    if (!startupCommand.isEmpty())
                    {
                        startupCommand.replace("$status", startupParam);
                        schedLock.unlock();
                        myth_system(startupCommand);
                        schedLock.lock();
                        if (reclist_changed)
                            continue;
                    }
                }

                PutInactiveSlavesToSleep();
                lastSleepCheck = QDateTime::currentDateTime();

                SendMythSystemEvent("SCHEDULER_RAN");
            }
        }

        for ( ; startIter != reclist.end(); ++startIter)
            if ((*startIter)->GetRecordingStatus() !=
                (*startIter)->oldrecstatus)
                break;

        curtime = QDateTime::currentDateTime();

        // About every 5 minutes check for slaves that can be put to sleep
        if (lastSleepCheck.secsTo(curtime) > 300)
        {
            PutInactiveSlavesToSleep();
            lastSleepCheck = QDateTime::currentDateTime();
        }

        // Go through the list of recordings starting in the next few minutes
        // and wakeup any slaves that are asleep
        RecIter recIter = startIter;
        for ( ; schedulingEnabled && recIter != reclist.end(); ++recIter)
        {
            nextRecording = *recIter;
            nextrectime = nextRecording->GetRecordingStartTime();
            secsleft = curtime.secsTo(nextrectime);

            if ((secsleft - prerollseconds) > wakeThreshold)
                break;

            if (m_tvList->find(nextRecording->GetCardID()) == m_tvList->end())
                continue;

            sysEventKey = QString("%1:%2").arg(nextRecording->GetChanID())
                          .arg(nextrectime.toString(Qt::ISODate));
            int i = 0;
            bool pendingEventSent = false;
            while (sysEventSecs[i] != 0)
            {
                if ((secsleft <= sysEventSecs[i]) &&
                    (!sysEvents[i].contains(sysEventKey)))
                {
                    if (!pendingEventSent)
                        SendMythSystemRecEvent
                            (QString("REC_PENDING SECS %1").arg(secsleft),
                             nextRecording);

                    sysEvents[i].append(sysEventKey);
                    pendingEventSent = true;
                }
                i++;
            }

            nexttv = (*m_tvList)[nextRecording->GetCardID()];

            if (nexttv->IsAsleep() && !nexttv->IsWaking())
            {
                VERBOSE(VB_SCHEDULE, QString("Slave Backend %1 is being "
                                             "awakened to record: %2")
                        .arg(nexttv->GetHostName())
                        .arg(nextRecording->GetTitle()));

                if (!WakeUpSlave(nexttv->GetHostName()))
                {
                    reschedQueue.enqueue(0);;
                    continue;
                }
            }
            else if ((nexttv->IsWaking()) &&
                     ((secsleft - prerollseconds) < 210) &&
                     (nexttv->GetSleepStatusTime().secsTo(curtime) < 300) &&
                     (nexttv->GetLastWakeTime().secsTo(curtime) > 10))
            {
                VERBOSE(VB_SCHEDULE, QString("Slave Backend %1 not "
                                             "available yet, trying to wake it up again.")
                        .arg(nexttv->GetHostName()));
                if (!WakeUpSlave(nexttv->GetHostName(), false))
                {
                    reschedQueue.enqueue(0);;
                    continue;
                }
            }
            else if ((nexttv->IsWaking()) &&
                     ((secsleft - prerollseconds) < 150) &&
                     (nexttv->GetSleepStatusTime().secsTo(curtime) < 300))
            {
                VERBOSE(VB_SCHEDULE,
                        QString("WARNING: Slave Backend %1 has NOT come "
                                "back from sleep yet in 150 seconds. Setting "
                                "slave status to unknown and attempting "
                                "to reschedule around its tuners.")
                        .arg(nexttv->GetHostName()));

                QMap<int, EncoderLink *>::Iterator enciter =
                    m_tvList->begin();
                for (; enciter != m_tvList->end(); ++enciter)
                {
                    EncoderLink *enc = *enciter;
                    if (enc->GetHostName() == nexttv->GetHostName())
                        enc->SetSleepStatus(sStatus_Undefined);
                }

                reschedQueue.enqueue(0);;
            }
        }

        for ( recIter = startIter ; recIter != reclist.end(); ++recIter)
        {
            QString msg, details;
            int fsID = -1;

            nextRecording = *recIter;

            if (nextRecording->GetRecordingStatus() != rsWillRecord)
            {
                if (nextRecording->GetRecordingStatus() !=
                    nextRecording->oldrecstatus &&
                    nextRecording->GetRecordingStartTime() <= curtime)
                    nextRecording->AddHistory(false);
                continue;
            }

            nextrectime = nextRecording->GetRecordingStartTime();
            secsleft = curtime.secsTo(nextrectime);
            schedid = nextRecording->MakeUniqueSchedulerKey();

            if (secsleft - prerollseconds < 60)
            {
                if (!recPendingList.contains(schedid))
                {
                    recPendingList[schedid] = false;

                    livetvTime = (livetvTime < nextrectime) ?
                                 nextrectime : livetvTime;

                    reschedQueue.enqueue(0);
                }
            }

            if (secsleft - prerollseconds > 35)
                break;

            if (m_tvList->find(nextRecording->GetCardID()) == m_tvList->end())
            {
                msg = QString("invalid cardid (%1) for %2")
                      .arg(nextRecording->GetCardID())
                      .arg(nextRecording->GetTitle());
                VERBOSE(VB_GENERAL, msg);

                nextRecording->SetRecordingStatus(rsTunerBusy);
                nextRecording->AddHistory(false);
                reschedQueue.enqueue(0);
                statuschanged = true;
                continue;
            }

            nexttv = (*m_tvList)[nextRecording->GetCardID()];
            // cerr << "nexttv = " << nextRecording->GetCardID();
            // cerr << " title: " << nextRecording->GetTitle() << endl;

            if (nexttv->IsTunerLocked())
            {
                msg = QString("SUPPRESSED recording \"%1\" on channel: "
                              "%2 on cardid: %3, sourceid %4. Tuner "
                              "is locked by an external application.")
                      .arg(nextRecording->GetTitle())
                      .arg(nextRecording->GetChanID())
                      .arg(nextRecording->GetCardID())
                      .arg(nextRecording->GetSourceID());
                QByteArray amsg = msg.toLocal8Bit();
                VERBOSE(VB_GENERAL, msg.constData());

                nextRecording->SetRecordingStatus(rsTunerBusy);
                nextRecording->AddHistory(false);
                reschedQueue.enqueue(0);
                statuschanged = true;
                continue;
            }

            if (!IsBusyRecording(nextRecording))
            {
                // Will use pre-roll settings only if no other
                // program is currently being recorded
                secsleft -= prerollseconds;
            }

            //VERBOSE(VB_GENERAL, secsleft << " seconds until " << nextRecording->GetTitle());

            if (secsleft > 30)
                continue;

            if (nexttv->IsWaking())
            {
                if (secsleft > 0)
                {
                    VERBOSE(VB_SCHEDULE,
                            QString("WARNING: Slave Backend %1 has NOT come "
                                    "back from sleep yet.  Recording can "
                                    "not begin yet for: %2")
                            .arg(nexttv->GetHostName())
                            .arg(nextRecording->GetTitle()));
                }
                else if (nexttv->GetLastWakeTime().secsTo(curtime) > 300)
                {
                    VERBOSE(VB_SCHEDULE,
                            QString("WARNING: Slave Backend %1 has NOT come "
                                    "back from sleep yet. Setting slave "
                                    "status to unknown and attempting "
                                    "to reschedule around its tuners.")
                            .arg(nexttv->GetHostName()));

                    QMap<int, EncoderLink *>::Iterator enciter =
                        m_tvList->begin();
                    for (; enciter != m_tvList->end(); ++enciter)
                    {
                        EncoderLink *enc = *enciter;
                        if (enc->GetHostName() == nexttv->GetHostName())
                            enc->SetSleepStatus(sStatus_Undefined);
                    }

                    reschedQueue.enqueue(0);
                }

                continue;
            }

            if (nextRecording->GetPathname().isEmpty())
            {
                QString recording_dir;
                fsID = FillRecordingDir(
                                        nextRecording->GetTitle(),
                                        nextRecording->GetHostname(),
                                        nextRecording->GetStorageGroup(),
                                        nextRecording->GetRecordingStartTime(),
                                        nextRecording->GetRecordingEndTime(),
                                        nextRecording->GetCardID(),
                                        recording_dir,
                                        reclist);
                nextRecording->SetPathname(recording_dir);
            }

            if (!recPendingList[schedid])
            {
                nexttv->RecordPending(nextRecording, max(secsleft, 0),
                                      hasLaterList.contains(schedid));
                recPendingList[schedid] = true;
            }

            if (secsleft > -2)
                continue;

            QDateTime recstartts = mythCurrentDateTime().addSecs(30);
            recstartts.setTime
                (QTime(recstartts.time().hour(), recstartts.time().minute()));
            nextRecording->SetRecordingStartTime(recstartts);

            details = QString("%1: channel %2 on cardid %3, sourceid %4")
                      .arg(nextRecording->toString(ProgramInfo::kTitleSubtitle))
                      .arg(nextRecording->GetChanID())
                      .arg(nextRecording->GetCardID())
                      .arg(nextRecording->GetSourceID());

            if (schedulingEnabled && nexttv->IsConnected())
            {
                nextRecording->SetRecordingStatus
                    (nexttv->StartRecording(nextRecording));
                nextRecording->SetReactivated(false);

                nextRecording->AddHistory(false);
                if (expirer)
                {
                    // activate auto expirer
                    expirer->Update(nextRecording->GetCardID(), fsID, true);
                }
            }
            else
                nextRecording->SetRecordingStatus(rsOffLine);
            bool doSchedAfterStart =
                (nextRecording->GetRecordingStatus() != rsRecording &&
                 nextRecording->GetRecordingStatus() != rsTuning) ||
                schedAfterStartMap[nextRecording->GetRecordingRuleID()] ||
                (nextRecording->GetParentRecordingRuleID() &&
                 schedAfterStartMap[nextRecording->GetParentRecordingRuleID()]);
            nextRecording->AddHistory(false);
            if (doSchedAfterStart)
                reschedQueue.enqueue(0);

            statuschanged = true;

            bool is_rec = (nextRecording->GetRecordingStatus() == rsRecording ||
                           nextRecording->GetRecordingStatus() == rsTuning);
            msg = is_rec ?
                  QString("Started recording") :
                  QString("Canceled recording (%1)")
                  .arg(toString(nextRecording->GetRecordingStatus(),
                                nextRecording->GetRecordingRuleType()));

            VERBOSE(VB_GENERAL, QString("%1: %2").arg(msg).arg(details));
            gCoreContext->LogEntry("scheduler", LP_NOTICE, msg, details);

            if (is_rec)
                UpdateNextRecord();

            if (nextRecording->GetRecordingStatus() == rsFailed)
            {
                MythEvent me(QString("FORCE_DELETE_RECORDING %1 %2")
                             .arg(nextRecording->GetChanID())
                             .arg(nextRecording->GetRecordingStartTime(ISODate)));
                gCoreContext->dispatch(me);
            }
        }

        if (statuschanged)
        {
            MythEvent me("SCHEDULE_CHANGE");
            gCoreContext->dispatch(me);
            idleSince = QDateTime();
        }

        // if idletimeout is 0, the user disabled the auto-shutdown feature
        if ((idleTimeoutSecs > 0) && (m_mainServer != NULL))
        {
            // we release the block when a client connects
            if (blockShutdown)
                blockShutdown &= !m_mainServer->isClientConnected();
            else
            {
                // find out, if we are currently recording (or LiveTV)
                bool recording = false;
                QMap<int, EncoderLink *>::Iterator it;
                for (it = m_tvList->begin(); (it != m_tvList->end()) &&
                          !recording; ++it)
                {
                    if ((*it)->IsBusy())
                        recording = true;
                }

                if (!(m_mainServer->isClientConnected()) && !recording)
                {
                    // have we received a RESET_IDLETIME message?
                    resetIdleTime_lock.lock();
                    if (resetIdleTime)
                    {
                        // yes - so reset the idleSince time
                        idleSince = QDateTime();
                        resetIdleTime = false;
                    }
                    resetIdleTime_lock.unlock();

                    if (!idleSince.isValid())
                    {
                        RecIter idleIter = reclist.begin();
                        for ( ; idleIter != reclist.end(); ++idleIter)
                            if ((*idleIter)->GetRecordingStatus() ==
                                rsWillRecord)
                                break;

                        if (idleIter != reclist.end())
                        {
                            if (curtime.secsTo
                                ((*idleIter)->GetRecordingStartTime()) -
                                prerollseconds >
                                (idleWaitForRecordingTime * 60) +
                                idleTimeoutSecs)
                            {
                                idleSince = curtime;
                            }
                        }
                        else
                            idleSince = curtime;
                    }
                    else
                    {
                        // is the machine already idling the timeout time?
                        if (idleSince.addSecs(idleTimeoutSecs) < curtime)
                        {
                            // are we waiting for shutdown?
                            if (m_isShuttingDown)
                            {
                                // if we have been waiting more that 60secs then assume
                                // something went wrong so reset and try again
                                if (idleSince.addSecs(idleTimeoutSecs + 60) <
                                    curtime)
                                {
                                    VERBOSE(VB_IMPORTANT, "Waited more than 60"
                                            " seconds for shutdown to complete"
                                            " - resetting idle time");
                                    idleSince = QDateTime();
                                    m_isShuttingDown = false;
                                }
                            }
                            else if (!m_isShuttingDown &&
                                     CheckShutdownServer(prerollseconds,
                                                         idleSince,
                                                         blockShutdown))
                            {
                                ShutdownServer(prerollseconds, idleSince);
                            }
                        }
                        else
                        {
                            int itime = idleSince.secsTo(curtime);
                            QString msg;
                            if (itime == 1)
                            {
                                msg = QString("I\'m idle now... shutdown will "
                                              "occur in %1 seconds.")
                                      .arg(idleTimeoutSecs);
                                VERBOSE(VB_IMPORTANT, msg);
                                MythEvent me(QString("SHUTDOWN_COUNTDOWN %1")
                                             .arg(idleTimeoutSecs));
                                gCoreContext->dispatch(me);
                            }
                            else if (itime % 10 == 0)
                            {
                                msg = QString("%1 secs left to system "
                                              "shutdown!")
                                      .arg(idleTimeoutSecs - itime);
                                VERBOSE(VB_IDLE, msg);
                                MythEvent me(QString("SHUTDOWN_COUNTDOWN %1")
                                             .arg(idleTimeoutSecs - itime));
                                gCoreContext->dispatch(me);
                            }
                        }
                    }
                }
                else
                {
                    // not idle, make the time invalid
                    if (idleSince.isValid())
                    {
                        MythEvent me(QString("SHUTDOWN_COUNTDOWN -1"));
                        gCoreContext->dispatch(me);
                    }
                    idleSince = QDateTime();
                }
            }
        }
    }
}

//returns true, if the shutdown is not blocked
bool Scheduler::CheckShutdownServer(int prerollseconds, QDateTime &idleSince,
                                    bool &blockShutdown)
{
    (void)prerollseconds;
    bool retval = false;
    QString preSDWUCheckCommand = gCoreContext->GetSetting("preSDWUCheckCommand",
                                                       "");
    if (!preSDWUCheckCommand.isEmpty())
    {
        uint state = myth_system(preSDWUCheckCommand);

        if (state != GENERIC_EXIT_NOT_OK)
        {
            retval = false;
            switch(state)
            {
                case 0:
                    VERBOSE(VB_GENERAL, "CheckShutdownServer returned - OK to shutdown");
                    retval = true;
                    break;
                case 1:
                    VERBOSE(VB_IDLE, "CheckShutdownServer returned - Not OK to shutdown");
                    // just reset idle'ing on retval == 1
                    idleSince = QDateTime();
                    break;
                case 2:
                    VERBOSE(VB_IDLE, "CheckShutdownServer returned - Not OK to shutdown, need reconnect");
                    // reset shutdown status on retval = 2
                    // (needs a clientconnection again,
                    // before shutdown is executed)
                    blockShutdown
                             = gCoreContext->GetNumSetting("blockSDWUwithoutClient",
                                                       1);
                    idleSince = QDateTime();
                    break;
                // case 3:
                //    //disable shutdown routine generally
                //    m_noAutoShutdown = true;
                //    break;
                default:
                    break;
            }
        }
    }
    else
        retval = true; // allow shutdown if now command is set.

    return retval;
}

void Scheduler::ShutdownServer(int prerollseconds, QDateTime &idleSince)
{
    m_isShuttingDown = true;

    RecIter recIter = reclist.begin();
    for ( ; recIter != reclist.end(); ++recIter)
        if ((*recIter)->GetRecordingStatus() == rsWillRecord)
            break;

    // set the wakeuptime if needed
    if (recIter != reclist.end())
    {
        RecordingInfo *nextRecording = (*recIter);
        QDateTime restarttime = nextRecording->GetRecordingStartTime()
            .addSecs((-1) * prerollseconds);

        int add = gCoreContext->GetNumSetting("StartupSecsBeforeRecording", 240);
        if (add)
            restarttime = restarttime.addSecs((-1) * add);

        QString wakeup_timeformat = gCoreContext->GetSetting("WakeupTimeFormat",
                                                         "hh:mm yyyy-MM-dd");
        QString setwakeup_cmd = gCoreContext->GetSetting("SetWakeuptimeCommand",
                                                     "echo \'Wakeuptime would "
                                                     "be $time if command "
                                                     "set.\'");

        if (setwakeup_cmd.isEmpty())
        {
            VERBOSE(VB_IMPORTANT, "SetWakeuptimeCommand is empty, shutdown aborted");
            idleSince = QDateTime();
            m_isShuttingDown = false;
            return;
        }
        if (wakeup_timeformat == "time_t")
        {
            QString time_ts;
            setwakeup_cmd.replace("$time",
                                  time_ts.setNum(restarttime.toTime_t()));
        }
        else
            setwakeup_cmd.replace("$time",
                                  restarttime.toString(wakeup_timeformat));

        VERBOSE(VB_GENERAL, QString("Running the command to set the next "
                                    "scheduled wakeup time :-\n\t\t\t\t\t\t") +
                                    setwakeup_cmd);

        // now run the command to set the wakeup time
        if (myth_system(setwakeup_cmd) != GENERIC_EXIT_OK)
        {
            VERBOSE(VB_IMPORTANT, "SetWakeuptimeCommand failed, "
                    "shutdown aborted");
            idleSince = QDateTime();
            m_isShuttingDown = false;
            return;
        }
    }

    // tell anyone who is listening the master server is going down now
    MythEvent me(QString("SHUTDOWN_NOW"));
    gCoreContext->dispatch(me);

    QString halt_cmd = gCoreContext->GetSetting("ServerHaltCommand",
                                            "sudo /sbin/halt -p");

    if (!halt_cmd.isEmpty())
    {
        // now we shut the slave backends down...
        m_mainServer->ShutSlaveBackendsDown(halt_cmd);

        VERBOSE(VB_GENERAL, QString("Running the command to shutdown "
                                    "this computer :-\n\t\t\t\t\t\t") + halt_cmd);

        // and now shutdown myself
<<<<<<< HEAD
        if (myth_system(halt_cmd) == GENERIC_EXIT_OK)
            return;

=======
        schedLock.unlock();
        unsigned int res = myth_system(halt_cmd);
        schedLock.lock();
        if (!res)
            return;
>>>>>>> 966ad7d9
        VERBOSE(VB_IMPORTANT, "ServerHaltCommand failed, shutdown aborted");
    }

    // If we make it here then either the shutdown failed
    // OR we suspended or hibernated the OS instead
    idleSince = QDateTime();
    m_isShuttingDown = false;
}

void Scheduler::PutInactiveSlavesToSleep(void)
{
    int prerollseconds = 0;
    int secsleft = 0;
    EncoderLink *enc = NULL;

    bool someSlavesCanSleep = false;
    QMap<int, EncoderLink *>::Iterator enciter = m_tvList->begin();
    for (; enciter != m_tvList->end(); ++enciter)
    {
        EncoderLink *enc = *enciter;

        if (enc->CanSleep())
            someSlavesCanSleep = true;
    }

    if (!someSlavesCanSleep)
        return;

    VERBOSE(VB_SCHEDULE,
            "Scheduler, Checking for slaves that can be shut down");

    int sleepThreshold =
        gCoreContext->GetNumSetting( "SleepThreshold", 60 * 45);

    VERBOSE(VB_SCHEDULE+VB_EXTRA, QString("  Getting list of slaves that "
            "will be active in the next %1 minutes.")
            .arg(sleepThreshold / 60));

    VERBOSE(VB_SCHEDULE+VB_EXTRA, "Checking scheduler's reclist");
    RecIter recIter = reclist.begin();
    QDateTime curtime = QDateTime::currentDateTime();
    QStringList SlavesInUse;
    for ( ; recIter != reclist.end(); ++recIter)
    {
        RecordingInfo *pginfo = *recIter;

        if ((pginfo->GetRecordingStatus() != rsRecording) &&
            (pginfo->GetRecordingStatus() != rsTuning) &&
            (pginfo->GetRecordingStatus() != rsWillRecord))
            continue;

        secsleft = curtime.secsTo(
            pginfo->GetRecordingStartTime()) - prerollseconds;
        if (secsleft > sleepThreshold)
            continue;

        if (m_tvList->find(pginfo->GetCardID()) != m_tvList->end())
        {
            enc = (*m_tvList)[pginfo->GetCardID()];
            if ((!enc->IsLocal()) &&
                (!SlavesInUse.contains(enc->GetHostName())))
            {
                if (pginfo->GetRecordingStatus() == rsWillRecord)
                    VERBOSE(VB_SCHEDULE+VB_EXTRA, QString("    Slave %1 will "
                            "be in use in %2 minutes").arg(enc->GetHostName())
                            .arg(secsleft / 60));
                else
                    VERBOSE(VB_SCHEDULE+VB_EXTRA, QString("    Slave %1 is "
                            "in use currently recording '%1'")
                            .arg(enc->GetHostName()).arg(pginfo->GetTitle()));
                SlavesInUse << enc->GetHostName();
            }
        }
    }

    VERBOSE(VB_SCHEDULE+VB_EXTRA, "  Checking inuseprograms table:");
    QDateTime oneHourAgo = QDateTime::currentDateTime().addSecs(-61 * 60);
    MSqlQuery query(MSqlQuery::InitCon());
    query.prepare("SELECT DISTINCT hostname, recusage FROM inuseprograms "
                    "WHERE lastupdatetime > :ONEHOURAGO ;");
    query.bindValue(":ONEHOURAGO", oneHourAgo);
    if (query.exec())
    {
        while(query.next()) {
            SlavesInUse << query.value(0).toString();
            VERBOSE(VB_SCHEDULE+VB_EXTRA, QString("    Slave %1 is marked as "
                    "in use by a %2")
                    .arg(query.value(0).toString())
                    .arg(query.value(1).toString()));
        }
    }

    VERBOSE(VB_SCHEDULE+VB_EXTRA, QString("  Shutting down slaves which will "
            "be inactive for the next %1 minutes and can be put to sleep.")
            .arg(sleepThreshold / 60));

    enciter = m_tvList->begin();
    for (; enciter != m_tvList->end(); ++enciter)
    {
        enc = *enciter;

        if ((!enc->IsLocal()) &&
            (enc->IsAwake()) &&
            (!SlavesInUse.contains(enc->GetHostName())) &&
            (!enc->IsFallingAsleep()))
        {
            QString sleepCommand = gCoreContext->GetSettingOnHost("SleepCommand",
                enc->GetHostName());
            QString wakeUpCommand = gCoreContext->GetSettingOnHost("WakeUpCommand",
                enc->GetHostName());

            if (!sleepCommand.isEmpty() && !wakeUpCommand.isEmpty())
            {
                QString thisHost = enc->GetHostName();

                VERBOSE(VB_SCHEDULE+VB_EXTRA, QString("    Commanding %1 to "
                        "go to sleep.").arg(thisHost));

                if (enc->GoToSleep())
                {
                    QMap<int, EncoderLink *>::Iterator slviter =
                        m_tvList->begin();
                    for (; slviter != m_tvList->end(); ++slviter)
                    {
                        EncoderLink *slv = *slviter;
                        if (slv->GetHostName() == thisHost)
                        {
                            VERBOSE(VB_SCHEDULE+VB_EXTRA,
                                    QString("    Marking card %1 on slave %2 "
                                            "as falling asleep.")
                                            .arg(slv->GetCardID())
                                            .arg(slv->GetHostName()));
                            slv->SetSleepStatus(sStatus_FallingAsleep);
                        }
                    }
                }
                else
                {
                    VERBOSE(VB_IMPORTANT, LOC_ERR + QString("Unable to "
                            "shutdown %1 slave backend, setting sleep "
                            "status to undefined.").arg(thisHost));
                    QMap<int, EncoderLink *>::Iterator slviter =
                        m_tvList->begin();
                    for (; slviter != m_tvList->end(); ++slviter)
                    {
                        EncoderLink *slv = *slviter;
                        if (slv->GetHostName() == thisHost)
                            slv->SetSleepStatus(sStatus_Undefined);
                    }
                }
            }
        }
    }
}

bool Scheduler::WakeUpSlave(QString slaveHostname, bool setWakingStatus)
{
    if (slaveHostname == gCoreContext->GetHostName())
    {
        VERBOSE(VB_IMPORTANT, QString("Tried to Wake Up %1, but this is the "
                "master backend and it is not asleep.")
                .arg(slaveHostname));
        return false;
    }

    QString wakeUpCommand = gCoreContext->GetSettingOnHost( "WakeUpCommand",
        slaveHostname);

    if (wakeUpCommand.isEmpty()) {
        VERBOSE(VB_IMPORTANT, QString("Trying to Wake Up %1, but this slave "
                "does not have a WakeUpCommand set.").arg(slaveHostname));

        QMap<int, EncoderLink *>::Iterator enciter = m_tvList->begin();
        for (; enciter != m_tvList->end(); ++enciter)
        {
            EncoderLink *enc = *enciter;
            if (enc->GetHostName() == slaveHostname)
                enc->SetSleepStatus(sStatus_Undefined);
        }

        return false;
    }

    QDateTime curtime = QDateTime::currentDateTime();
    QMap<int, EncoderLink *>::Iterator enciter = m_tvList->begin();
    for (; enciter != m_tvList->end(); ++enciter)
    {
        EncoderLink *enc = *enciter;
        if (setWakingStatus && (enc->GetHostName() == slaveHostname))
            enc->SetSleepStatus(sStatus_Waking);
        enc->SetLastWakeTime(curtime);
    }

    if (!IsMACAddress(wakeUpCommand))
    {
        VERBOSE(VB_SCHEDULE, QString("Executing '%1' to wake up slave.")
                .arg(wakeUpCommand));
        myth_system(wakeUpCommand);
        return true;
    }

    return WakeOnLAN(wakeUpCommand);
}

void Scheduler::WakeUpSlaves(void)
{
    QStringList SlavesThatCanWake;
    QString thisSlave;
    QMap<int, EncoderLink *>::Iterator enciter = m_tvList->begin();
    for (; enciter != m_tvList->end(); ++enciter)
    {
        EncoderLink *enc = *enciter;

        if (enc->IsLocal())
            continue;

        thisSlave = enc->GetHostName();

        if ((!gCoreContext->GetSettingOnHost("WakeUpCommand", thisSlave)
                .isEmpty()) &&
            (!SlavesThatCanWake.contains(thisSlave)))
            SlavesThatCanWake << thisSlave;
    }

    int slave = 0;
    for (; slave < SlavesThatCanWake.count(); slave++)
    {
        thisSlave = SlavesThatCanWake[slave];
        VERBOSE(VB_SCHEDULE,
                QString("Scheduler, Sending wakeup command to slave: %1")
                        .arg(thisSlave));
        WakeUpSlave(thisSlave, false);
    }
}

void *Scheduler::SchedulerThread(void *param)
{
    // Lower scheduling priority, to avoid problems with recordings.
    if (setpriority(PRIO_PROCESS, 0, 9))
        VERBOSE(VB_IMPORTANT, LOC + "Setting priority failed." + ENO);
    Scheduler *sched = static_cast<Scheduler*>(param);
    sched->RunScheduler();

    return NULL;
}

void Scheduler::UpdateManuals(int recordid)
{
    MSqlQuery query(dbConn);

    query.prepare(QString("SELECT type,title,station,startdate,starttime, "
                  " enddate,endtime "
                  "FROM %1 WHERE recordid = :RECORDID").arg(recordTable));
    query.bindValue(":RECORDID", recordid);
    if (!query.exec() || query.size() != 1)
    {
        MythDB::DBError("UpdateManuals", query);
        return;
    }

    query.next();
    RecordingType rectype = RecordingType(query.value(0).toInt());
    QString title = query.value(1).toString();
    QString station = query.value(2).toString() ;
    QDateTime startdt = QDateTime(query.value(3).toDate(),
                                  query.value(4).toTime());
    int duration = startdt.secsTo(QDateTime(query.value(5).toDate(),
                                            query.value(6).toTime())) / 60;

    query.prepare("SELECT chanid from channel "
                  "WHERE callsign = :STATION");
    query.bindValue(":STATION", station);
    if (!query.exec())
    {
        MythDB::DBError("UpdateManuals", query);
        return;
    }

    vector<uint> chanidlist;
    while (query.next())
        chanidlist.push_back(query.value(0).toUInt());

    int progcount;
    int skipdays;
    bool weekday;
    int weeksoff;

    switch (rectype)
    {
    case kSingleRecord:
    case kOverrideRecord:
    case kDontRecord:
        progcount = 1;
        skipdays = 1;
        weekday = false;
        break;
    case kTimeslotRecord:
        progcount = 13;
        skipdays = 1;
        if (startdt.date().dayOfWeek() < 6)
            weekday = true;
        else
            weekday = false;
        startdt.setDate(QDate::currentDate());
        break;
    case kWeekslotRecord:
        progcount = 2;
        skipdays = 7;
        weekday = false;
        weeksoff = (startdt.date().daysTo(QDate::currentDate()) + 6) / 7;
        startdt = startdt.addDays(weeksoff * 7);
        break;
    default:
        VERBOSE(VB_IMPORTANT, QString("Invalid rectype for manual "
                                      "recordid %1").arg(recordid));
        return;
    }

    while (progcount--)
    {
        for (int i = 0; i < (int)chanidlist.size(); i++)
        {
            if (weekday && startdt.date().dayOfWeek() >= 6)
                continue;

            query.prepare("REPLACE INTO program (chanid,starttime,endtime,"
                          " title,subtitle,manualid) "
                          "VALUES (:CHANID,:STARTTIME,:ENDTIME,:TITLE,"
                          " :SUBTITLE,:RECORDID)");
            query.bindValue(":CHANID", chanidlist[i]);
            query.bindValue(":STARTTIME", startdt);
            query.bindValue(":ENDTIME", startdt.addSecs(duration * 60));
            query.bindValue(":TITLE", title);
            query.bindValue(":SUBTITLE", startdt.toString());
            query.bindValue(":RECORDID", recordid);
            if (!query.exec())
            {
                MythDB::DBError("UpdateManuals", query);
                return;
            }
        }
        startdt = startdt.addDays(skipdays);
    }
}

void Scheduler::BuildNewRecordsQueries(int recordid, QStringList &from,
                                       QStringList &where,
                                       MSqlBindings &bindings)
{
    MSqlQuery result(dbConn);
    QString query;
    QString qphrase;

    query = QString("SELECT recordid,search,subtitle,description "
                    "FROM %1 WHERE search <> %2 AND "
                    "(recordid = %3 OR %4 = -1) ")
        .arg(recordTable).arg(kNoSearch).arg(recordid).arg(recordid);

    result.prepare(query);

    if (!result.exec() || !result.isActive())
    {
        MythDB::DBError("BuildNewRecordsQueries", result);
        return;
    }

    int count = 0;
    while (result.next())
    {
        QString prefix = QString(":NR%1").arg(count);
        qphrase = result.value(3).toString();

        RecSearchType searchtype = RecSearchType(result.value(1).toInt());

        if (qphrase.isEmpty() && searchtype != kManualSearch)
        {
            VERBOSE(VB_IMPORTANT, QString("Invalid search key in recordid %1")
                                         .arg(result.value(0).toString()));
            continue;
        }

        QString bindrecid = prefix + "RECID";
        QString bindphrase = prefix + "PHRASE";
        QString bindlikephrase1 = prefix + "LIKEPHRASE1";
        QString bindlikephrase2 = prefix + "LIKEPHRASE2";
        QString bindlikephrase3 = prefix + "LIKEPHRASE3";

        bindings[bindrecid] = result.value(0).toString();

        switch (searchtype)
        {
        case kPowerSearch:
            qphrase.remove(QRegExp("^\\s*AND\\s+", Qt::CaseInsensitive));
            qphrase.remove(';');
            from << result.value(2).toString();
            where << (QString("%1.recordid = ").arg(recordTable) + bindrecid +
                      QString(" AND program.manualid = 0 AND ( %2 )")
                      .arg(qphrase));
            break;
        case kTitleSearch:
            bindings[bindlikephrase1] = QString(QString("%") + qphrase + "%");
            from << "";
            where << (QString("%1.recordid = ").arg(recordTable) + bindrecid + " AND "
                      "program.manualid = 0 AND "
                      "program.title LIKE " + bindlikephrase1);
            break;
        case kKeywordSearch:
            bindings[bindlikephrase1] = QString(QString("%") + qphrase + "%");
            bindings[bindlikephrase2] = QString(QString("%") + qphrase + "%");
            bindings[bindlikephrase3] = QString(QString("%") + qphrase + "%");
            from << "";
            where << (QString("%1.recordid = ").arg(recordTable) + bindrecid +
                      " AND program.manualid = 0"
                      " AND (program.title LIKE " + bindlikephrase1 +
                      " OR program.subtitle LIKE " + bindlikephrase2 +
                      " OR program.description LIKE " + bindlikephrase3 + ")");
            break;
        case kPeopleSearch:
            bindings[bindphrase] = qphrase;
            from << ", people, credits";
            where << (QString("%1.recordid = ").arg(recordTable) + bindrecid + " AND "
                      "program.manualid = 0 AND "
                      "people.name LIKE " + bindphrase + " AND "
                      "credits.person = people.person AND "
                      "program.chanid = credits.chanid AND "
                      "program.starttime = credits.starttime");
            break;
        case kManualSearch:
            UpdateManuals(result.value(0).toInt());
            from << "";
            where << ((QString("%1.recordid = ").arg(recordTable)) + bindrecid + " AND " +
                              QString("program.manualid = %1.recordid ").arg(recordTable));
            break;
        default:
            VERBOSE(VB_IMPORTANT, QString("Unknown RecSearchType "
                                         "(%1) for recordid %2")
                                         .arg(result.value(1).toInt())
                                         .arg(result.value(0).toString()));
            bindings.remove(bindrecid);
            break;
        }

        count++;
    }

    if (recordid == -1 || from.count() == 0)
    {
        QString recidmatch = "";
        if (recordid != -1)
            recidmatch = "RECTABLE.recordid = :NRRECORDID AND ";
        QString s = recidmatch +
            "RECTABLE.search = :NRST AND "
            "program.manualid = 0 AND "
            "program.title = RECTABLE.title ";

        while (1)
        {
            int i = s.indexOf("RECTABLE");
            if (i == -1) break;
            s = s.replace(i, strlen("RECTABLE"), recordTable);
        }

        from << "";
        where << s;
        bindings[":NRST"] = kNoSearch;
        if (recordid != -1)
            bindings[":NRRECORDID"] = recordid;
    }
}

void Scheduler::UpdateMatches(int recordid) {
    struct timeval dbstart, dbend;

    if (recordid == 0)
        return;

    MSqlQuery query(dbConn);

    if (recordid == -1)
        query.prepare("DELETE FROM recordmatch");
    else
    {
        query.prepare("DELETE FROM recordmatch WHERE recordid = :RECORDID");
        query.bindValue(":RECORDID", recordid);
    }

    if (!query.exec())
    {
        MythDB::DBError("UpdateMatches", query);
        return;
    }

    if (recordid == -1)
        query.prepare("DELETE FROM program WHERE manualid <> 0");
    else
    {
        query.prepare("DELETE FROM program WHERE manualid = :RECORDID");
        query.bindValue(":RECORDID", recordid);
    }
    if (!query.exec())
    {
        MythDB::DBError("UpdateMatches", query);
        return;
    }

    // Make sure all FindOne rules have a valid findid before scheduling.
    query.prepare("SELECT NULL from record "
                  "WHERE type = :FINDONE AND findid <= 0;");
    query.bindValue(":FINDONE", kFindOneRecord);
    if (!query.exec())
    {
        MythDB::DBError("UpdateMatches", query);
        return;
    }
    else if (query.size())
    {
        QDate epoch(1970, 1, 1);
        int findtoday =  epoch.daysTo(QDate::currentDate()) + 719528;
        query.prepare("UPDATE record set findid = :FINDID "
                      "WHERE type = :FINDONE AND findid <= 0;");
        query.bindValue(":FINDID", findtoday);
        query.bindValue(":FINDONE", kFindOneRecord);
        if (!query.exec())
            MythDB::DBError("UpdateMatches", query);
    }

    int clause;
    QStringList fromclauses, whereclauses;
    MSqlBindings bindings;

    BuildNewRecordsQueries(recordid, fromclauses, whereclauses, bindings);

    if (VERBOSE_LEVEL_CHECK(VB_SCHEDULE))
    {
        for (clause = 0; clause < fromclauses.count(); ++clause)
        {
            QString msg = QString("Query %1: %2/%3")
                .arg(clause).arg(fromclauses[clause]).arg(whereclauses[clause]);
            cout << msg.toLocal8Bit().constData() << endl;
        }
    }

    for (clause = 0; clause < fromclauses.count(); ++clause)
    {
        QString query = QString(
"INSERT INTO recordmatch (recordid, chanid, starttime, manualid) "
"SELECT RECTABLE.recordid, program.chanid, program.starttime, "
" IF(search = %1, RECTABLE.recordid, 0) ").arg(kManualSearch) + QString(
"FROM (RECTABLE, program INNER JOIN channel "
"      ON channel.chanid = program.chanid) ") + fromclauses[clause] + QString(
" WHERE ") + whereclauses[clause] +
    QString(" AND (NOT ((RECTABLE.dupin & %1) AND program.previouslyshown)) "
            " AND (NOT ((RECTABLE.dupin & %2) AND program.generic > 0)) "
            " AND (NOT ((RECTABLE.dupin & %3) AND (program.previouslyshown "
            "                                      OR program.first = 0))) ")
            .arg(kDupsExRepeats).arg(kDupsExGeneric).arg(kDupsFirstNew) +
    QString(" AND channel.visible = 1 AND "
"((RECTABLE.type = %1 " // allrecord
"OR RECTABLE.type = %2 " // findonerecord
"OR RECTABLE.type = %3 " // finddailyrecord
"OR RECTABLE.type = %4) " // findweeklyrecord
" OR "
" ((RECTABLE.station = channel.callsign) " // channel matches
"  AND "
"  ((RECTABLE.type = %5) " // channelrecord
"   OR"
"   ((TIME_TO_SEC(RECTABLE.starttime) = TIME_TO_SEC(program.starttime)) " // timeslot matches
"    AND "
"    ((RECTABLE.type = %6) " // timeslotrecord
"     OR"
"     ((DAYOFWEEK(RECTABLE.startdate) = DAYOFWEEK(program.starttime) "
"      AND "
"      ((RECTABLE.type = %7) " // weekslotrecord
"       OR"
"       ((TO_DAYS(RECTABLE.startdate) = TO_DAYS(program.starttime)) " // date matches
"        AND (RECTABLE.type <> %8)" // single,override,don't,etc.
"        )"
"       )"
"      )"
"     )"
"    )"
"   )"
"  )"
" )"
") ")
            .arg(kAllRecord)
            .arg(kFindOneRecord)
            .arg(kFindDailyRecord)
            .arg(kFindWeeklyRecord)
            .arg(kChannelRecord)
            .arg(kTimeslotRecord)
            .arg(kWeekslotRecord)
            .arg(kNotRecording);

        while (1)
        {
            int i = query.indexOf("RECTABLE");
            if (i == -1) break;
            query = query.replace(i, strlen("RECTABLE"), recordTable);
        }

        VERBOSE(VB_SCHEDULE, QString(" |-- Start DB Query %1...").arg(clause));

        gettimeofday(&dbstart, NULL);
        MSqlQuery result(dbConn);
        result.prepare(query);

        MSqlBindings::const_iterator it;
        for (it = bindings.begin(); it != bindings.end(); ++it)
        {
            if (query.contains(it.key()))
                result.bindValue(it.key(), it.value());
        }

        bool ok = result.exec();
        gettimeofday(&dbend, NULL);

        if (!ok)
        {
            MythDB::DBError("UpdateMatches3", result);
            continue;
        }

        VERBOSE(VB_SCHEDULE, QString(" |-- %1 results in %2 sec.")
                .arg(result.size())
                .arg(((dbend.tv_sec  - dbstart.tv_sec) * 1000000 +
                      (dbend.tv_usec - dbstart.tv_usec)) / 1000000.0));

    }

    VERBOSE(VB_SCHEDULE, " +-- Done.");
}

void Scheduler::AddNewRecords(void)
{
    struct timeval dbstart, dbend;

    QMap<RecordingType, int> recTypeRecPriorityMap;
    RecList tmpList;

    QMap<int, bool> cardMap;
    QMap<int, EncoderLink *>::Iterator enciter = m_tvList->begin();
    for (; enciter != m_tvList->end(); ++enciter)
    {
        EncoderLink *enc = *enciter;
        if (enc->IsConnected() || enc->IsAsleep())
            cardMap[enc->GetCardID()] = true;
    }

    QMap<int, bool> tooManyMap;
    bool checkTooMany = false;
    schedAfterStartMap.clear();

    MSqlQuery rlist(dbConn);
    rlist.prepare(QString("SELECT recordid,title,maxepisodes,maxnewest FROM %1;").arg(recordTable));

    if (!rlist.exec())
    {
        MythDB::DBError("CheckTooMany", rlist);
        return;
    }

    while (rlist.next())
    {
        int recid = rlist.value(0).toInt();
        QString qtitle = rlist.value(1).toString();
        int maxEpisodes = rlist.value(2).toInt();
        int maxNewest = rlist.value(3).toInt();

        tooManyMap[recid] = false;
        schedAfterStartMap[recid] = false;

        if (maxEpisodes && !maxNewest)
        {
            MSqlQuery epicnt(dbConn);

            epicnt.prepare("SELECT DISTINCT chanid, progstart, progend "
                           "FROM recorded "
                           "WHERE recordid = :RECID AND preserve = 0 "
                               "AND recgroup NOT IN ('LiveTV','Deleted');");
            epicnt.bindValue(":RECID", recid);

            if (epicnt.exec())
            {
                if (epicnt.size() >= maxEpisodes - 1)
                {
                    schedAfterStartMap[recid] = true;
                    if (epicnt.size() >= maxEpisodes)
                    {
                        tooManyMap[recid] = true;
                        checkTooMany = true;
                    }
                }
            }
        }
    }

    prefinputpri        = gCoreContext->GetNumSetting("PrefInputPriority", 2);
    int hdtvpriority    = gCoreContext->GetNumSetting("HDTVRecPriority", 0);
    int wspriority      = gCoreContext->GetNumSetting("WSRecPriority", 0);
    int autopriority    = gCoreContext->GetNumSetting("AutoRecPriority", 0);
    int slpriority      = gCoreContext->GetNumSetting("SignLangRecPriority", 0);
    int onscrpriority   = gCoreContext->GetNumSetting("OnScrSubRecPriority", 0);
    int ccpriority      = gCoreContext->GetNumSetting("CCRecPriority", 0);
    int hhpriority      = gCoreContext->GetNumSetting("HardHearRecPriority", 0);
    int adpriority      = gCoreContext->GetNumSetting("AudioDescRecPriority", 0);

    int autostrata = autopriority * 2 + 1;

    QString pwrpri = "channel.recpriority + cardinput.recpriority";

    if (prefinputpri)
        pwrpri += QString(" + "
        "(cardinput.cardinputid = RECTABLE.prefinput) * %1").arg(prefinputpri);

    if (hdtvpriority)
        pwrpri += QString(" + (program.hdtv > 0 OR "
        "FIND_IN_SET('HDTV', program.videoprop) > 0) * %1").arg(hdtvpriority);

    if (wspriority)
        pwrpri += QString(" + "
        "(FIND_IN_SET('WIDESCREEN', program.videoprop) > 0) * %1").arg(wspriority);

    if (slpriority)
        pwrpri += QString(" + "
        "(FIND_IN_SET('SIGNED', program.subtitletypes) > 0) * %1").arg(slpriority);

    if (onscrpriority)
        pwrpri += QString(" + "
        "(FIND_IN_SET('ONSCREEN', program.subtitletypes) > 0) * %1").arg(onscrpriority);

    if (ccpriority)
        pwrpri += QString(" + "
        "(FIND_IN_SET('NORMAL', program.subtitletypes) > 0 OR "
        "program.closecaptioned > 0 OR program.subtitled > 0) * %1").arg(ccpriority);

    if (hhpriority)
        pwrpri += QString(" + "
        "(FIND_IN_SET('HARDHEAR', program.subtitletypes) > 0 OR "
        "FIND_IN_SET('HARDHEAR', program.audioprop) > 0) * %1").arg(hhpriority);

    if (adpriority)
        pwrpri += QString(" + "
        "(FIND_IN_SET('VISUALIMPAIR', program.audioprop) > 0) * %1").arg(adpriority);

    QString schedTmpRecord = recordTable;

    MSqlQuery result(dbConn);

    if (schedTmpRecord == "record")
    {
        schedTmpRecord = "sched_temp_record";

        result.prepare("DROP TABLE IF EXISTS sched_temp_record;");

        if (!result.exec())
        {
            MythDB::DBError("Dropping sched_temp_record table", result);
            return;
        }

        result.prepare("CREATE TEMPORARY TABLE sched_temp_record "
                           "LIKE record;");

        if (!result.exec())
        {
            MythDB::DBError("Creating sched_temp_record table",
                                 result);
            return;
        }

        result.prepare("INSERT sched_temp_record SELECT * from record;");

        if (!result.exec())
        {
            MythDB::DBError("Populating sched_temp_record table",
                                 result);
            return;
        }
    }

    result.prepare("DROP TABLE IF EXISTS sched_temp_recorded;");

    if (!result.exec())
    {
        MythDB::DBError("Dropping sched_temp_recorded table", result);
        return;
    }

    result.prepare("CREATE TEMPORARY TABLE sched_temp_recorded "
                       "LIKE recorded;");

    if (!result.exec())
    {
        MythDB::DBError("Creating sched_temp_recorded table", result);
        return;
    }

    result.prepare("INSERT sched_temp_recorded SELECT * from recorded;");

    if (!result.exec())
    {
        MythDB::DBError("Populating sched_temp_recorded table", result);
        return;
    }

    result.prepare(QString("SELECT recpriority, selectclause FROM %1;")
                           .arg(priorityTable));

    if (!result.exec())
    {
        MythDB::DBError("Power Priority", result);
        return;
    }

    while (result.next())
    {
        if (result.value(0).toInt())
        {
            QString sclause = result.value(1).toString();
            sclause.remove(QRegExp("^\\s*AND\\s+", Qt::CaseInsensitive));
            sclause.remove(';');
            pwrpri += QString(" + (%1) * %2").arg(sclause)
                                             .arg(result.value(0).toInt());
        }
    }
    pwrpri += QString(" AS powerpriority ");

    QString progfindid = QString(
"(CASE RECTABLE.type "
"  WHEN %1 "
"   THEN RECTABLE.findid "
"  WHEN %2 "
"   THEN to_days(date_sub(program.starttime, interval "
"                time_format(RECTABLE.findtime, '%H:%i') hour_minute)) "
"  WHEN %3 "
"   THEN floor((to_days(date_sub(program.starttime, interval "
"               time_format(RECTABLE.findtime, '%H:%i') hour_minute)) - "
"               RECTABLE.findday)/7) * 7 + RECTABLE.findday "
"  WHEN %4 "
"   THEN RECTABLE.findid "
"  ELSE 0 "
" END) ")
        .arg(kFindOneRecord)
        .arg(kFindDailyRecord)
        .arg(kFindWeeklyRecord)
        .arg(kOverrideRecord);

    QString rmquery = QString(
"UPDATE recordmatch "
" INNER JOIN RECTABLE ON (recordmatch.recordid = RECTABLE.recordid) "
" INNER JOIN program ON (recordmatch.chanid = program.chanid AND "
"                        recordmatch.starttime = program.starttime AND "
"                        recordmatch.manualid = program.manualid) "
" LEFT JOIN oldrecorded ON "
"  ( "
"    RECTABLE.dupmethod > 1 AND "
"    oldrecorded.duplicate <> 0 AND "
"    program.title = oldrecorded.title "
"     AND "
"     ( "
"      (program.programid <> '' AND program.generic = 0 "
"       AND program.programid = oldrecorded.programid) "
"      OR "
"      (oldrecorded.findid <> 0 AND "
"        oldrecorded.findid = ") + progfindid + QString(") "
"      OR "
"      ( "
"       program.generic = 0 "
"       AND "
"       (program.programid = '' OR oldrecorded.programid = '') "
"       AND "
"       (((RECTABLE.dupmethod & 0x02) = 0) OR (program.subtitle <> '' "
"          AND program.subtitle = oldrecorded.subtitle)) "
"       AND "
"       (((RECTABLE.dupmethod & 0x04) = 0) OR (program.description <> '' "
"          AND program.description = oldrecorded.description)) "
"       AND "
"       (((RECTABLE.dupmethod & 0x08) = 0) OR (program.subtitle <> '' "
"          AND program.subtitle = oldrecorded.subtitle) OR (program.subtitle = ''  "
"          AND oldrecorded.subtitle = '' AND program.description <> '' "
"          AND program.description = oldrecorded.description)) "
"      ) "
"     ) "
"  ) "
" LEFT JOIN sched_temp_recorded recorded ON "
"  ( "
"    RECTABLE.dupmethod > 1 AND "
"    recorded.duplicate <> 0 AND "
"    program.title = recorded.title AND "
"    recorded.recgroup NOT IN ('LiveTV','Deleted') "
"     AND "
"     ( "
"      (program.programid <> '' AND program.generic = 0 "
"       AND program.programid = recorded.programid) "
"      OR "
"      (recorded.findid <> 0 AND "
"        recorded.findid = ") + progfindid + QString(") "
"      OR "
"      ( "
"       program.generic = 0 "
"       AND "
"       (program.programid = '' OR recorded.programid = '') "
"       AND "
"       (((RECTABLE.dupmethod & 0x02) = 0) OR (program.subtitle <> '' "
"          AND program.subtitle = recorded.subtitle)) "
"       AND "
"       (((RECTABLE.dupmethod & 0x04) = 0) OR (program.description <> '' "
"          AND program.description = recorded.description)) "
"       AND "
"       (((RECTABLE.dupmethod & 0x08) = 0) OR (program.subtitle <> '' "
"          AND program.subtitle = recorded.subtitle) OR (program.subtitle = ''  "
"          AND recorded.subtitle = '' AND program.description <> '' "
"          AND program.description = recorded.description)) "
"      ) "
"     ) "
"  ) "
" LEFT JOIN oldfind ON "
"  (oldfind.recordid = recordmatch.recordid AND "
"   oldfind.findid = ") + progfindid + QString(") "
"  SET oldrecduplicate = (oldrecorded.endtime IS NOT NULL), "
"      recduplicate = (recorded.endtime IS NOT NULL), "
"      findduplicate = (oldfind.findid IS NOT NULL), "
"      oldrecstatus = oldrecorded.recstatus "
" WHERE program.endtime >= NOW() - INTERVAL 1 DAY "
);
    rmquery.replace("RECTABLE", schedTmpRecord);

    pwrpri.replace("program.","p.");
    pwrpri.replace("channel.","c.");
    progfindid.replace("program.","p.");
    progfindid.replace("channel.","c.");
    QString query = QString(
        "SELECT "
        "    c.chanid,         c.sourceid,           p.starttime,       "// 0-2
        "    p.endtime,        p.title,              p.subtitle,        "// 3-5
        "    p.description,    c.channum,            c.callsign,        "// 6-8
        "    c.name,           oldrecduplicate,      p.category,        "// 9-11
        "    RECTABLE.recpriority, RECTABLE.dupin,   recduplicate,      "//12-14
        "    findduplicate,    RECTABLE.type,        RECTABLE.recordid, "//15-17
        "    p.starttime - INTERVAL RECTABLE.startoffset "
        "    minute AS recstartts, "                                     //18
        "    p.endtime + INTERVAL RECTABLE.endoffset "
        "    minute AS recendts, "                                       //19
        "                                            p.previouslyshown, "//20
        "    RECTABLE.recgroup, RECTABLE.dupmethod,  c.commmethod,      "//21-23
        "    capturecard.cardid, cardinput.cardinputid,p.seriesid,      "//24-26
        "    p.programid,      p.category_type,      p.airdate,         "//27-29
        "    p.stars,          p.originalairdate,    RECTABLE.inactive, "//30-32
        "    RECTABLE.parentid, ") + progfindid + ", RECTABLE.playgroup,"//33-35
        "    oldrecstatus.recstatus, oldrecstatus.reactivate, "
        "                                            p.videoprop+0,     "//36-38
        "    p.subtitletypes+0, p.audioprop+0,   RECTABLE.storagegroup, "//39-41
        "    capturecard.hostname, recordmatch.oldrecstatus, "
        "                                           RECTABLE.avg_delay, "//42-44
        + pwrpri + QString(
        "FROM recordmatch "
        "INNER JOIN RECTABLE ON (recordmatch.recordid = RECTABLE.recordid) "
        "INNER JOIN program AS p "
        "ON ( recordmatch.chanid    = p.chanid    AND "
        "     recordmatch.starttime = p.starttime AND "
        "     recordmatch.manualid  = p.manualid ) "
        "INNER JOIN channel AS c "
        "ON ( c.chanid = p.chanid ) "
        "INNER JOIN cardinput ON (c.sourceid = cardinput.sourceid) "
        "INNER JOIN capturecard ON (capturecard.cardid = cardinput.cardid) "
        "LEFT JOIN oldrecorded as oldrecstatus "
        "ON ( oldrecstatus.station   = c.callsign  AND "
        "     oldrecstatus.starttime = p.starttime AND "
        "     oldrecstatus.title     = p.title ) "
        "WHERE p.endtime >= NOW() - INTERVAL 1 DAY "
        "ORDER BY RECTABLE.recordid DESC ");
    query.replace("RECTABLE", schedTmpRecord);

    VERBOSE(VB_SCHEDULE, QString(" |-- Start DB Query..."));

    gettimeofday(&dbstart, NULL);
    result.prepare(rmquery);
    if (!result.exec())
    {
        MythDB::DBError("AddNewRecords recordmatch", result);
        return;
    }
    result.prepare(query);
    if (!result.exec())
    {
        MythDB::DBError("AddNewRecords", result);
        return;
    }
    gettimeofday(&dbend, NULL);

    VERBOSE(VB_SCHEDULE, QString(" |-- %1 results in %2 sec. Processing...")
            .arg(result.size())
            .arg(((dbend.tv_sec  - dbstart.tv_sec) * 1000000 +
                  (dbend.tv_usec - dbstart.tv_usec)) / 1000000.0));

    while (result.next())
    {
        RecordingInfo *p = new RecordingInfo(
            result.value(4).toString(),//title
            result.value(5).toString(),//subtitle
            result.value(6).toString(),//description
            result.value(11).toString(),//category

            result.value(0).toUInt(),//chanid
            result.value(7).toString(),//channum
            result.value(8).toString(),//chansign
            result.value(9).toString(),//channame

            result.value(21).toString(),//recgroup
            result.value(35).toString(),//playgroup

            result.value(42).toString(),//hostname
            result.value(41).toString(),//storagegroup

            result.value(29).toUInt(),//year

            result.value(26).toString(),//seriesid
            result.value(27).toString(),//programid
            result.value(28).toString(),//catType

            result.value(12).toInt(),//recpriority

            result.value(2).toDateTime(),//startts
            result.value(3).toDateTime(),//endts
            result.value(18).toDateTime(),//recstartts
            result.value(19).toDateTime(),//recendts

            result.value(30).toDouble(),//stars
            (result.value(31).isNull()) ? QDate() :
            QDate::fromString(result.value(31).toString(), Qt::ISODate),
            //originalAirDate

            result.value(20).toInt(),//repeat

            RecStatusType(result.value(36).toInt()),//oldrecstatus
            result.value(37).toInt(),//reactivate

            result.value(17).toUInt(),//recordid
            result.value(33).toUInt(),//parentid
            RecordingType(result.value(16).toInt()),//rectype
            RecordingDupInType(result.value(13).toInt()),//dupin
            RecordingDupMethodType(result.value(22).toInt()),//dupmethod

            result.value(1).toUInt(),//sourceid
            result.value(25).toUInt(),//inputid
            result.value(24).toUInt(),//cardid

            result.value(34).toUInt(),//findid

            result.value(23).toInt() == COMM_DETECT_COMMFREE,//commfree
            result.value(39).toUInt(),//subtitleType
            result.value(38).toUInt(),//videoproperties
            result.value(40).toUInt());//audioproperties

        if (!recTypeRecPriorityMap.contains(p->GetRecordingRuleType()))
        {
            recTypeRecPriorityMap[p->GetRecordingRuleType()] =
                p->GetRecordingTypeRecPriority(p->GetRecordingRuleType());
        }

        p->SetRecordingPriority(
            p->GetRecordingPriority() + recTypeRecPriorityMap[p->GetRecordingRuleType()] +
            result.value(45).toInt() +
            ((autopriority) ?
             autopriority - (result.value(44).toInt() * autostrata / 200) : 0));

        // Check to see if the program is currently recording and if
        // the end time was changed.  Ideally, checking for a new end
        // time should be done after PruneOverlaps, but that would
        // complicate the list handling.  Do it here unless it becomes
        // problematic.
        RecIter rec = worklist.begin();
        for ( ; rec != worklist.end(); ++rec)
        {
            RecordingInfo *r = *rec;
            if (p->IsSameTimeslot(*r))
            {
                if (r->GetInputID() == p->GetInputID() &&
                    r->GetRecordingEndTime() != p->GetRecordingEndTime() &&
                    (r->GetRecordingRuleID() == p->GetRecordingRuleID() ||
                     p->GetRecordingRuleType() == kOverrideRecord))
                    ChangeRecordingEnd(r, p);
                delete p;
                p = NULL;
                break;
            }
        }
        if (p == NULL)
            continue;

        RecStatusType newrecstatus = p->GetRecordingStatus();
        // Check for rsOffLine
        if ((threadrunning || specsched) && !cardMap.contains(p->GetCardID()))
            newrecstatus = rsOffLine;

        // Check for rsTooManyRecordings
        if (checkTooMany && tooManyMap[p->GetRecordingRuleID()] &&
            !p->IsReactivated())
        {
            newrecstatus = rsTooManyRecordings;
        }

        // Check for rsCurrentRecording and rsPreviousRecording
        if (p->GetRecordingRuleType() == kDontRecord)
            newrecstatus = rsDontRecord;
        else if (result.value(15).toInt() && !p->IsReactivated())
            newrecstatus = rsPreviousRecording;
        else if (p->GetRecordingRuleType() != kSingleRecord &&
                 p->GetRecordingRuleType() != kOverrideRecord &&
                 !p->IsReactivated() &&
                 !(p->GetDuplicateCheckMethod() & kDupCheckNone))
        {
            const RecordingDupInType dupin = p->GetDuplicateCheckSource();

            if ((dupin & kDupsNewEpi) && p->IsRepeat())
                newrecstatus = rsRepeat;

            if ((dupin & kDupsInOldRecorded) && result.value(10).toInt())
            {
                if (result.value(43).toInt() == rsNeverRecord)
                    newrecstatus = rsNeverRecord;
                else
                    newrecstatus = rsPreviousRecording;
            }

            if ((dupin & kDupsInRecorded) && result.value(14).toInt())
                newrecstatus = rsCurrentRecording;
        }

        bool inactive = result.value(32).toInt();
        if (inactive)
            newrecstatus = rsInactive;

        // Mark anything that has already passed as missed.  If it
        // survives PruneOverlaps, it will get deleted or have its old
        // status restored in PruneRedundants.
        if (p->GetRecordingEndTime() < schedTime)
            newrecstatus = rsMissed;

        p->SetRecordingStatus(newrecstatus);

        tmpList.push_back(p);
    }

    VERBOSE(VB_SCHEDULE, " +-- Cleanup...");
    RecIter tmp = tmpList.begin();
    for ( ; tmp != tmpList.end(); ++tmp)
        worklist.push_back(*tmp);

    if (schedTmpRecord == "sched_temp_record")
    {
        result.prepare("DROP TABLE IF EXISTS sched_temp_record;");
        if (!result.exec())
            MythDB::DBError("AddNewRecords sched_temp_record", query);
    }

    result.prepare("DROP TABLE IF EXISTS sched_temp_recorded;");
    if (!result.exec())
        MythDB::DBError("AddNewRecords drop table", query);
}

void Scheduler::AddNotListed(void) {

    struct timeval dbstart, dbend;
    RecList tmpList;

    QString query = QString(
        "SELECT RECTABLE.title,       RECTABLE.subtitle,    " //  0,1
        "       RECTABLE.description, RECTABLE.category,    " //  2,3
        "       RECTABLE.chanid,      channel.channum,      " //  4,5
        "       RECTABLE.station,     channel.name,         " //  6,7
        "       RECTABLE.recgroup,    RECTABLE.playgroup,   " //  8,9
        "       RECTABLE.seriesid,    RECTABLE.programid,   " // 10,11
        "       RECTABLE.recpriority,                       " // 12
        "       RECTABLE.startdate,   RECTABLE.starttime,   " // 13,14
        "       RECTABLE.enddate,     RECTABLE.endtime,     " // 15,16
        "       RECTABLE.recordid,    RECTABLE.type,        " // 17,18
        "       RECTABLE.dupin,       RECTABLE.dupmethod,   " // 19,20
        "       RECTABLE.findid,                            " // 21
        "       RECTABLE.startoffset, RECTABLE.endoffset,   " // 22,23
        "       channel.commmethod                          " // 24
        "FROM RECTABLE "
        "INNER JOIN channel ON (channel.chanid = RECTABLE.chanid) "
        "LEFT JOIN recordmatch on RECTABLE.recordid = recordmatch.recordid "
        "WHERE (type = %1 OR type = %2 OR type = %3 OR type = %4) AND "
        "      recordmatch.chanid IS NULL")
        .arg(kSingleRecord)
        .arg(kTimeslotRecord)
        .arg(kWeekslotRecord)
        .arg(kOverrideRecord);

    query.replace("RECTABLE", recordTable);

    VERBOSE(VB_SCHEDULE, QString(" |-- Start DB Query..."));

    gettimeofday(&dbstart, NULL);
    MSqlQuery result(dbConn);
    result.prepare(query);
    bool ok = result.exec();
    gettimeofday(&dbend, NULL);

    if (!ok)
    {
        MythDB::DBError("AddNotListed", result);
        return;
    }

    VERBOSE(VB_SCHEDULE, QString(" |-- %1 results in %2 sec. Processing...")
            .arg(result.size())
            .arg(((dbend.tv_sec  - dbstart.tv_sec) * 1000000 +
                  (dbend.tv_usec - dbstart.tv_usec)) / 1000000.0));

    QDateTime now = QDateTime::currentDateTime();

    while (result.next())
    {
        RecordingType rectype = RecordingType(result.value(18).toInt());
        QDateTime startts(result.value(13).toDate(), result.value(14).toTime());
        QDateTime endts(  result.value(15).toDate(), result.value(16).toTime());

        if (rectype == kTimeslotRecord)
        {
            int days = startts.daysTo(now);

            startts = startts.addDays(days);
            endts   = endts.addDays(days);

            if (endts < now)
            {
                startts = startts.addDays(1);
                endts   = endts.addDays(1);
            }
        }
        else if (rectype == kWeekslotRecord)
        {
            int weeks = (startts.daysTo(now) + 6) / 7;

            startts = startts.addDays(weeks * 7);
            endts   = endts.addDays(weeks * 7);

            if (endts < now)
            {
                startts = startts.addDays(7);
                endts   = endts.addDays(7);
            }
        }

        QDateTime recstartts = startts.addSecs(result.value(22).toInt() * -60);
        QDateTime recendts   = endts.addSecs(  result.value(23).toInt() * +60);

        if (recstartts >= recendts)
        {
            // start/end-offsets are invalid so ignore
            recstartts = startts;
            recendts   = endts;
        }

        // Don't bother if the end time has already passed
        if (recendts < schedTime)
            continue;

        bool sor = (kSingleRecord == rectype) || (kOverrideRecord == rectype);

        RecordingInfo *p = new RecordingInfo(
            result.value(0).toString(),
            (sor) ? result.value(1).toString() : QString(),
            (sor) ? result.value(2).toString() : QString(),
            QString(),

            result.value(4).toUInt(),
            result.value(5).toString(),
            result.value(6).toString(),
            result.value(7).toString(),

            result.value(8).toString(),  result.value(9).toString(),

            result.value(10).toString(), result.value(11).toString(),

            result.value(12).toInt(),

            startts,                     endts,
            recstartts,                  recendts,

            rsNotListed,

            result.value(17).toUInt(),   RecordingType(result.value(18).toInt()),

            RecordingDupInType(result.value(19).toInt()),
            RecordingDupMethodType(result.value(20).toInt()),

            result.value(21).toUInt(),

            result.value(24).toInt() == COMM_DETECT_COMMFREE);

        tmpList.push_back(p);
    }

    RecIter tmp = tmpList.begin();
    for ( ; tmp != tmpList.end(); ++tmp)
        worklist.push_back(*tmp);
}

void Scheduler::findAllScheduledPrograms(RecList &proglist)
{
    QString query = QString(
        "SELECT RECTABLE.title,       RECTABLE.subtitle,    " //  0,1
        "       RECTABLE.description, RECTABLE.category,    " //  2,3
        "       RECTABLE.chanid,      channel.channum,      " //  4,5
        "       RECTABLE.station,     channel.name,         " //  6,7
        "       RECTABLE.recgroup,    RECTABLE.playgroup,   " //  8,9
        "       RECTABLE.seriesid,    RECTABLE.programid,   " // 10,11
        "       RECTABLE.recpriority,                       " // 12
        "       RECTABLE.startdate,   RECTABLE.starttime,   " // 13,14
        "       RECTABLE.enddate,     RECTABLE.endtime,     " // 15,16
        "       RECTABLE.recordid,    RECTABLE.type,        " // 17,18
        "       RECTABLE.dupin,       RECTABLE.dupmethod,   " // 19,20
        "       RECTABLE.findid,                            " // 21
        "       channel.commmethod                          " // 22
        "FROM RECTABLE "
        "LEFT JOIN channel ON channel.callsign = RECTABLE.station "
        "GROUP BY recordid "
        "ORDER BY title ASC");
    query.replace("RECTABLE", recordTable);

    MSqlQuery result(MSqlQuery::InitCon());
    result.prepare(query);

    if (!result.exec())
    {
        MythDB::DBError("findAllScheduledPrograms", result);
        return;
    }

    while (result.next())
    {
        RecordingType rectype = RecordingType(result.value(18).toInt());
        QDateTime startts;
        QDateTime endts;
        if (rectype == kSingleRecord   ||
            rectype == kDontRecord     ||
            rectype == kOverrideRecord ||
            rectype == kTimeslotRecord ||
            rectype == kWeekslotRecord)
        {
            startts = QDateTime(result.value(13).toDate(),
                                result.value(14).toTime());
            endts = QDateTime(result.value(15).toDate(),
                              result.value(16).toTime());
        }
        else
        {
            // put currentDateTime() in time fields to prevent
            // Invalid date/time warnings later
            startts = mythCurrentDateTime();
            startts.setTime(QTime(0,0));
            endts = startts;
        }

        proglist.push_back(new RecordingInfo(
            result.value(0).toString(),  result.value(1).toString(),
            result.value(2).toString(),  result.value(3).toString(),

            result.value(4).toUInt(),    result.value(5).toString(),
            result.value(6).toString(),  result.value(7).toString(),

            result.value(8).toString(),  result.value(9).toString(),

            result.value(10).toString(), result.value(11).toString(),

            result.value(12).toInt(),

            startts, endts,
            startts, endts,

            rsUnknown,

            result.value(17).toUInt(),   rectype,
            RecordingDupInType(result.value(19).toInt()),
            RecordingDupMethodType(result.value(20).toInt()),

            result.value(21).toUInt(),

            result.value(22).toInt() == COMM_DETECT_COMMFREE));
    }
}

/////////////////////////////////////////////////////////////////////////////
// Storage Scheduler sort order routines
// Sort mode-preferred to least-preferred (true == a more preferred than b)
//
// Prefer local over remote and to balance Disk I/O (weight), then free space
static bool comp_storage_combination(FileSystemInfo *a, FileSystemInfo *b)
{
    // local over remote
    if (a->isLocal && !b->isLocal)
    {
        if (a->weight <= b->weight)
        {
            return true;
        }
    }
    else if (a->isLocal == b->isLocal)
    {
        if (a->weight < b->weight)
        {
            return true;
        }
        else if (a->weight > b->weight)
        {
            return false;
        }
        else if (a->freeSpaceKB > b->freeSpaceKB)
        {
            return true;
        }
    }
    else if (!a->isLocal && b->isLocal)
    {
        if (a->weight < b->weight)
        {
            return true;
        }
    }

    return false;
}

// prefer dirs with more percentage free space over dirs with less
static bool comp_storage_perc_free_space(FileSystemInfo *a, FileSystemInfo *b)
{
    if (a->totalSpaceKB == 0)
        return false;

    if (b->totalSpaceKB == 0)
        return true;

    if ((a->freeSpaceKB * 100.0) / a->totalSpaceKB > 
        (b->freeSpaceKB * 100.0) / b->totalSpaceKB)
        return true;

    return false;
}

// prefer dirs with more absolute free space over dirs with less
static bool comp_storage_free_space(FileSystemInfo *a, FileSystemInfo *b)
{
    if (a->freeSpaceKB > b->freeSpaceKB)
        return true;

    return false;
}

// prefer dirs with less weight (disk I/O) over dirs with more weight
static bool comp_storage_disk_io(FileSystemInfo *a, FileSystemInfo *b)
{
    if (a->weight < b->weight)
        return true;

    return false;
}

/////////////////////////////////////////////////////////////////////////////

void Scheduler::GetNextLiveTVDir(uint cardid)
{
    QMutexLocker lockit(&schedLock);

    EncoderLink *tv = (*m_tvList)[cardid];

    if (!tv)
        return;

    QDateTime cur = mythCurrentDateTime();
    QString recording_dir;
    int fsID = FillRecordingDir(
        "LiveTV",
        (tv->IsLocal()) ? gCoreContext->GetHostName() : tv->GetHostName(),
        "LiveTV", cur, cur.addSecs(3600), cardid,
        recording_dir, reclist);

    tv->SetNextLiveTVDir(recording_dir);

    VERBOSE(VB_FILE, LOC + QString("FindNextLiveTVDir: next dir is '%1'")
            .arg(recording_dir));

    if (expirer) // update auto expirer
        expirer->Update(cardid, fsID, true);
}

int Scheduler::FillRecordingDir(
    const QString &title,
    const QString &hostname,
    const QString &storagegroup,
    const QDateTime &recstartts,
    const QDateTime &recendts,
    uint cardid,
    QString &recording_dir,
    const RecList &reclist)
{
    VERBOSE(VB_SCHEDULE, LOC + "FillRecordingDir: Starting");

    int fsID = -1;
    MSqlQuery query(MSqlQuery::InitCon());
    QMap<QString, FileSystemInfo>::Iterator fsit;
    QMap<QString, FileSystemInfo>::Iterator fsit2;
    QString dirKey;
    QStringList strlist;
    RecordingInfo *thispg;
    StorageGroup mysgroup(storagegroup, hostname);
    QStringList dirlist = mysgroup.GetDirList();
    QStringList recsCounted;
    list<FileSystemInfo *> fsInfoList;
    list<FileSystemInfo *>::iterator fslistit;

    recording_dir.clear();

    if (dirlist.size() == 1)
    {
        VERBOSE(VB_FILE|VB_SCHEDULE, LOC + QString("FillRecordingDir: The only "
                "directory in the %1 Storage Group is %2, so it will be used "
                "by default.")
                .arg(storagegroup)
                .arg(dirlist[0]));
        recording_dir = dirlist[0];
        VERBOSE(VB_SCHEDULE, LOC + "FillRecordingDir: Finished");

        return -1;
    }

    int weightPerRecording =
            gCoreContext->GetNumSetting("SGweightPerRecording", 10);
    int weightPerPlayback =
            gCoreContext->GetNumSetting("SGweightPerPlayback", 5);
    int weightPerCommFlag =
            gCoreContext->GetNumSetting("SGweightPerCommFlag", 5);
    int weightPerTranscode =
            gCoreContext->GetNumSetting("SGweightPerTranscode", 5);

    QString storageScheduler =
            gCoreContext->GetSetting("StorageScheduler", "Combination");
    int localStartingWeight =
            gCoreContext->GetNumSetting("SGweightLocalStarting",
                                    (storageScheduler != "Combination") ? 0
                                        : (int)(-1.99 * weightPerRecording));
    int remoteStartingWeight =
            gCoreContext->GetNumSetting("SGweightRemoteStarting", 0);
    int maxOverlap = gCoreContext->GetNumSetting("SGmaxRecOverlapMins", 3) * 60;

    FillDirectoryInfoCache();

    VERBOSE(VB_FILE|VB_SCHEDULE, LOC +
            "FillRecordingDir: Calculating initial FS Weights.");

    for (fsit = fsInfoCache.begin(); fsit != fsInfoCache.end(); ++fsit)
    {
        FileSystemInfo *fs = &(*fsit);
        int tmpWeight = 0;

        QString msg = QString("  %1:%2").arg(fs->hostname)
                              .arg(fs->directory);
        if (fs->isLocal)
        {
            tmpWeight = localStartingWeight;
            msg += " is local (" + QString::number(tmpWeight) + ")";
        }
        else
        {
            tmpWeight = remoteStartingWeight;
            msg += " is remote (+" + QString::number(tmpWeight) + ")";
        }

        fs->weight = tmpWeight;

        tmpWeight = gCoreContext->GetNumSetting(QString("SGweightPerDir:%1:%2")
                                .arg(fs->hostname).arg(fs->directory), 0);
        fs->weight += tmpWeight;

        if (tmpWeight)
            msg += ", has SGweightPerDir offset of "
                   + QString::number(tmpWeight) + ")";

        msg += ". initial dir weight = " + QString::number(fs->weight);
        VERBOSE(VB_FILE|VB_SCHEDULE, msg);

        fsInfoList.push_back(fs);
    }

    VERBOSE(VB_FILE|VB_SCHEDULE, LOC +
            "FillRecordingDir: Adjusting FS Weights from inuseprograms.");

    MSqlQuery saveRecDir(MSqlQuery::InitCon());
    saveRecDir.prepare("UPDATE inuseprograms "
                       "SET recdir = :RECDIR "
                       "WHERE chanid    = :CHANID AND "
                       "      starttime = :STARTTIME");

    query.prepare(
        "SELECT i.chanid, i.starttime, r.endtime, recusage, rechost, recdir "
        "FROM inuseprograms i, recorded r "
        "WHERE DATE_ADD(lastupdatetime, INTERVAL 16 MINUTE) > NOW() AND "
        "      i.chanid    = r.chanid AND "
        "      i.starttime = r.starttime");

    if (!query.exec())
    {
        MythDB::DBError(LOC + "FillRecordingDir", query);
    }
    else
    {
        while (query.next())
        {
            uint      recChanid = query.value(0).toUInt();
            QDateTime recStart(   query.value(1).toDateTime());
            QDateTime recEnd(     query.value(2).toDateTime());
            QString   recUsage(   query.value(3).toString());
            QString   recHost(    query.value(4).toString());
            QString   recDir(     query.value(5).toString());

            if (recDir.isEmpty())
            {
                ProgramInfo pginfo(recChanid, recStart);
                recDir = pginfo.DiscoverRecordingDirectory();
                recDir = recDir.isEmpty() ? "_UNKNOWN_" : recDir;

                saveRecDir.bindValue(":RECDIR",    recDir);
                saveRecDir.bindValue(":CHANID",    recChanid);
                saveRecDir.bindValue(":STARTTIME", recStart);
                if (!saveRecDir.exec())
                    MythDB::DBError(LOC + "FillRecordingDir", saveRecDir);
            }
            if (recDir == "_UNKNOWN_")
                continue;

            for (fslistit = fsInfoList.begin();
                 fslistit != fsInfoList.end(); ++fslistit)
            {
                FileSystemInfo *fs = *fslistit;
                if ((recHost == fs->hostname) &&
                    (recDir == fs->directory))
                {
                    int weightOffset = 0;

                    if (recUsage == kRecorderInUseID)
                    {
                        if (recEnd > recstartts.addSecs(maxOverlap))
                        {
                            weightOffset += weightPerRecording;
                            recsCounted << QString::number(recChanid) + ":" +
                                           recStart.toString(Qt::ISODate);
                        }
                    }
                    else if (recUsage.contains(kPlayerInUseID))
                        weightOffset += weightPerPlayback;
                    else if (recUsage == kFlaggerInUseID)
                        weightOffset += weightPerCommFlag;
                    else if (recUsage == kTranscoderInUseID)
                        weightOffset += weightPerTranscode;

                    if (weightOffset)
                    {
                        VERBOSE(VB_FILE|VB_SCHEDULE, QString(
                                "  %1 @ %2 in use by '%3' on %4:%5, FSID #%6, "
                                "FSID weightOffset +%7.")
                                .arg(recChanid)
                                .arg(recStart.toString(Qt::ISODate))
                                .arg(recUsage).arg(recHost).arg(recDir)
                                .arg(fs->fsID).arg(weightOffset));

                        // need to offset all directories on this filesystem
                        for (fsit2 = fsInfoCache.begin();
                             fsit2 != fsInfoCache.end(); ++fsit2)
                        {
                            FileSystemInfo *fs2 = &(*fsit2);
                            if (fs2->fsID == fs->fsID)
                            {
                                VERBOSE(VB_FILE|VB_SCHEDULE, QString("    "
                                        "%1:%2 => old weight %3 plus %4 = %5")
                                        .arg(fs2->hostname).arg(fs2->directory)
                                        .arg(fs2->weight).arg(weightOffset)
                                        .arg(fs2->weight + weightOffset));

                                fs2->weight += weightOffset;
                            }
                        }
                    }
                    break;
                }
            }
        }
    }

    VERBOSE(VB_FILE|VB_SCHEDULE, LOC +
            "FillRecordingDir: Adjusting FS Weights from scheduler.");

    RecConstIter recIter;
    for (recIter = reclist.begin(); recIter != reclist.end(); ++recIter)
    {
        thispg = *recIter;

        if ((recendts < thispg->GetRecordingStartTime()) ||
            (recstartts > thispg->GetRecordingEndTime()) ||
                (thispg->GetRecordingStatus() != rsWillRecord) ||
                (thispg->GetCardID() == 0) ||
                (recsCounted.contains(QString("%1:%2").arg(thispg->GetChanID())
                    .arg(thispg->GetRecordingStartTime(ISODate)))) ||
                (thispg->GetPathname().isEmpty()))
            continue;

        for (fslistit = fsInfoList.begin();
             fslistit != fsInfoList.end(); ++fslistit)
        {
            FileSystemInfo *fs = *fslistit;
            if ((fs->hostname == thispg->GetHostname()) &&
                (fs->directory == thispg->GetPathname()))
            {
                VERBOSE(VB_FILE|VB_SCHEDULE, QString(
                        "%1 @ %2 will record on %3:%4, FSID #%5, "
                        "weightPerRecording +%6.")
                        .arg(thispg->GetChanID())
                        .arg(thispg->GetRecordingStartTime(ISODate))
                        .arg(fs->hostname).arg(fs->directory)
                        .arg(fs->fsID).arg(weightPerRecording));

                for (fsit2 = fsInfoCache.begin();
                     fsit2 != fsInfoCache.end(); ++fsit2)
                {
                    FileSystemInfo *fs2 = &(*fsit2);
                    if (fs2->fsID == fs->fsID)
                    {
                        VERBOSE(VB_FILE|VB_SCHEDULE, QString("    "
                                "%1:%2 => old weight %3 plus %4 = %5")
                                .arg(fs2->hostname).arg(fs2->directory)
                                .arg(fs2->weight).arg(weightPerRecording)
                                .arg(fs2->weight + weightPerRecording));

                        fs2->weight += weightPerRecording;
                    }
                }
                break;
            }
        }
    }

    VERBOSE(VB_FILE|VB_SCHEDULE, QString("Using '%1' Storage Scheduler "
            "directory sorting algorithm.").arg(storageScheduler));

    if (storageScheduler == "BalancedFreeSpace")
        fsInfoList.sort(comp_storage_free_space);
    else if (storageScheduler == "BalancedPercFreeSpace")
        fsInfoList.sort(comp_storage_perc_free_space);
    else if (storageScheduler == "BalancedDiskIO")
        fsInfoList.sort(comp_storage_disk_io);
    else // default to using original method
        fsInfoList.sort(comp_storage_combination);

    if (VERBOSE_LEVEL_CHECK(VB_FILE|VB_SCHEDULE))
    {
        cout << "--- FillRecordingDir Sorted fsInfoList start ---\n";
        for (fslistit = fsInfoList.begin();fslistit != fsInfoList.end();
             ++fslistit)
        {
            FileSystemInfo *fs = *fslistit;
            QString msg = QString(
                "%1:%2\n"
                "    Location    : %3\n"
                "    weight      : %4\n"
                "    free space  : %5")
                .arg(fs->hostname).arg(fs->directory)
                .arg((fs->isLocal) ? "local" : "remote")
                .arg(fs->weight)
                .arg(fs->freeSpaceKB);
            cout << msg.toLocal8Bit().constData() << endl;
        }
        cout << "--- FillRecordingDir Sorted fsInfoList end ---\n";
    }

    // This code could probably be expanded to check the actual bitrate the
    // recording will record at for analog broadcasts that are encoded locally.
    // maxSizeKB is 1/3 larger than required as this is what the auto expire
    // uses
    EncoderLink *nexttv = (*m_tvList)[cardid];
    long long maxByterate = nexttv->GetMaxBitrate() / 8;
    long long maxSizeKB = (maxByterate + maxByterate/3) *
        recstartts.secsTo(recendts) / 1024;

    bool simulateAutoExpire =
        ((gCoreContext->GetSetting("StorageScheduler") == "BalancedFreeSpace") &&
         (expirer) &&
         (fsInfoList.size() > 1));

    // Loop though looking for a directory to put the file in.  The first time
    // through we look for directories with enough free space in them.  If we
    // can't find a directory that way we loop through and pick the first good
    // one from the list no matter how much free space it has.  We assume that
    // something will have to be expired for us to finish the recording.
    // pass 1: try to fit onto an existing file system with enough free space
    // pass 2: fit onto the file system with the lowest priority files to be
    //         expired this is used only with multiple file systems
    //         Estimates are made by simulating each expiry until one of
    //         the file  systems has enough sapce to fit the new file.
    // pass 3: fit onto the first file system that will take it with lowest
    //         priority files on this file system expired
    for (unsigned int pass = 1; pass <= 3; pass++)
    {
        bool foundDir = false;

        if ((pass == 2) && simulateAutoExpire)
        {
            // setup a container of remaining space for all the file systems
            QMap <int , long long> remainingSpaceKB;
            for (fslistit = fsInfoList.begin();
                fslistit != fsInfoList.end(); ++fslistit)
            {
                remainingSpaceKB[(*fslistit)->fsID] = (*fslistit)->freeSpaceKB;
            }

            // get list of expirable programs
            pginfolist_t expiring;
            expirer->GetAllExpiring(expiring);

            for(pginfolist_t::iterator it=expiring.begin();
                it != expiring.end(); ++it)
            {
                // find the filesystem its on
                FileSystemInfo *fs=NULL;
                for (fslistit = fsInfoList.begin();
                    fslistit != fsInfoList.end(); ++fslistit)
                {
                    // recording is not on this filesystem's host
                    if ((*it)->GetHostname() != (*fslistit)->hostname)
                        continue;

                    // directory is not in the Storage Group dir list
                    if (!dirlist.contains((*fslistit)->directory))
                        continue;

                    QString filename =
                        (*fslistit)->directory + "/" + (*it)->GetPathname();

                    // recording is local
                    if ((*it)->GetHostname() == gCoreContext->GetHostName())
                    {
                        QFile checkFile(filename);

                        if (checkFile.exists())
                        {
                            fs = *fslistit;
                            break;
                        }
                    }
                    else // recording is remote
                    {
                        QString backuppath = (*it)->GetPathname();
                        ProgramInfo *programinfo = *it;
                        bool foundSlave = false;

                        QMap<int, EncoderLink *>::Iterator enciter =
                            m_tvList->begin();
                        for (; enciter != m_tvList->end(); ++enciter)
                        {
                            if ((*enciter)->GetHostName() ==
                                programinfo->GetHostname())
                            {
                                (*enciter)->CheckFile(programinfo);
                                foundSlave = true;
                                break;
                            }
                        }
                        if (foundSlave && programinfo->GetPathname() == filename)
                        {
                            fs = *fslistit;
                            programinfo->SetPathname(backuppath);
                            break;
                        }
                        programinfo->SetPathname(backuppath);
                    }
                }

                if (!fs)
                {
                    VERBOSE(VB_IMPORTANT, QString("Unable to match '%1' "
                            "to any file system.  Ignoring it.")
                            .arg((*it)->GetBasename()));
                    continue;
                }

                // add this files size to the remaining free space
                remainingSpaceKB[fs->fsID] += (*it)->GetFilesize() / 1024;

                // check if we have enough space for new file
                long long desiredSpaceKB = expirer->GetDesiredSpace(fs->fsID);

                if (remainingSpaceKB[fs->fsID] > (desiredSpaceKB + maxSizeKB))
                {
                    recording_dir = fs->directory;
                    fsID = fs->fsID;

                    VERBOSE(VB_FILE, QString(
                                "pass 2: '%1' will record in '%2' "
                                "although there is only %3 MB free and the "
                                "AutoExpirer wants at least %4 MB.  This "
                                "directory has the highest priority files "
                                "to be expired from the AutoExpire list and "
                                "there are enough that the Expirer should "
                                "be able to free up space for this recording.")
                            .arg(title).arg(recording_dir)
                            .arg(fs->freeSpaceKB / 1024)
                            .arg(desiredSpaceKB / 1024));

                    foundDir = true;
                    break;
                }
            }

            expirer->ClearExpireList(expiring);
        }
        else // passes 1 & 3 (or 1 & 2 if !simulateAutoExpire)
        {
            for (fslistit = fsInfoList.begin();
                fslistit != fsInfoList.end(); ++fslistit)
            {
                long long desiredSpaceKB = 0;
                FileSystemInfo *fs = *fslistit;
                if (expirer)
                    desiredSpaceKB = expirer->GetDesiredSpace(fs->fsID);

                if ((fs->hostname == hostname) &&
                    (dirlist.contains(fs->directory)) &&
                    ((pass > 1) ||
                     (fs->freeSpaceKB > (desiredSpaceKB + maxSizeKB))))
                {
                    recording_dir = fs->directory;
                    fsID = fs->fsID;

                    if (pass == 1)
                        VERBOSE(VB_FILE, QString("pass 1: '%1' will record in "
                                "'%2' which has %3 MB free. This recording "
                                "could use a max of %4 MB and the AutoExpirer "
                                "wants to keep %5 MB free.")
                                .arg(title)
                                .arg(recording_dir)
                                .arg(fs->freeSpaceKB / 1024)
                                .arg(maxSizeKB / 1024)
                                .arg(desiredSpaceKB / 1024));
                    else
                        VERBOSE(VB_FILE, QString("pass %1: '%2' will record in "
                                "'%3' although there is only %4 MB free and "
                                "the AutoExpirer wants at least %5 MB.  "
                                "Something will have to be deleted or expired "
                                "in order for this recording to complete "
                                "successfully.")
                                .arg(pass).arg(title)
                                .arg(recording_dir)
                                .arg(fs->freeSpaceKB / 1024)
                                .arg(desiredSpaceKB / 1024));

                    foundDir = true;
                    break;
                }
            }
        }

        if (foundDir)
            break;
    }

    VERBOSE(VB_SCHEDULE, LOC + "FillRecordingDir: Finished");
    return fsID;
}

void Scheduler::FillDirectoryInfoCache(bool force)
{
    if ((!force) &&
        (fsInfoCacheFillTime > QDateTime::currentDateTime().addSecs(-180)))
        return;

    vector<FileSystemInfo> fsInfos;

    fsInfoCache.clear();

    if (m_mainServer)
        m_mainServer->GetFilesystemInfos(fsInfos);

    QMap <int, bool> fsMap;
    vector<FileSystemInfo>::iterator it1;
    for (it1 = fsInfos.begin(); it1 != fsInfos.end(); ++it1)
    {
        fsMap[it1->fsID] = true;
        fsInfoCache[it1->hostname + ":" + it1->directory] = *it1;
    }

    VERBOSE(VB_FILE, LOC + QString("FillDirectoryInfoCache: found %1 unique "
            "filesystems").arg(fsMap.size()));

    fsInfoCacheFillTime = QDateTime::currentDateTime();
}

void Scheduler::SchedPreserveLiveTV(void)
{
    if (!livetvTime.isValid())
        return;

    if (livetvTime < schedTime)
    {
        livetvTime = QDateTime();
        return;
    }

    livetvpriority = gCoreContext->GetNumSetting("LiveTVPriority", 0);

    // Build a list of active livetv programs
    QMap<int, EncoderLink *>::Iterator enciter = m_tvList->begin();
    for (; enciter != m_tvList->end(); ++enciter)
    {
        EncoderLink *enc = *enciter;

        if (kState_WatchingLiveTV != enc->GetState())
            continue;

        TunedInputInfo in;
        enc->IsBusy(&in);

        if (!in.inputid)
            continue;

        // Get the program that will be recording on this channel
        // at record start time, if this LiveTV session continues.
        RecordingInfo *dummy = new RecordingInfo(
            in.chanid, livetvTime, true, 4);

        dummy->SetCardID(enc->GetCardID());
        dummy->SetInputID(in.inputid);
        dummy->SetRecordingStatus(rsUnknown);

        retrylist.push_front(dummy);
    }

    if (retrylist.empty())
        return;

    MoveHigherRecords(false);

    while (!retrylist.empty())
    {
        RecordingInfo *p = retrylist.back();
        delete p;
        retrylist.pop_back();
    }
}

/* Determines if the system was started by the auto-wakeup process */
bool Scheduler::WasStartedAutomatically()
{
    bool autoStart = false;

    QDateTime startupTime = QDateTime();
    QString s = gCoreContext->GetSetting("MythShutdownWakeupTime", "");
    if (s.length())
        startupTime = QDateTime::fromString(s, Qt::ISODate);

    // if we don't have a valid startup time assume we were started manually
    if (startupTime.isValid())
    {
        // if we started within 15mins of the saved wakeup time assume we
        // started automatically to record or for a daily wakeup/shutdown period

        if (abs(startupTime.secsTo(QDateTime::currentDateTime())) < (15 * 60))
        {
            VERBOSE(VB_SCHEDULE,
                    "Close to auto-start time, AUTO-Startup assumed");
            autoStart = true;
        }
        else
            VERBOSE(VB_SCHEDULE+VB_EXTRA, "NOT close to auto-start time, "
                    "USER-initiated startup assumed");
    }
    else if (!s.isEmpty())
        VERBOSE(VB_IMPORTANT, LOC_ERR + QString("Invalid "
                "MythShutdownWakeupTime specified in database (%1)").arg(s));

    return autoStart;
}

/* vim: set expandtab tabstop=4 shiftwidth=4: */<|MERGE_RESOLUTION|>--- conflicted
+++ resolved
@@ -2433,17 +2433,12 @@
                                     "this computer :-\n\t\t\t\t\t\t") + halt_cmd);
 
         // and now shutdown myself
-<<<<<<< HEAD
-        if (myth_system(halt_cmd) == GENERIC_EXIT_OK)
+        schedLock.unlock();
+        uint res = myth_system(halt_cmd);
+        schedLock.lock();
+        if (res == GENERIC_EXIT_OK)
             return;
 
-=======
-        schedLock.unlock();
-        unsigned int res = myth_system(halt_cmd);
-        schedLock.lock();
-        if (!res)
-            return;
->>>>>>> 966ad7d9
         VERBOSE(VB_IMPORTANT, "ServerHaltCommand failed, shutdown aborted");
     }
 
