--- conflicted
+++ resolved
@@ -2484,15 +2484,9 @@
             // If tuning is still taking place this long after we
             // started give up on it so the scheduler can try to
             // find another broadcast of the same material.
-<<<<<<< HEAD
             QDateTime curtime = MythDate::current();
-            if ((ri.GetRecordingStartTime().secsTo(curtime) > 180) &&
-                (ri.GetScheduledStartTime().secsTo(curtime) > 180))
-=======
-            QDateTime curtime = QDateTime::currentDateTime();
             if ((ri.GetRecordingStartTime().secsTo(curtime) > tuningTimeout) &&
                 (ri.GetScheduledStartTime().secsTo(curtime) > tuningTimeout))
->>>>>>> e2f74e9a
             {
                 recStatus = rsFailed;
                 LOG(VB_GENERAL, LOG_INFO,
