--- conflicted
+++ resolved
@@ -1696,6 +1696,7 @@
 
 void Scheduler::run(void)
 {
+    threadRegister("Scheduler");
     int prerollseconds = 0;
     int wakeThreshold = gCoreContext->GetNumSetting("WakeUpThreshold", 300);
     int secsleft;
@@ -2397,6 +2398,7 @@
             }
         }
     }
+    threadDeregister();
 }
 
 //returns true, if the shutdown is not blocked
@@ -2766,19 +2768,6 @@
     }
 }
 
-<<<<<<< HEAD
-void ScheduleThread::run(void)
-{
-    if (!m_parent)
-        return;
-
-    threadRegister("Schedule");
-    m_parent->RunScheduler();
-    threadDeregister();
-}
-
-=======
->>>>>>> 0434cd98
 void Scheduler::UpdateManuals(int recordid)
 {
     MSqlQuery query(dbConn);
