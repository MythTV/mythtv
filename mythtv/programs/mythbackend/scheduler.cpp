--- conflicted
+++ resolved
@@ -1699,36 +1699,6 @@
 
 void Scheduler::OldRecordedFixups(void)
 {
-<<<<<<< HEAD
-    threadRegister("Scheduler");
-    int prerollseconds = 0;
-    int wakeThreshold = gCoreContext->GetNumSetting("WakeUpThreshold", 300);
-    int secsleft;
-    EncoderLink *nexttv = NULL;
-
-    RecordingInfo *nextRecording = NULL;
-    QDateTime nextrectime;
-    QString schedid;
-
-    QDateTime curtime;
-    QDateTime lastupdate = QDateTime::currentDateTime().addDays(-1);
-    QDateTime lastSleepCheck = QDateTime::currentDateTime().addDays(-1);
-
-    bool blockShutdown = gCoreContext->GetNumSetting("blockSDWUwithoutClient", 1);
-    QDateTime idleSince = QDateTime();
-    int idleTimeoutSecs = 0;
-    int idleWaitForRecordingTime = 0;
-    bool firstRun = true;
-
-    QString sysEventKey;
-    int sysEventSecs[5] = { 120, 90, 60, 30, 0 };
-    QList<QString>sysEvents[4];
-
-    struct timeval fillstart, fillend;
-    float matchTime, placeTime;
-
-=======
->>>>>>> 6ab3ca9e
     MSqlQuery query(dbConn);
 
     // Mark anything that was recording as aborted.
@@ -1769,6 +1739,7 @@
 
 void Scheduler::run(void)
 {
+    threadRegister("Scheduler");
     // Notify constructor that we're actually running
     {
         QMutexLocker lockit(&schedLock);
@@ -1930,6 +1901,7 @@
                                idleTimeoutSecs, idleWaitForRecordingTime);
         }
     }
+    threadDeregister();
 }
 
 int Scheduler::CalcTimeToNextHandleRecordingEvent(
@@ -1951,13 +1923,9 @@
             continue;
         }
 
-<<<<<<< HEAD
-                VERBOSE(VB_GENERAL, msg);
-=======
         // These recordings have already been handled..
         if ((*i)->GetRecordingStatus() == (*i)->oldrecstatus)
             continue;
->>>>>>> 6ab3ca9e
 
         int secs_to_next = curtime.secsTo((*i)->GetRecordingStartTime());
 
@@ -2080,8 +2048,6 @@
                 matchTime + placeTime, matchTime, placeTime);
 
     VERBOSE(VB_GENERAL, msg);
-    gCoreContext->LogEntry("scheduler", LP_INFO,
-                           "Scheduled items", msg);
 
     fsInfoCacheFillTime =
         QDateTime::currentDateTime().addSecs(-1000);
@@ -2307,27 +2273,12 @@
         QString msg = QString("SUPPRESSED recording \"%1\" on channel: "
                               "%2 on cardid: %3, sourceid %4. Tuner "
                               "is locked by an external application.")
-<<<<<<< HEAD
-                      .arg(nextRecording->GetTitle())
-                      .arg(nextRecording->GetChanID())
-                      .arg(nextRecording->GetCardID())
-                      .arg(nextRecording->GetSourceID());
-                QByteArray amsg = msg.toLocal8Bit();
-                VERBOSE(VB_GENERAL, amsg.constData());
-
-                nextRecording->SetRecordingStatus(rsTunerBusy);
-                nextRecording->AddHistory(false);
-                reschedQueue.enqueue(0);
-                statuschanged = true;
-                continue;
-            }
-=======
             .arg(ri.GetTitle())
             .arg(ri.GetChanID())
             .arg(ri.GetCardID())
             .arg(ri.GetSourceID());
         QByteArray amsg = msg.toLocal8Bit();
-        VERBOSE(VB_GENERAL, msg.constData());
+        VERBOSE(VB_GENERAL, amsg.constData());
 
         ri.SetRecordingStatus(rsTunerBusy);
         ri.AddHistory(true);
@@ -2341,7 +2292,6 @@
         // program is currently being recorded
         secsleft -= prerollseconds;
     }
->>>>>>> 6ab3ca9e
 
     //VERBOSE(VB_GENERAL, secsleft << " seconds until "
     //<< ri.GetTitle());
@@ -2441,43 +2391,6 @@
     return false;
 }
 
-<<<<<<< HEAD
-                nextRecording->AddHistory(false);
-                if (m_expirer)
-                {
-                    // activate auto expirer
-                    m_expirer->Update(nextRecording->GetCardID(), fsID, true);
-                }
-            }
-            else
-                nextRecording->SetRecordingStatus(rsOffLine);
-            bool doSchedAfterStart =
-                (nextRecording->GetRecordingStatus() != rsRecording &&
-                 nextRecording->GetRecordingStatus() != rsTuning) ||
-                schedAfterStartMap[nextRecording->GetRecordingRuleID()] ||
-                (nextRecording->GetParentRecordingRuleID() &&
-                 schedAfterStartMap[nextRecording->GetParentRecordingRuleID()]);
-            nextRecording->AddHistory(false);
-            if (doSchedAfterStart)
-                reschedQueue.enqueue(0);
-
-            statuschanged = true;
-
-            bool is_rec = (nextRecording->GetRecordingStatus() == rsRecording ||
-                           nextRecording->GetRecordingStatus() == rsTuning);
-            msg = is_rec ?
-                  QString("Started recording") :
-                  QString("Canceled recording (%1)")
-                  .arg(toString(nextRecording->GetRecordingStatus(),
-                                nextRecording->GetRecordingRuleType()));
-
-            VERBOSE(VB_GENERAL, QString("%1: %2").arg(msg).arg(details));
-
-            if (is_rec)
-                UpdateNextRecord();
-
-            if (nextRecording->GetRecordingStatus() == rsFailed)
-=======
 void Scheduler::HandleRecordingStatusChange(
     RecordingInfo &ri, RecStatusTypes recStatus, const QString &details)
 {
@@ -2504,7 +2417,6 @@
          .arg(toString(ri.GetRecordingStatus(), ri.GetRecordingRuleType())));
 
     VERBOSE(VB_GENERAL, QString("%1: %2").arg(msg).arg(details));
-    gCoreContext->LogEntry("scheduler", LP_NOTICE, msg, details);
 
     if ((rsRecording == recStatus) || (rsTuning == recStatus))
     {
@@ -2544,7 +2456,6 @@
             QDateTime curtime = QDateTime::currentDateTime();
             if ((ri.GetRecordingStartTime().secsTo(curtime) > 180) &&
                 (ri.GetScheduledStartTime().secsTo(curtime) > 180))
->>>>>>> 6ab3ca9e
             {
                 recStatus = rsFailed;
             }
@@ -2686,7 +2597,6 @@
             idleSince = QDateTime();
         }
     }
-    threadDeregister();
 }
 
 //returns true, if the shutdown is not blocked
