--- conflicted
+++ resolved
@@ -49,43 +49,8 @@
 
 int main(int argc, char **argv)
 {
-<<<<<<< HEAD
-    bool cmdline_err;
-    MythCommandLineParser cmdline(
-        kCLPDaemon               |
-        kCLPHelp                 |
-        kCLPOverrideSettingsFile |
-        kCLPOverrideSettings     |
-        kCLPQueryVersion         |
-        kCLPPrintSchedule        |
-        kCLPTestSchedule         |
-        kCLPReschedule           |
-        kCLPNoSchedule           |
-        kCLPScanVideos           |
-        kCLPNoUPnP               |
-        kCLPUPnPRebuild          |
-        kCLPNoJobqueue           |
-        kCLPNoHousekeeper        |
-        kCLPNoAutoExpire         |
-        kCLPClearCache           |
-        kCLPVerbose              |
-        kCLPSetVerbose           |
-        kCLPLogPath              |
-        kCLPPidFile              |
-        kCLPInFile               |
-        kCLPOutFile              |
-        kCLPUsername             |
-        kCLPEvent                |
-        kCLPSystemEvent          |
-        kCLPChannelId            |
-        kCLPStartTime            |
-        kCLPPrintExpire);
-
-    for (int argpos = 0; argpos < argc; ++argpos)
-=======
     MythBackendCommandLineParser cmdline;
     if (!cmdline.Parse(argc, argv))
->>>>>>> 1857db52
     {
         cmdline.PrintHelp();
         return GENERIC_EXIT_INVALID_CMDLINE;
@@ -117,15 +82,10 @@
     logfile = cmdline.toString("logfile");
     pidfile = cmdline.toString("pidfile");
 
-<<<<<<< HEAD
-    logfile = cmdline.GetLogFilePath();
-    pidfile = cmdline.GetPIDFilename();
-=======
     if (cmdline.toBool("verbose"))
         if (parse_verbose_arg(cmdline.toString("verbose")) ==
                     GENERIC_EXIT_INVALID_CMDLINE)
             return GENERIC_EXIT_INVALID_CMDLINE;
->>>>>>> 1857db52
 
     ///////////////////////////////////////////////////////////////////////
 
