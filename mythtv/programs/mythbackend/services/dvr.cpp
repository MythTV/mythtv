--- conflicted
+++ resolved
@@ -162,17 +162,10 @@
     if (chanid <= 0 || !recstarttsRaw.isValid())
         throw QString("Channel ID or StartTime appears invalid.");
 
-<<<<<<< HEAD
     ProgramInfo pi(chanid, recstarttsRaw.toUTC());
 
     DTC::Program *pProgram = new DTC::Program();
     FillProgramInfo( pProgram, &pi, true );
-=======
-    ProgramInfo pInfo(nChanId, dStartTime);
-
-    DTC::Program *pProgram = new DTC::Program();
-    FillProgramInfo( pProgram, &pInfo, true );
->>>>>>> 7a2fc438
 
     return pProgram;
 }
@@ -186,20 +179,9 @@
     if (chanid <= 0 || !recstarttsRaw.isValid())
         throw QString("Channel ID or StartTime appears invalid.");
 
-<<<<<<< HEAD
     ProgramInfo pi(chanid, recstarttsRaw.toUTC());
 
     if (pi.GetChanID() && pi.HasPathname())
-=======
-    ProgramInfo pInfo(nChanId, dStartTime);
-
-    QString cmd = QString("DELETE_RECORDING %1 %2")
-                .arg(nChanId)
-                .arg(dStartTime.toString(Qt::ISODate));
-    MythEvent me(cmd);
-
-    if (pInfo.HasPathname())
->>>>>>> 7a2fc438
     {
         QString cmd = QString("DELETE_RECORDING %1 %2")
             .arg(pi.GetChanID())
@@ -468,15 +450,10 @@
                                bool      bAutoUserJob4,
                                int       nTranscoder)
 {
-<<<<<<< HEAD
     QDateTime recstartts = recstarttsRaw.toUTC();
     RecordingInfo info(chanid, recstartts, false);
     RecordingRule *rule = info.GetRecordingRule();
     // ^ rule is owned by info and deleted when it leaves scope
-=======
-    RecordingInfo info(nChanId, dStartTime, false);
-    RecordingRule *rule = info.GetRecordingRule();
->>>>>>> 7a2fc438
 
     if (sType.isEmpty())
         sType = "single";
