//////////////////////////////////////////////////////////////////////////////
// Program Name: dvr.cpp
// Created     : Mar. 7, 2011
//
// Copyright (c) 2011 David Blain <dblain@mythtv.org>
//                                          
// This library is free software; you can redistribute it and/or 
// modify it under the terms of the GNU Lesser General Public
// License as published by the Free Software Foundation; either
// version 2.1 of the License, or at your option any later version of the LGPL.
//
// This library is distributed in the hope that it will be useful,
// but WITHOUT ANY WARRANTY; without even the implied warranty of
// MERCHANTABILITY or FITNESS FOR A PARTICULAR PURPOSE.  See the GNU
// Lesser General Public License for more details.
//
// You should have received a copy of the GNU Lesser General Public
// License along with this library.  If not, see <http://www.gnu.org/licenses/>.
//
//////////////////////////////////////////////////////////////////////////////

#include <QMap>
#include <QRegExp>

#include "dvr.h"

#include "compat.h"
#include "mythversion.h"
#include "mythcorecontext.h"
#include "scheduler.h"
#include "autoexpire.h"
#include "jobqueue.h"
#include "encoderlink.h"
#include "remoteutil.h"

#include "serviceUtil.h"

extern QMap<int, EncoderLink *> tvList;
extern AutoExpire  *expirer;

/////////////////////////////////////////////////////////////////////////////
//
/////////////////////////////////////////////////////////////////////////////

DTC::ProgramList* Dvr::GetRecordedList( bool bDescending,
                                        int  nStartIndex,
                                        int  nCount      )
{
    return GetFilteredRecordedList( bDescending, nStartIndex, nCount,
                                    QString(), QString(), QString() );
}

DTC::ProgramList* Dvr::GetFilteredRecordedList( bool           bDescending,
                                                int            nStartIndex,
                                                int            nCount,
                                                const QString &sTitleRegEx,
                                                const QString &sRecGroup,
                                                const QString &sStorageGroup )
{
    QMap< QString, ProgramInfo* > recMap;

    if (gCoreContext->GetScheduler())
        recMap = gCoreContext->GetScheduler()->GetRecording();

    QMap< QString, uint32_t > inUseMap    = ProgramInfo::QueryInUseMap();
    QMap< QString, bool >     isJobRunning= ProgramInfo::QueryJobsRunning(JOB_COMMFLAG);

    ProgramList progList;

    int desc = 0;
    if (bDescending)
        desc = -1;

    LoadFromRecorded( progList, false, inUseMap, isJobRunning, recMap, desc );

    QMap< QString, ProgramInfo* >::iterator mit = recMap.begin();

    for (; mit != recMap.end(); mit = recMap.erase(mit))
        delete *mit;

    // ----------------------------------------------------------------------
    // Build Response
    // ----------------------------------------------------------------------

    DTC::ProgramList *pPrograms = new DTC::ProgramList();
    int nAvailable = 0;

    if ((sTitleRegEx.isEmpty()) &&
        (sRecGroup.isEmpty()) &&
        (sStorageGroup.isEmpty()))
    {
        nStartIndex   = min( nStartIndex, (int)progList.size() );
        nCount        = (nCount > 0) ? min( nCount, (int)progList.size() ) : progList.size();
        int nEndIndex = min((nStartIndex + nCount), (int)progList.size() );
        nCount        = nEndIndex - nStartIndex;

        nAvailable = progList.size();

        for( int n = nStartIndex; n < nEndIndex; n++)
        {
            ProgramInfo *pInfo = progList[ n ];
            DTC::Program *pProgram = pPrograms->AddNewProgram();

            FillProgramInfo( pProgram, pInfo, true );
        }
    }
    else
    {
        int nMax      = nCount;

        nAvailable = 0;
        nCount = 0;

        QRegExp rTitleRegEx        = QRegExp(sTitleRegEx, Qt::CaseInsensitive);

        for( unsigned int n = 0; n < progList.size(); n++)
        {
            ProgramInfo *pInfo = progList[ n ];

            if ((!sTitleRegEx.isEmpty() && !pInfo->GetTitle().contains(rTitleRegEx)) ||
                (!sRecGroup.isEmpty() && sRecGroup != pInfo->GetRecordingGroup()) ||
                (!sStorageGroup.isEmpty() && sStorageGroup != pInfo->GetStorageGroup()))
                continue;

            ++nAvailable;

            if ((nAvailable < nStartIndex) ||
                (nCount >= nMax))
                continue;

            ++nCount;

            DTC::Program *pProgram = pPrograms->AddNewProgram();

            FillProgramInfo( pProgram, pInfo, true );
        }
    }

    // ----------------------------------------------------------------------

    pPrograms->setStartIndex    ( nStartIndex     );
    pPrograms->setCount         ( nCount          );
<<<<<<< HEAD
    pPrograms->setTotalAvailable( progList.size() );
    pPrograms->setAsOf          ( MythDate::current() );
=======
    pPrograms->setTotalAvailable( nAvailable      );
    pPrograms->setAsOf          ( QDateTime::currentDateTime() );
>>>>>>> 9b647db3
    pPrograms->setVersion       ( MYTH_BINARY_VERSION );
    pPrograms->setProtoVer      ( MYTH_PROTO_VERSION  );

    return pPrograms;
}

/////////////////////////////////////////////////////////////////////////////
//
/////////////////////////////////////////////////////////////////////////////

DTC::Program* Dvr::GetRecorded( int              nChanId,
                                const QDateTime &dStartTime  )
{
    if (nChanId <= 0 || !dStartTime.isValid())
        throw( QString("Channel ID or StartTime appears invalid."));

    ProgramInfo *pInfo = new ProgramInfo(nChanId, dStartTime);

    DTC::Program *pProgram = new DTC::Program();
    FillProgramInfo( pProgram, pInfo, true );

    return pProgram;
}

/////////////////////////////////////////////////////////////////////////////
//
/////////////////////////////////////////////////////////////////////////////

bool Dvr::RemoveRecorded( int              nChanId,
                          const QDateTime &dStartTime  )
{
    if (nChanId <= 0 || !dStartTime.isValid())
        throw( QString("Channel ID or StartTime appears invalid."));

    bool bResult = false;

    ProgramInfo *pInfo = new ProgramInfo(nChanId, dStartTime);

    if (pInfo->HasPathname())
        bResult = RemoteDeleteRecording(nChanId, dStartTime, true, false);

    return bResult;
}

/////////////////////////////////////////////////////////////////////////////
//
/////////////////////////////////////////////////////////////////////////////

DTC::ProgramList* Dvr::GetExpiringList( int nStartIndex, 
                                        int nCount      )
{
    pginfolist_t  infoList;

    if (expirer)
        expirer->GetAllExpiring( infoList );

    // ----------------------------------------------------------------------
    // Build Response
    // ----------------------------------------------------------------------

    DTC::ProgramList *pPrograms = new DTC::ProgramList();

    nStartIndex   = min( nStartIndex, (int)infoList.size() );
    nCount        = (nCount > 0) ? min( nCount, (int)infoList.size() ) : infoList.size();
    int nEndIndex = min((nStartIndex + nCount), (int)infoList.size() );

    for( int n = nStartIndex; n < nEndIndex; n++)
    {
        ProgramInfo *pInfo = infoList[ n ];

        if (pInfo != NULL)
        {
            DTC::Program *pProgram = pPrograms->AddNewProgram();

            FillProgramInfo( pProgram, pInfo, true );

            delete pInfo;
        }
    }

    // ----------------------------------------------------------------------

    pPrograms->setStartIndex    ( nStartIndex     );
    pPrograms->setCount         ( nCount          );
    pPrograms->setTotalAvailable( infoList.size() );
    pPrograms->setAsOf          ( MythDate::current() );
    pPrograms->setVersion       ( MYTH_BINARY_VERSION );
    pPrograms->setProtoVer      ( MYTH_PROTO_VERSION  );

    return pPrograms;
}

/////////////////////////////////////////////////////////////////////////////
//
/////////////////////////////////////////////////////////////////////////////

DTC::EncoderList* Dvr::GetEncoderList()
{
    DTC::EncoderList* pList = new DTC::EncoderList();

    QMap<int, EncoderLink *>::Iterator iter = tvList.begin();

    for (; iter != tvList.end(); ++iter)
    {
        EncoderLink *elink = *iter;

        if (elink != NULL)
        {
            DTC::Encoder *pEncoder = pList->AddNewEncoder();
            
            pEncoder->setId            ( elink->GetCardID()       );
            pEncoder->setState         ( elink->GetState()        );
            pEncoder->setLocal         ( elink->IsLocal()         );
            pEncoder->setConnected     ( elink->IsConnected()     );
            pEncoder->setSleepStatus   ( elink->GetSleepStatus()  );
          //  pEncoder->setLowOnFreeSpace( elink->isLowOnFreeSpace());

            if (pEncoder->Local())
                pEncoder->setHostName( gCoreContext->GetHostName() );
            else
                pEncoder->setHostName( elink->GetHostName() );

            switch ( pEncoder->State() )
            {
                case kState_WatchingLiveTV:
                case kState_RecordingOnly:
                case kState_WatchingRecording:
                {
                    ProgramInfo  *pInfo = elink->GetRecording();

                    if (pInfo)
                    {
                        DTC::Program *pProgram = pEncoder->Recording();

                        FillProgramInfo( pProgram, pInfo, true, true );

                        delete pInfo;
                    }

                    break;
                }

                default:
                    break;
            }
        }
    }
    return pList;
}

/////////////////////////////////////////////////////////////////////////////
//
/////////////////////////////////////////////////////////////////////////////

DTC::ProgramList* Dvr::GetUpcomingList( int  nStartIndex,
                                        int  nCount,
                                        bool bShowAll )
{
    RecordingList  recordingList;
    RecordingList  tmpList;
    bool hasConflicts;
    LoadFromScheduler(tmpList, hasConflicts);

    // Sort the upcoming into only those which will record
    RecordingList::iterator it = tmpList.begin();
    for(; it < tmpList.end(); ++it)
    {
        if (!bShowAll && ((*it)->GetRecordingStatus() <= rsWillRecord) &&
            ((*it)->GetRecordingStartTime() >=
             QDateTime::currentDateTime()))
        {
            recordingList.push_back(new RecordingInfo(**it));
        }
        else if (bShowAll && ((*it)->GetRecordingStartTime() >=
             QDateTime::currentDateTime()))
        {
            recordingList.push_back(new RecordingInfo(**it));
        }
    }

    // ----------------------------------------------------------------------
    // Build Response
    // ----------------------------------------------------------------------

    DTC::ProgramList *pPrograms = new DTC::ProgramList();

    nStartIndex   = min( nStartIndex, (int)recordingList.size() );
    nCount        = (nCount > 0) ? min( nCount, (int)recordingList.size() ) : recordingList.size();
    int nEndIndex = min((nStartIndex + nCount), (int)recordingList.size() );

    for( int n = nStartIndex; n < nEndIndex; n++)
    {
        ProgramInfo *pInfo = recordingList[ n ];

        DTC::Program *pProgram = pPrograms->AddNewProgram();

        FillProgramInfo( pProgram, pInfo, true );
    }

    // ----------------------------------------------------------------------

    pPrograms->setStartIndex    ( nStartIndex     );
    pPrograms->setCount         ( nCount          );
    pPrograms->setTotalAvailable( recordingList.size() );
    pPrograms->setAsOf          ( QDateTime::currentDateTime() );
    pPrograms->setVersion       ( MYTH_BINARY_VERSION );
    pPrograms->setProtoVer      ( MYTH_PROTO_VERSION  );

    return pPrograms;
}

/////////////////////////////////////////////////////////////////////////////
//
/////////////////////////////////////////////////////////////////////////////

DTC::ProgramList* Dvr::GetConflictList( int  nStartIndex,
                                        int  nCount       )
{
    RecordingList  recordingList;
    RecordingList  tmpList;
    bool hasConflicts;
    LoadFromScheduler(tmpList, hasConflicts);

    // Sort the upcoming into only those which are conflicts
    RecordingList::iterator it = tmpList.begin();
    for(; it < tmpList.end(); ++it)
    {
        if (((*it)->GetRecordingStatus() == rsConflict) &&
            ((*it)->GetRecordingStartTime() >=
             QDateTime::currentDateTime()))
        {
            recordingList.push_back(new RecordingInfo(**it));
        }
    }

    // ----------------------------------------------------------------------
    // Build Response
    // ----------------------------------------------------------------------

    DTC::ProgramList *pPrograms = new DTC::ProgramList();

    nStartIndex   = min( nStartIndex, (int)recordingList.size() );
    nCount        = (nCount > 0) ? min( nCount, (int)recordingList.size() ) : recordingList.size();
    int nEndIndex = min((nStartIndex + nCount), (int)recordingList.size() );

    for( int n = nStartIndex; n < nEndIndex; n++)
    {
        ProgramInfo *pInfo = recordingList[ n ];

        DTC::Program *pProgram = pPrograms->AddNewProgram();

        FillProgramInfo( pProgram, pInfo, true );
    }

    // ----------------------------------------------------------------------

    pPrograms->setStartIndex    ( nStartIndex     );
    pPrograms->setCount         ( nCount          );
    pPrograms->setTotalAvailable( recordingList.size() );
    pPrograms->setAsOf          ( QDateTime::currentDateTime() );
    pPrograms->setVersion       ( MYTH_BINARY_VERSION );
    pPrograms->setProtoVer      ( MYTH_PROTO_VERSION  );

    return pPrograms;
}

bool Dvr::RemoveRecordSchedule ( uint nRecordId )
{
    bool bResult = false;

    if (nRecordId <= 0 )
        throw( QString("Record ID appears invalid."));

    RecordingRule *pRule = new RecordingRule();
    pRule->m_recordID = nRecordId;

    bResult = pRule->Delete();

    return bResult;
}

DTC::RecRuleList* Dvr::GetRecordScheduleList( int nStartIndex,
                                              int nCount      )
{
    vector<ProgramInfo *> infoList;
    RemoteGetAllScheduledRecordings(infoList);

    // ----------------------------------------------------------------------
    // Build Response
    // ----------------------------------------------------------------------

    DTC::RecRuleList *pRecRules = new DTC::RecRuleList();

    nStartIndex   = min( nStartIndex, (int)infoList.size() );
    nCount        = (nCount > 0) ? min( nCount, (int)infoList.size() ) : infoList.size();
    int nEndIndex = min((nStartIndex + nCount), (int)infoList.size() );

    for( int n = nStartIndex; n < nEndIndex; n++)
    {
        RecordingRule *rule = new RecordingRule();
        ProgramInfo *pInfo = infoList[ n ];
        rule->LoadByProgram(pInfo);

        if (pInfo != NULL)
        {
            DTC::RecRule *pRecRule = pRecRules->AddNewRecRule();

            FillRecRuleInfo( pRecRule, rule );

            delete rule;
            delete pInfo;
        }
    }

    // ----------------------------------------------------------------------

    pRecRules->setStartIndex    ( nStartIndex     );
    pRecRules->setCount         ( nCount          );
    pRecRules->setTotalAvailable( infoList.size() );
    pRecRules->setAsOf          ( QDateTime::currentDateTime() );
    pRecRules->setVersion       ( MYTH_BINARY_VERSION );
    pRecRules->setProtoVer      ( MYTH_PROTO_VERSION  );

    return pRecRules;
}

DTC::RecRule* Dvr::GetRecordSchedule( uint nRecordId )
{
    if (nRecordId <= 0 )
        throw( QString("Record ID appears invalid."));

    RecordingRule *pRule = new RecordingRule();
    pRule->m_recordID = nRecordId;
    pRule->Load();

    DTC::RecRule *pRecRule = new DTC::RecRule();
    FillRecRuleInfo( pRecRule, pRule );

    return pRecRule;
}

bool Dvr::EnableRecordSchedule ( uint nRecordId )
{
    bool bResult = false;

    if (nRecordId <= 0 )
        throw( QString("Record ID appears invalid."));

    RecordingRule *pRule = new RecordingRule();
    pRule->m_recordID = nRecordId;
    pRule->Load();

    if (pRule->IsLoaded())
    {
        pRule->m_isInactive = false;
        pRule->Save();
        bResult = true;
    }

    return bResult;
}

bool Dvr::DisableRecordSchedule( uint nRecordId )
{
    bool bResult = false;

    if (nRecordId <= 0 )
        throw( QString("Record ID appears invalid."));

    RecordingRule *pRule = new RecordingRule();
    pRule->m_recordID = nRecordId;
    pRule->Load();

    if (pRule->IsLoaded())
    {
        pRule->m_isInactive = true;
        pRule->Save();
        bResult = true;
    }

    return bResult;
}
<|MERGE_RESOLUTION|>--- conflicted
+++ resolved
@@ -140,13 +140,8 @@
 
     pPrograms->setStartIndex    ( nStartIndex     );
     pPrograms->setCount         ( nCount          );
-<<<<<<< HEAD
-    pPrograms->setTotalAvailable( progList.size() );
+    pPrograms->setTotalAvailable( nAvailable      );
     pPrograms->setAsOf          ( MythDate::current() );
-=======
-    pPrograms->setTotalAvailable( nAvailable      );
-    pPrograms->setAsOf          ( QDateTime::currentDateTime() );
->>>>>>> 9b647db3
     pPrograms->setVersion       ( MYTH_BINARY_VERSION );
     pPrograms->setProtoVer      ( MYTH_PROTO_VERSION  );
 
