//////////////////////////////////////////////////////////////////////////////
// Program Name: guide.cpp
// Created     : Mar. 7, 2011
//
// Copyright (c) 2011 David Blain <dblain@mythtv.org>
//
// This program is free software; you can redistribute it and/or modify
// it under the terms of the GNU General Public License as published by
// the Free Software Foundation; either version 2 of the License, or
// (at your option) any later version.
//
// This program is distributed in the hope that it will be useful,
// but WITHOUT ANY WARRANTY; without even the implied warranty of
// MERCHANTABILITY or FITNESS FOR A PARTICULAR PURPOSE.  See the
// GNU General Public License for more details.
//
// You should have received a copy of the GNU General Public License
// along with this program; if not, write to the Free Software
// Foundation, Inc., 51 Franklin Street, Fifth Floor, Boston, MA  02110-1301 USA
//
// You should have received a copy of the GNU General Public License
// along with this program.  If not, see <http://www.gnu.org/licenses/>.
//
//////////////////////////////////////////////////////////////////////////////

#include <math.h>

#include "guide.h"

#include "compat.h"
#include "mythversion.h"
#include "mythcorecontext.h"
#include "scheduler.h"
#include "autoexpire.h"
#include "channelutil.h"
#include "channelgroup.h"

#include "mythlogging.h"

extern AutoExpire  *expirer;
extern Scheduler   *sched;

/////////////////////////////////////////////////////////////////////////////
//
/////////////////////////////////////////////////////////////////////////////

DTC::ProgramGuide *Guide::GetProgramGuide( const QDateTime &rawStartTime ,
                                           const QDateTime &rawEndTime   ,
                                           int              nStartChanId,
                                           int              nNumChannels,
                                           bool             bDetails,
                                           int              nChannelGroupId )
{     
    if (!rawStartTime.isValid())
        throw( "StartTime is invalid" );

    if (!rawEndTime.isValid())
        throw( "EndTime is invalid" );

    QDateTime dtStartTime = rawStartTime.toUTC();
    QDateTime dtEndTime = rawEndTime.toUTC();

    if (dtEndTime < dtStartTime)
        throw( "EndTime is before StartTime");

    if (nNumChannels == 0)
        nNumChannels = SHRT_MAX;

    // ----------------------------------------------------------------------
    // Find the ending channel Id
    // ----------------------------------------------------------------------

    int nEndChanId = nStartChanId;

    MSqlQuery query(MSqlQuery::InitCon());

    query.prepare( "SELECT chanid FROM channel WHERE (chanid >= :STARTCHANID )"
                   " ORDER BY chanid LIMIT :NUMCHAN" );

    query.bindValue(":STARTCHANID", nStartChanId );
    query.bindValue(":NUMCHAN"    , nNumChannels );

    if (!query.exec())
        MythDB::DBError("Select ChanId", query);

    query.first();  nStartChanId = query.value(0).toInt();
    query.last();   nEndChanId   = query.value(0).toInt();

    // ----------------------------------------------------------------------
    // Build SQL statement for Program Listing
    // ----------------------------------------------------------------------

    ProgramList  progList;
    ProgramList  schedList;
    MSqlBindings bindings;

<<<<<<< HEAD
    // lpad is to allow natural sorting of numbers
    QString      sSQL;

    if (nChannelGroupId > 0)
    {
        sSQL = "LEFT JOIN channelgroup ON program.chanid = channelgroup.chanid "
                         "WHERE channelgroup.grpid = :CHANGRPID AND ";
        bindings[":CHANGRPID"  ] = nChannelGroupId;
    }
    else
        sSQL = "WHERE ";

    sSQL +=     "visible != 0 "
                "AND program.chanid >= :StartChanId "
                "AND program.chanid <= :EndChanId "
                "AND program.endtime >= :StartDate "
                "AND program.starttime <= :EndDate "
                "AND program.manualid = 0 " // Exclude programmes created purely for 'manual' recording schedules
                "ORDER BY LPAD(CAST(channum AS UNSIGNED), 10, 0), "
                "         LPAD(channum,  10, 0),             "
                "         callsign,                          "
                "         LPAD(program.chanid, 10, 0),       "
                "         program.starttime ";
=======
    QString      sSQL = "WHERE program.chanid >= :StartChanId "
                         "AND program.chanid <= :EndChanId "
                         "AND program.endtime >= :StartDate "
                         "AND program.starttime <= :EndDate "
                         "AND program.starttime >= :StartDateLimit "
                        "GROUP BY program.starttime, channel.channum, "
                         "channel.callsign, program.title "
                        "ORDER BY program.chanid ";
>>>>>>> 7817b557

    bindings[":StartChanId"   ] = nStartChanId;
    bindings[":EndChanId"     ] = nEndChanId;
    bindings[":StartDate"     ] = dtStartTime;
    bindings[":StartDateLimit"] = dtStartTime.addDays(-1);
    bindings[":EndDate"       ] = dtEndTime;

    // ----------------------------------------------------------------------
    // Get all Pending Scheduled Programs
    // ----------------------------------------------------------------------

    bool hasConflicts;
    LoadFromScheduler(schedList, hasConflicts);

    // ----------------------------------------------------------------------

    LoadFromProgram( progList, sSQL, bindings, schedList );

    // ----------------------------------------------------------------------
    // Build Response
    // ----------------------------------------------------------------------

    DTC::ProgramGuide *pGuide = new DTC::ProgramGuide();

    int               nChanCount = 0;
    uint              nCurChanId = 0;
    DTC::ChannelInfo *pChannel   = NULL;
    QString           sCurCallsign;
    uint              nSkipChanId = 0;

    for( uint n = 0; n < progList.size(); n++)
    {
        ProgramInfo *pInfo = progList[ n ];

        if ( nSkipChanId == pInfo->GetChanID())
            continue;

        if ( nCurChanId != pInfo->GetChanID() )
        {
            nChanCount++;

            nCurChanId = pInfo->GetChanID();

            // Filter out channels with the same callsign, keeping just the
            // first seen
            if (sCurCallsign == pInfo->GetChannelSchedulingID())
            {
                nSkipChanId = pInfo->GetChanID();
                continue;
            }

            pChannel = pGuide->AddNewChannel();

            FillChannelInfo( pChannel, pInfo->GetChanID(), bDetails );

            sCurCallsign = pChannel->CallSign();
        }
        
        DTC::Program *pProgram = pChannel->AddNewProgram();

        FillProgramInfo( pProgram, pInfo, false, bDetails, false ); // No cast info
    }

    // ----------------------------------------------------------------------

    pGuide->setStartTime    ( dtStartTime   );
    pGuide->setEndTime      ( dtEndTime     );
    pGuide->setStartChanId  ( nStartChanId  );
    pGuide->setEndChanId    ( nEndChanId    );
    pGuide->setNumOfChannels( nChanCount    );
    pGuide->setDetails      ( bDetails      );
    
    pGuide->setCount        ( progList.size());
    pGuide->setAsOf         ( MythDate::current() );
    
    pGuide->setVersion      ( MYTH_BINARY_VERSION );
    pGuide->setProtoVer     ( MYTH_PROTO_VERSION  );
    
    return pGuide;
}
 
/////////////////////////////////////////////////////////////////////////////
//
/////////////////////////////////////////////////////////////////////////////

DTC::ProgramList* Guide::GetProgramList(int              nStartIndex,
                                        int              nCount,
                                        const QDateTime& rawStartTime,
                                        const QDateTime& rawEndTime,
                                        int nChanId,
                                        const QString& sTitleFilter,
                                        const QString& sCategoryFilter,
                                        const QString& sPersonFilter,
                                        const QString& sKeywordFilter,
                                        bool bOnlyNew,
                                        bool bDetails,
                                        const QString   &sSort,
                                        bool             bDescending)
{
    if (!rawStartTime.isNull() && !rawStartTime.isValid())
        throw( "StartTime is invalid" );

    if (!rawEndTime.isNull() && !rawEndTime.isValid())
        throw( "EndTime is invalid" );

    QDateTime dtStartTime = rawStartTime;
    QDateTime dtEndTime = rawEndTime;

    if (!rawEndTime.isNull() && dtEndTime < dtStartTime)
        throw( "EndTime is before StartTime");

    MSqlQuery query(MSqlQuery::InitCon());


    // ----------------------------------------------------------------------
    // Build SQL statement for Program Listing
    // ----------------------------------------------------------------------

    ProgramList  progList;
    ProgramList  schedList;
    MSqlBindings bindings;

    QString      sSQL;

    if (!sPersonFilter.isEmpty())
    {
        sSQL = ", people, credits " // LEFT JOIN
               "WHERE people.name LIKE :PersonFilter "
               "AND credits.person = people.person "
               "AND program.chanid = credits.chanid "
               "AND program.starttime = credits.starttime AND ";
        bindings[":PersonFilter"] = QString("%%1%").arg(sPersonFilter);
    }
    else
        sSQL = "WHERE ";

    sSQL +=    "visible != 0 AND program.manualid = 0 "; // Exclude programmes created purely for 'manual' recording schedules

    if (nChanId < 0)
        nChanId = 0;

    if (nChanId > 0)
    {
        sSQL += "AND program.chanid = :ChanId ";
        bindings[":ChanId"]      = nChanId;
    }

    if (dtStartTime.isNull())
        dtStartTime = QDateTime::currentDateTimeUtc();

    sSQL += " AND program.endtime >= :StartDate ";
    bindings[":StartDate"] = dtStartTime;

    if (!dtEndTime.isNull())
    {
        sSQL += "AND program.starttime <= :EndDate ";
        bindings[":EndDate"] = dtEndTime;
    }

    if (!sTitleFilter.isEmpty())
    {
        sSQL += "AND program.title LIKE :Title ";
        bindings[":Title"] = QString("%%1%").arg(sTitleFilter);
    }

    if (!sCategoryFilter.isEmpty())
    {
        sSQL += "AND program.category LIKE :Category ";
        bindings[":Category"] = sCategoryFilter;
    }

    if (!sKeywordFilter.isEmpty())
    {
        sSQL += "AND (program.title LIKE :Keyword1 "
                "OR   program.subtitle LIKE :Keyword2 "
                "OR   program.description LIKE :Keyword3) ";

        QString filter = QString("%%1%").arg(sKeywordFilter);
        bindings[":Keyword1"] = filter;
        bindings[":Keyword2"] = filter;
        bindings[":Keyword3"] = filter;
    }

    if (sSort == "starttime")
        sSQL += "ORDER BY program.starttime ";
    else if (sSort == "title")
        sSQL += "ORDER BY program.title ";
    else if (sSort == "channel")
        sSQL += "ORDER BY channel.channum ";
    else if (sSort == "duration")
        sSQL += "ORDER BY (program.endtime - program.starttime) ";
    else
        sSQL += "ORDER BY program.starttime ";

    if (bDescending)
        sSQL += "DESC ";
    else
        sSQL += "ASC ";

    // ----------------------------------------------------------------------
    // Get all Pending Scheduled Programs
    // ----------------------------------------------------------------------

    bool hasConflicts;
    LoadFromScheduler(schedList, hasConflicts);

    // ----------------------------------------------------------------------

    uint nTotalAvailable = 0;
    LoadFromProgram( progList, sSQL, bindings, schedList,
                     (uint)nStartIndex, (uint)nCount, nTotalAvailable);

    // ----------------------------------------------------------------------
    // Build Response
    // ----------------------------------------------------------------------

    DTC::ProgramList *pPrograms = new DTC::ProgramList();

    nCount        = (int)progList.size();
    int nEndIndex = (int)progList.size();

    for( int n = 0; n < nEndIndex; n++)
    {
        ProgramInfo *pInfo = progList[ n ];

        DTC::Program *pProgram = pPrograms->AddNewProgram();

        FillProgramInfo( pProgram, pInfo, true, bDetails, false ); // No cast info, loading this takes far too long
    }

    // ----------------------------------------------------------------------

    pPrograms->setStartIndex    ( nStartIndex     );
    pPrograms->setCount         ( nCount          );
    pPrograms->setTotalAvailable( nTotalAvailable );
    pPrograms->setAsOf          ( MythDate::current() );
    pPrograms->setVersion       ( MYTH_BINARY_VERSION );
    pPrograms->setProtoVer      ( MYTH_PROTO_VERSION  );

    return pPrograms;
}

/////////////////////////////////////////////////////////////////////////////
//
/////////////////////////////////////////////////////////////////////////////

DTC::Program* Guide::GetProgramDetails( int              nChanId,
                                        const QDateTime &rawStartTime )
                                          
{
    if (!rawStartTime.isValid())
        throw( "StartTime is invalid" );

    QDateTime dtStartTime = rawStartTime.toUTC();

    // ----------------------------------------------------------------------
    // -=>TODO: Add support for getting Recorded Program Info
    // ----------------------------------------------------------------------

    // Build Response

    DTC::Program *pProgram = new DTC::Program();
    ProgramInfo  *pInfo    = LoadProgramFromProgram(nChanId, dtStartTime);

    FillProgramInfo( pProgram, pInfo, true, true, true );

    delete pInfo;

    return pProgram;
}

/////////////////////////////////////////////////////////////////////////////
//
/////////////////////////////////////////////////////////////////////////////

QFileInfo Guide::GetChannelIcon( int nChanId,
                                 int nWidth  /* = 0 */,
                                 int nHeight /* = 0 */ )
{
    // Get Icon file path

    QString sFileName = ChannelUtil::GetIcon( nChanId );

    if (sFileName.isEmpty())
        return QFileInfo();

    // ------------------------------------------------------------------
    // Search for the filename
    // ------------------------------------------------------------------

    StorageGroup storage( "ChannelIcons" );
    QString sFullFileName = storage.FindFile( sFileName );

    if (sFullFileName.isEmpty())
    {
        LOG(VB_UPNP, LOG_ERR,
            QString("GetImageFile - Unable to find %1.").arg(sFileName));

        return QFileInfo();
    }

    // ----------------------------------------------------------------------
    // check to see if the file (still) exists
    // ----------------------------------------------------------------------

    if ((nWidth == 0) && (nHeight == 0))
    {
        if (QFile::exists( sFullFileName ))
        {
            return QFileInfo( sFullFileName );
        }

        LOG(VB_UPNP, LOG_ERR,
            QString("GetImageFile - File Does not exist %1.").arg(sFullFileName));

        return QFileInfo();
    }
    // -------------------------------------------------------------------

    QString sNewFileName = QString( "%1.%2x%3.png" )
                              .arg( sFullFileName )
                              .arg( nWidth    )
                              .arg( nHeight   );

    // ----------------------------------------------------------------------
    // check to see if image is already created.
    // ----------------------------------------------------------------------

    if (QFile::exists( sNewFileName ))
        return QFileInfo( sNewFileName );

    // ----------------------------------------------------------------------
    // We need to create it...
    // ----------------------------------------------------------------------

    float fAspect = 0.0;

    QImage *pImage = new QImage( sFullFileName );

    if (!pImage)
        return QFileInfo();

    if (fAspect <= 0)
           fAspect = (float)(pImage->width()) / pImage->height();

    if (fAspect == 0)
    {
        delete pImage;
        return QFileInfo();
    }

    if ( nWidth == 0 )
        nWidth = (int)rint(nHeight * fAspect);

    if ( nHeight == 0 )
        nHeight = (int)rint(nWidth / fAspect);

    QImage img = pImage->scaled( nWidth, nHeight, Qt::IgnoreAspectRatio,
                                Qt::SmoothTransformation);

    img.save( sNewFileName, "PNG" );

    delete pImage;

    return QFileInfo( sNewFileName );
}

/////////////////////////////////////////////////////////////////////////////
//
/////////////////////////////////////////////////////////////////////////////

DTC::ChannelGroupList* Guide::GetChannelGroupList( bool bIncludeEmpty )
{
    ChannelGroupList list = ChannelGroup::GetChannelGroups(bIncludeEmpty);
    DTC::ChannelGroupList *pGroupList = new DTC::ChannelGroupList();

    ChannelGroupList::iterator it;
    for (it = list.begin(); it < list.end(); ++it)
    {
        DTC::ChannelGroup *pGroup = pGroupList->AddNewChannelGroup();
        FillChannelGroup(pGroup, (*it));
    }

    return pGroupList;
}

/////////////////////////////////////////////////////////////////////////////
//
/////////////////////////////////////////////////////////////////////////////

QStringList Guide::GetCategoryList( ) //int nStartIndex, int nCount)
{
    QStringList catList;
    MSqlQuery query(MSqlQuery::InitCon());

    query.prepare("SELECT DISTINCT category FROM program WHERE category != '' "
                  "ORDER BY category");

    if (!query.exec())
        return catList;

    while (query.next())
    {
        catList << query.value(0).toString();
    }

    return catList;
}

/////////////////////////////////////////////////////////////////////////////
//
/////////////////////////////////////////////////////////////////////////////

QStringList Guide::GetStoredSearches( const QString& sType )
{
    QStringList keywordList;
    MSqlQuery query(MSqlQuery::InitCon());

    RecSearchType iType = searchTypeFromString(sType);

    if (iType == kNoSearch)
    {
        //throw( "Invalid Type" );
        return keywordList;
    }

    query.prepare("SELECT DISTINCT phrase FROM keyword "
                  "WHERE searchtype = :TYPE "
                  "ORDER BY phrase");
    query.bindValue(":TYPE", static_cast<int>(iType));

    if (!query.exec())
        return keywordList;

    while (query.next())
    {
        keywordList << query.value(0).toString();
    }

    return keywordList;
}
<|MERGE_RESOLUTION|>--- conflicted
+++ resolved
@@ -94,7 +94,6 @@
     ProgramList  schedList;
     MSqlBindings bindings;
 
-<<<<<<< HEAD
     // lpad is to allow natural sorting of numbers
     QString      sSQL;
 
@@ -112,22 +111,13 @@
                 "AND program.chanid <= :EndChanId "
                 "AND program.endtime >= :StartDate "
                 "AND program.starttime <= :EndDate "
+                "AND program.starttime >= :StartDateLimit "
                 "AND program.manualid = 0 " // Exclude programmes created purely for 'manual' recording schedules
                 "ORDER BY LPAD(CAST(channum AS UNSIGNED), 10, 0), "
                 "         LPAD(channum,  10, 0),             "
                 "         callsign,                          "
                 "         LPAD(program.chanid, 10, 0),       "
                 "         program.starttime ";
-=======
-    QString      sSQL = "WHERE program.chanid >= :StartChanId "
-                         "AND program.chanid <= :EndChanId "
-                         "AND program.endtime >= :StartDate "
-                         "AND program.starttime <= :EndDate "
-                         "AND program.starttime >= :StartDateLimit "
-                        "GROUP BY program.starttime, channel.channum, "
-                         "channel.callsign, program.title "
-                        "ORDER BY program.chanid ";
->>>>>>> 7817b557
 
     bindings[":StartChanId"   ] = nStartChanId;
     bindings[":EndChanId"     ] = nEndChanId;
