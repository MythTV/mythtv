--- conflicted
+++ resolved
@@ -1773,17 +1773,9 @@
     if (!m_ms)
         return;
 
-<<<<<<< HEAD
     threadRegister("Delete");
-    MainServer *ms = m_parent->ms;
-    ms->DoDeleteThread(m_parent);
-
-    delete m_parent;
-    this->deleteLater();
+    m_ms->DoDeleteThread(this);
     threadDeregister();
-=======
-    m_ms->DoDeleteThread(this);
->>>>>>> 8ea47bcc
 }
 
 void MainServer::DoDeleteThread(DeleteStruct *ds)
@@ -1841,15 +1833,7 @@
                     "ERROR when trying to delete file: %1. File "
                     "doesn't exist.  Database metadata"
                     "will not be removed.")
-<<<<<<< HEAD
-                .arg(ds->filename));
-=======
                 .arg(ds->m_filename));
-        gCoreContext->LogEntry("mythbackend", LP_WARNING, "Delete Recording",
-                           QString("File %1 does not exist for %2 when trying "
-                                   "to delete recording.")
-                           .arg(ds->m_filename).arg(logInfo));
->>>>>>> 8ea47bcc
 
         pginfo.SaveDeletePendingFlag(false);
         deletelock.unlock();
@@ -1892,14 +1876,7 @@
     {
         VERBOSE(VB_IMPORTANT,
             QString("Error deleting file: %1. Keeping metadata in database.")
-<<<<<<< HEAD
-                    .arg(ds->filename));
-=======
                     .arg(ds->m_filename));
-        gCoreContext->LogEntry("mythbackend", LP_WARNING, "Delete Recording",
-                           QString("File %1 for %2 could not be deleted.")
-                                   .arg(ds->m_filename).arg(logInfo));
->>>>>>> 8ea47bcc
 
         pginfo.SaveDeletePendingFlag(false);
         deletelock.unlock();
@@ -4492,17 +4469,9 @@
     if (!m_ms)
         return;
 
-<<<<<<< HEAD
     threadRegister("Truncate");
-    MainServer *ms = m_parent->ms;
-    ms->DoTruncateThread(m_parent);
-
-    delete m_parent;
-    this->deleteLater();
+    m_ms->DoTruncateThread(this);
     threadDeregister();
-=======
-    m_ms->DoTruncateThread(this);
->>>>>>> 8ea47bcc
 }
 
 void MainServer::DoTruncateThread(DeleteStruct *ds)
