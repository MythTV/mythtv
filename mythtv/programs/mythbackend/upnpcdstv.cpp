//////////////////////////////////////////////////////////////////////////////
// Program Name: upnpcdstv.cpp
//
// Purpose - uPnp Content Directory Extension for Recorded TV
//
// Created By  : David Blain                    Created On : Jan. 24, 2005
// Modified By :                                Modified On:
//
//////////////////////////////////////////////////////////////////////////////

// POSIX headers
#include <limits.h>
#include <stdint.h>

// MythTV headers
#include "upnpcdstv.h"
#include "httprequest.h"
#include "storagegroup.h"
#include "mythmiscutil.h"
#include "mythcorecontext.h"


/*
   Recordings                              RecTv
    - All Programs                         RecTv/All
      + <recording 1>                      RecTv/All/item?ChanId=1004&StartTime=2006-04-06T20:00:00
      + <recording 2>
      + <recording 3>
    - By Title                             RecTv/title
      - <title 1>                          RecTv/title/key=Stargate SG-1
        + <recording 1>                    RecTv/title/key=Stargate SG-1/item?ChanId=1004&StartTime=2006-04-06T20:00:00
        + <recording 2>
    - By Genre
    - By Date
    - By Channel
    - By Group
*/


UPnpCDSRootInfo UPnpCDSTv::g_RootNodes[] =
{
    {   "All Recordings",
        "*",
        "SELECT 0 as key, "
          "CONCAT( title, ': ', subtitle) as name, "
          "1 as children "
            "FROM recorded "
            "%1 "
            "ORDER BY starttime DESC",
        "", "starttime DESC" },

    {   "By Title",
        "title",
        "SELECT title as id, "
          "title as name, "
          "count( title ) as children "
            "FROM recorded "
            "%1 "
            "GROUP BY title "
            "ORDER BY title",
        "WHERE title=:KEY", "title" },

    {   "By Genre",
        "category",
        "SELECT category as id, "
          "category as name, "
          "count( category ) as children "
            "FROM recorded "
            "%1 "
            "GROUP BY category "
            "ORDER BY category",
        "WHERE category=:KEY", "category" },

    {   "By Date",
        "DATE_FORMAT(starttime, '%Y-%m-%d')",
        "SELECT  DATE_FORMAT(starttime, '%Y-%m-%d') as id, "
          "DATE_FORMAT(starttime, '%Y-%m-%d %W') as name, "
          "count( DATE_FORMAT(starttime, '%Y-%m-%d %W') ) as children "
            "FROM recorded "
            "%1 "
            "GROUP BY name "
            "ORDER BY starttime DESC",
        "WHERE DATE_FORMAT(starttime, '%Y-%m-%d') =:KEY", "starttime DESC" },

    {   "By Channel",
        "chanid",
        "SELECT channel.chanid as id, "
          "CONCAT(channel.channum, ' ', channel.callsign) as name, "
          "count( channum ) as children "
            "FROM channel "
                "INNER JOIN recorded ON channel.chanid = recorded.chanid "
            "%1 "
            "GROUP BY name "
            "ORDER BY channel.chanid",
        "WHERE channel.chanid=:KEY", ""},

    {   "By Group",
        "recgroup",
        "SELECT recgroup as id, "
          "recgroup as name, count( recgroup ) as children "
            "FROM recorded "
            "%1 "
            "GROUP BY recgroup "
            "ORDER BY recgroup",
        "WHERE recgroup=:KEY", "recgroup" }
};

int UPnpCDSTv::g_nRootCount = sizeof( g_RootNodes ) / sizeof( UPnpCDSRootInfo );

/////////////////////////////////////////////////////////////////////////////
//
/////////////////////////////////////////////////////////////////////////////

UPnpCDSRootInfo *UPnpCDSTv::GetRootInfo( int nIdx )
{
    if ((nIdx >=0 ) && ( nIdx < g_nRootCount ))
        return &(g_RootNodes[ nIdx ]);

    return NULL;
}

/////////////////////////////////////////////////////////////////////////////
//
/////////////////////////////////////////////////////////////////////////////

int UPnpCDSTv::GetRootCount()
{
    return g_nRootCount;
}

/////////////////////////////////////////////////////////////////////////////
//
/////////////////////////////////////////////////////////////////////////////

QString UPnpCDSTv::GetTableName( QString /* sColumn */)
{
    return "recorded";
}

/////////////////////////////////////////////////////////////////////////////
//
/////////////////////////////////////////////////////////////////////////////

QString UPnpCDSTv::GetItemListSQL( QString /* sColumn */ )
{
    return "SELECT chanid, starttime, endtime, title, " \
                  "subtitle, description, category, "   \
                  "hostname, recgroup, filesize, "      \
                  "basename, progstart, progend, "      \
                  "storagegroup "                       \
           "FROM recorded ";
}

/////////////////////////////////////////////////////////////////////////////
//
/////////////////////////////////////////////////////////////////////////////

void UPnpCDSTv::BuildItemQuery( MSqlQuery &query, const QStringMap &mapParams )
{
    int     nChanId    = mapParams[ "ChanId"    ].toInt();
    QString sStartTime = mapParams[ "StartTime" ];

    QString sSQL = QString("%1 WHERE chanid=:CHANID AND starttime=:STARTTIME ")
                      .arg( GetItemListSQL() );

    query.prepare( sSQL );

    query.bindValue(":CHANID"   , (int)nChanId    );
    query.bindValue(":STARTTIME", sStartTime );
}

/////////////////////////////////////////////////////////////////////////////
//
/////////////////////////////////////////////////////////////////////////////

bool UPnpCDSTv::IsBrowseRequestForUs( UPnpCDSRequest *pRequest )
{
    // ----------------------------------------------------------------------
    // See if we need to modify the request for compatibility
    // ----------------------------------------------------------------------

    // ----------------------------------------------------------------------
    // Xbox360 compatibility code.
    // ----------------------------------------------------------------------

    if (pRequest->m_eClient == CDS_ClientXBox && 
        pRequest->m_sContainerID == "15" &&
        gCoreContext->GetSetting("UPnP/WMPSource") != "1") 
    {
        pRequest->m_sObjectId = "Videos/0";

        LOG(VB_UPNP, LOG_INFO,
            "UPnpCDSTv::IsBrowseRequestForUs - Yes ContainerID == 15");
        return true;
    }

    // ----------------------------------------------------------------------
    // WMP11 compatibility code
    // ----------------------------------------------------------------------
    if (pRequest->m_eClient == CDS_ClientWMP && 
        pRequest->m_nClientVersion < 12.0 && 
        pRequest->m_sContainerID == "13" &&
        gCoreContext->GetSetting("UPnP/WMPSource") != "1")
    {
        pRequest->m_sObjectId = "RecTv/0";

        LOG(VB_UPNP, LOG_INFO,
            "UPnpCDSTv::IsBrowseRequestForUs - Yes, ObjectId == 13");
        return true;
    }

    LOG(VB_UPNP, LOG_INFO,
        "UPnpCDSTv::IsBrowseRequestForUs - Not sure... Calling base class.");

    return UPnpCDSExtension::IsBrowseRequestForUs( pRequest );
}

/////////////////////////////////////////////////////////////////////////////
//
/////////////////////////////////////////////////////////////////////////////

bool UPnpCDSTv::IsSearchRequestForUs( UPnpCDSRequest *pRequest )
{
    // ----------------------------------------------------------------------
    // See if we need to modify the request for compatibility
    // ----------------------------------------------------------------------

    // ----------------------------------------------------------------------
    // XBox 360 compatibility code
    // ----------------------------------------------------------------------

    if (pRequest->m_eClient == CDS_ClientXBox && 
        pRequest->m_sContainerID == "15" &&
        gCoreContext->GetSetting("UPnP/WMPSource") !=  "1") 
    {
        pRequest->m_sObjectId = "Videos/0";

        LOG(VB_UPNP, LOG_INFO, "UPnpCDSTv::IsSearchRequestForUs... Yes.");

        return true;
    }


    if ((pRequest->m_sObjectId.isEmpty()) && 
        (!pRequest->m_sContainerID.isEmpty()))
        pRequest->m_sObjectId = pRequest->m_sContainerID;

    // ----------------------------------------------------------------------

    bool bOurs = UPnpCDSExtension::IsSearchRequestForUs( pRequest );

    // ----------------------------------------------------------------------
    // WMP11 compatibility code
    //
    // In this mode browsing for "Videos" is forced to either RecordedTV (us)
    // or Videos (handled by upnpcdsvideo)
    //
    // ----------------------------------------------------------------------

    if ( bOurs && pRequest->m_eClient == CDS_ClientWMP && 
         pRequest->m_nClientVersion < 12.0)
    {
        // GetBoolSetting()?
        if ( gCoreContext->GetSetting("UPnP/WMPSource") != "1")
        {
            pRequest->m_sObjectId = "RecTv/0";
            // -=>TODO: Not sure why this was added
            pRequest->m_sParentId = '8';        
        }
        else
            bOurs = false;
    }

    return bOurs;
}

/////////////////////////////////////////////////////////////////////////////
//
/////////////////////////////////////////////////////////////////////////////

void UPnpCDSTv::AddItem( const UPnpCDSRequest    *pRequest, 
                         const QString           &sObjectId,
                         UPnpCDSExtensionResults *pResults,
                         bool                     bAddRef,
                         MSqlQuery               &query )
{
    int            nChanid      = query.value( 0).toInt();
    QDateTime      dtStartTime  = query.value( 1).toDateTime();
    QDateTime      dtEndTime    = query.value( 2).toDateTime();
    QString        sTitle       = query.value( 3).toString();
    QString        sSubtitle    = query.value( 4).toString();
    QString        sDescription = query.value( 5).toString();
    QString        sCategory    = query.value( 6).toString();
    QString        sHostName    = query.value( 7).toString();
    QString        sRecGroup    = query.value( 8).toString();
    uint64_t       nFileSize    = query.value( 9).toULongLong();
    QString        sBaseName    = query.value(10).toString();

    QDateTime      dtProgStart  = query.value(11).toDateTime();
    QDateTime      dtProgEnd    = query.value(12).toDateTime();
    QString        sStorageGrp  = query.value(13).toString();

    // ----------------------------------------------------------------------
    // Cache Host ip Address & Port
    // ----------------------------------------------------------------------

    if (!m_mapBackendIp.contains( sHostName ))
        m_mapBackendIp[ sHostName ] = gCoreContext->GetSettingOnHost( "BackendServerIp", sHostName);

    if (!m_mapBackendPort.contains( sHostName ))
        m_mapBackendPort[ sHostName ] = gCoreContext->GetSettingOnHost("BackendStatusPort", sHostName);

    // ----------------------------------------------------------------------
    // Build Support Strings
    // ----------------------------------------------------------------------

    QString sName      = sTitle + ": " + (sSubtitle.isEmpty() ? sDescription.left(128) : sSubtitle);

    QString sURIBase   = QString( "http://%1:%2/Content/" )
                            .arg( m_mapBackendIp  [ sHostName ] )
                            .arg( m_mapBackendPort[ sHostName ] );

    QString sURIParams = QString( "?ChanId=%1&amp;StartTime=%2" )
                            .arg( nChanid )
                            .arg( dtStartTime.toUTC().toString(Qt::ISODate));

    QString sId        = QString( "RecTv/0/item%1")
                            .arg( sURIParams );

    CDSObject *pItem   = CDSObject::CreateVideoItem( sId,
                                                     sName,
                                                     sObjectId );
    pItem->m_bRestricted  = false;
    pItem->m_bSearchable  = true;
    pItem->m_sWriteStatus = "WRITABLE";

    if ( bAddRef )
    {
        QString sRefId = QString( "%1/0/item%2")
                            .arg( m_sExtensionId )
                            .arg( sURIParams     );

        pItem->SetPropValue( "refID", sRefId );
    }

    pItem->SetPropValue( "genre"          , sCategory    );
    pItem->SetPropValue( "longDescription", sDescription );
    pItem->SetPropValue( "description"    , sSubtitle    );

    //pItem->SetPropValue( "producer"       , );
    //pItem->SetPropValue( "rating"         , );
    //pItem->SetPropValue( "actor"          , );
    //pItem->SetPropValue( "director"       , );
    //pItem->SetPropValue( "publisher"      , );
    //pItem->SetPropValue( "language"       , );
    //pItem->SetPropValue( "relation"       , );
    //pItem->SetPropValue( "region"         , );

    // ----------------------------------------------------------------------
    // Needed for Microsoft Media Player Compatibility
    // (Won't display correct Title without them)
    // ----------------------------------------------------------------------

    pItem->SetPropValue( "creator"       , "[Unknown Author]" );
    pItem->SetPropValue( "artist"        , "[Unknown Author]" );
    pItem->SetPropValue( "album"         , "[Unknown Series]" );
    pItem->SetPropValue( "actor"         , "[Unknown Author]" );
    pItem->SetPropValue( "date"          , dtStartTime.toString(Qt::ISODate));

    pResults->Add( pItem );

    // ----------------------------------------------------------------------
    // Add Video Resource Element based on File contents/extension (HTTP)
    // ----------------------------------------------------------------------

    StorageGroup sg(sStorageGrp, sHostName);
    QString sFilePath = sg.FindFile(sBaseName);
    QString sMimeType;

    if ( QFile::exists(sFilePath) )
        sMimeType = HTTPRequest::TestMimeType( sFilePath );
    else
        sMimeType = HTTPRequest::TestMimeType( sBaseName );


    // If we are dealing with Window Media Player 12 (i.e. Windows 7)
    // then fake the Mime type to place the recorded TV in the
    // recorded TV section.
    if (pRequest->m_eClient == CDS_ClientWMP &&
        pRequest->m_nClientVersion >= 12.0)
    {
        sMimeType = "video/x-ms-dvr";
    }

    // If we are dealing with a Sony Blu-ray player then we fake the
    // MIME type to force the video to appear
    if ( pRequest->m_eClient == CDS_ClientSonyDB )
    {
        sMimeType = "video/avi";
    }


    // DLNA string below is temp fix for ps3 seeking.
    QString sProtocol = QString( "http-get:*:%1:DLNA.ORG_OP=01;DLNA.ORG_CI=0;DLNA.ORG_FLAGS=01500000000000000000000000000000" ).arg( sMimeType  );
    QString sURI      = QString( "%1GetRecording%2").arg( sURIBase   )
                                                    .arg( sURIParams );

    // Sony BDPS370 requires a DLNA Profile Name
    // FIXME: detection to determine the correct DLNA Profile Name
    if (sMimeType == "video/mpeg")
    {
        sProtocol += ";DLNA.ORG_PN=MPEG_TS_SD_NA_ISO";
    }

    Resource *pRes = pItem->AddResource( sProtocol, sURI );

    uint uiStart = dtProgStart.toTime_t();
    uint uiEnd   = dtProgEnd.toTime_t();
    uint uiDur   = uiEnd - uiStart;
    
    MSqlQuery query2(MSqlQuery::InitCon());
    query2.prepare( "SELECT data FROM recordedmarkup WHERE chanid=:CHANID AND "
                    "starttime=:STARTTIME AND type = 33" );
    query2.bindValue(":CHANID", (int)nChanid);
<<<<<<< HEAD
    query2.bindValue(":STARTTIME", dtProgStart);
    query2.exec();
    if (query2.next())
=======
    query2.bindValue(":STARTTIME", dtProgStart.toString("yyyy/MM/dd hh:mm:ss"));
    if (query2.exec() && query2.next())
>>>>>>> 88e9b64f
        uiDur = query2.value(0).toUInt() / 1000;

    QString sDur;

    sDur.sprintf("%02d:%02d:%02d",
                  (uiDur / 3600) % 24,
                  (uiDur / 60) % 60,
                   uiDur % 60);

    LOG(VB_UPNP, LOG_DEBUG, "Duration: " + sDur );

    pRes->AddAttribute( "duration"  , sDur      );
    pRes->AddAttribute( "size"      , QString::number( nFileSize) );

/*
    // ----------------------------------------------------------------------
    // Add Video Resource Element based on File extension (mythtv)
    // ----------------------------------------------------------------------

    sProtocol = QString( "myth:*:%1:*"     ).arg( sMimeType  );
    sURI      = QString( "myth://%1/%2" )
                   .arg( m_mapBackendIp  [ sHostName ] )
                   .arg( sBaseName );

    pRes = pItem->AddResource( sProtocol, sURI );

    pRes->AddAttribute( "duration"  , sDur      );
    pRes->AddAttribute( "size"      , QString::number( nFileSize) );
*/

    // ----------------------------------------------------------------------
    // Add Preview URI as albumArt
    // ----------------------------------------------------------------------

    sURI = QString( "%1GetPreviewImage%2%3").arg( sURIBase   )
                                            .arg( sURIParams )
                                            .arg( "&amp;Width=160" ); 

    pItem->SetPropValue( "albumArtURI", sURI );
    Property *pProp = pItem->GetProperty("albumArtURI");
    if (pProp)
    {
        pProp->AddAttribute("dlna:profileID", "PNG_TN");
        pProp->AddAttribute("xmlns:dlna", "urn:schemas-dlna-org:metadata-1-0");
    
    }

}

// vim:ts=4:sw=4:ai:et:si:sts=4<|MERGE_RESOLUTION|>--- conflicted
+++ resolved
@@ -422,14 +422,8 @@
     query2.prepare( "SELECT data FROM recordedmarkup WHERE chanid=:CHANID AND "
                     "starttime=:STARTTIME AND type = 33" );
     query2.bindValue(":CHANID", (int)nChanid);
-<<<<<<< HEAD
     query2.bindValue(":STARTTIME", dtProgStart);
-    query2.exec();
-    if (query2.next())
-=======
-    query2.bindValue(":STARTTIME", dtProgStart.toString("yyyy/MM/dd hh:mm:ss"));
     if (query2.exec() && query2.next())
->>>>>>> 88e9b64f
         uiDur = query2.value(0).toUInt() / 1000;
 
     QString sDur;
