#include <cstdlib>
#include <signal.h>
#include <sys/types.h>
#include <sys/stat.h>
#include <fcntl.h>
#include <unistd.h>

// Qt
#include <QApplication>
#include <QFileInfo>
#include <QDir>

// MythTV
#include "mythcontext.h"
#include "mythverbose.h"
#include "mythversion.h"
#include "mythtranslation.h"
#include "mythdbcon.h"
#include "exitcodes.h"
#include "compat.h"
#include "lcddevice.h"
#include "mythcommandlineparser.h"
#include "tv.h"
#include "mythlogging.h"

// libmythui
#include "mythmainwindow.h"
#include "mythuihelper.h"

// mythwelcome
#include "welcomedialog.h"
#include "welcomesettings.h"


QString logfile = "";

static bool log_rotate(bool report_error);
static void log_rotate_handler(int);


static void initKeys(void)
{
    REG_KEY("Welcome", "STARTXTERM", QT_TRANSLATE_NOOP("MythControls",
        "Open an Xterm window"),       "F12");
    REG_KEY("Welcome", "SHOWSETTINGS", QT_TRANSLATE_NOOP("MythControls",
        "Show Mythshutdown settings"), "F11");
    REG_KEY("Welcome", "STARTSETUP", QT_TRANSLATE_NOOP("MythControls",
        "Start Mythtv-Setup"),            "");
}

<<<<<<< HEAD
static void showUsage(const MythCommandLineParser &cmdlineparser)
{
    QString    help  = cmdlineparser.GetHelpString(false);
    QByteArray ahelp = help.toLocal8Bit();

    VERBOSE(VB_IMPORTANT, QString("%1 version: %2 [%3] www.mythtv.org")
                            .arg(MYTH_APPNAME_MYTHWELCOME)
                            .arg(MYTH_SOURCE_PATH)
                            .arg(MYTH_SOURCE_VERSION));

    cerr << "Valid options are: " << endl <<
            "-v or --verbose debug-level    Use '-v help' for level info" << endl <<
            "-s or --setup                  Run setup for the mythshutdown program" << endl <<
            "-l or --logpath path           Writes STDERR and STDOUT messages to path" << endl <<
            ahelp.constData() <<
            endl;

}

=======
>>>>>>> 1857db52
int main(int argc, char **argv)
{
    bool bShowSettings = false;

    MythWelcomeCommandLineParser cmdline;
    if (!cmdline.Parse(argc, argv))
    {
        cmdline.PrintHelp();
        return GENERIC_EXIT_INVALID_CMDLINE;
    }

    if (cmdline.toBool("showhelp"))
    {
        cmdline.PrintHelp();
        return GENERIC_EXIT_OK;
    }

    if (cmdline.toBool("showversion"))
    {
        cmdline.PrintVersion();
        return GENERIC_EXIT_OK;
    }
    
    QApplication a(argc, argv);

    QCoreApplication::setApplicationName(MYTH_APPNAME_MYTHWELCOME);

<<<<<<< HEAD
    // Check command line arguments
    for (int argpos = 1; argpos < a.argc(); ++argpos)
    {
        if (!strcmp(a.argv()[argpos],"-v") ||
            !strcmp(a.argv()[argpos],"--verbose"))
        {
            if (a.argc()-1 > argpos)
            {
                if (parse_verbose_arg(a.argv()[argpos+1]) ==
                        GENERIC_EXIT_INVALID_CMDLINE)
                    return GENERIC_EXIT_INVALID_CMDLINE;

                ++argpos;
            }
            else
            {
                cerr << "Missing argument to -v/--verbose option\n";
                return GENERIC_EXIT_INVALID_CMDLINE;
            }
        }
        else if (!strcmp(a.argv()[argpos],"-s") ||
            !strcmp(a.argv()[argpos],"--setup"))
        {
            bShowSettings = true;
        }
        else if (!strcmp(a.argv()[argpos], "-l") ||
                 !strcmp(a.argv()[argpos], "--logpath") ||
                 !strcmp(a.argv()[argpos], "--logfile"))
        {
            if (a.argc()-1 > argpos)
            {
                QString value = a.argv()[argpos+1];
                if (value.startsWith("-"))
                {
                    cerr << "Invalid or missing argument to -l/--logpath option\n";
                    return GENERIC_EXIT_INVALID_CMDLINE;
                }
                else
                {
                    ++argpos;
                }
                QFileInfo finfo(value);
                if (finfo.isDir())
                    logfile = QFileInfo(QDir(value),
                                        QCoreApplication::applicationName() +
                                        ".log").filePath();
                else
                    logfile = value;
            }
            else
            {
                cerr << "Missing argument to -l/--logpath option\n";
                return GENERIC_EXIT_INVALID_CMDLINE;
            }
        }
        else if (cmdline.Parse(a.argc(), a.argv(), argpos, cmdline_err))
        {
            if (cmdline_err)
                return GENERIC_EXIT_INVALID_CMDLINE;
=======
    if (parse_verbose_arg(cmdline.toString("verbose")) ==
            GENERIC_EXIT_INVALID_CMDLINE)
        return GENERIC_EXIT_INVALID_CMDLINE;
>>>>>>> 1857db52

    if (cmdline.toBool("setup"))
        bShowSettings = true;
    if (!cmdline.toString("logfile").isEmpty())
        logfile = cmdline.toString("logfile");

    logStart("");

    gContext = new MythContext(MYTH_BINARY_VERSION);
    if (!gContext->Init())
    {
        VERBOSE(VB_IMPORTANT, "mythwelcome: Could not initialize MythContext. "
                        "Exiting.");
        return GENERIC_EXIT_NO_MYTHCONTEXT;
    }

    if (!MSqlQuery::testDBConnection())
    {
        VERBOSE(VB_IMPORTANT, "mythwelcome: Could not open the database. "
                        "Exiting.");
        return -1;
    }

    if (!logfile.isEmpty())
    {
        if (!log_rotate(true))
            cerr << "cannot open log file; using stdout/stderr" << endl;
        else
            signal(SIGHUP, &log_rotate_handler);
    }

    LCD::SetupLCD();

    if (LCD *lcd = LCD::Get())
        lcd->switchToTime();

    MythTranslation::load("mythfrontend");

    GetMythUI()->LoadQtConfig();

#ifdef Q_WS_MACX
    // Mac OS 10.4 and Qt 4.4 have window-focus problems
    gCoreContext->SetSetting("RunFrontendInWindow", "1");
#endif

    MythMainWindow *mainWindow = GetMythMainWindow();
    mainWindow->Init();

    initKeys();

    if (bShowSettings)
    {
        MythShutdownSettings settings;
        settings.exec();
    }
    else
    {
        MythScreenStack *mainStack = GetMythMainWindow()->GetMainStack();

        WelcomeDialog *welcome = new WelcomeDialog(mainStack, "mythwelcome");

        if (welcome->Create())
            mainStack->AddScreen(welcome, false);
        else
            return -1;

        do
        {
            qApp->processEvents();
            usleep(5000);
        } while (mainStack->TotalScreens() > 0);
    }

    DestroyMythMainWindow();

    delete gContext;

    return 0;
}


static bool log_rotate(bool report_error)
{
#if 0
    int new_logfd = open(logfile.toLocal8Bit().constData(),
                         O_WRONLY|O_CREAT|O_APPEND, 0664);

    if (new_logfd < 0)
    {
        /* If we can't open the new log file, send data to /dev/null */
        if (report_error)
        {
            cerr << "cannot open log file " << logfile.toAscii().constData() << endl;
            return false;
        }

        new_logfd = open("/dev/null", O_WRONLY);

        if (new_logfd < 0)
        {
            /* There's not much we can do, so punt. */
            return false;
        }
    }

#ifdef WINDOWS_CLOSE_CONSOLE
    // pure Win32 GUI app does not have standard IO streams
    // simply assign the file descriptors to the log file
    *stdout = *(_fdopen(new_logfd, "w"));
    *stderr = *stdout;
    setvbuf(stdout, NULL, _IOLBF, 256);
#else
    while (dup2(new_logfd, 1) < 0 && errno == EINTR);
    while (dup2(new_logfd, 2) < 0 && errno == EINTR);
    while (close(new_logfd) < 0   && errno == EINTR);
#endif
#endif

    logStart(logfile);
    return true;
}


static void log_rotate_handler(int)
{
    log_rotate(false);
}<|MERGE_RESOLUTION|>--- conflicted
+++ resolved
@@ -48,28 +48,6 @@
         "Start Mythtv-Setup"),            "");
 }
 
-<<<<<<< HEAD
-static void showUsage(const MythCommandLineParser &cmdlineparser)
-{
-    QString    help  = cmdlineparser.GetHelpString(false);
-    QByteArray ahelp = help.toLocal8Bit();
-
-    VERBOSE(VB_IMPORTANT, QString("%1 version: %2 [%3] www.mythtv.org")
-                            .arg(MYTH_APPNAME_MYTHWELCOME)
-                            .arg(MYTH_SOURCE_PATH)
-                            .arg(MYTH_SOURCE_VERSION));
-
-    cerr << "Valid options are: " << endl <<
-            "-v or --verbose debug-level    Use '-v help' for level info" << endl <<
-            "-s or --setup                  Run setup for the mythshutdown program" << endl <<
-            "-l or --logpath path           Writes STDERR and STDOUT messages to path" << endl <<
-            ahelp.constData() <<
-            endl;
-
-}
-
-=======
->>>>>>> 1857db52
 int main(int argc, char **argv)
 {
     bool bShowSettings = false;
@@ -97,71 +75,9 @@
 
     QCoreApplication::setApplicationName(MYTH_APPNAME_MYTHWELCOME);
 
-<<<<<<< HEAD
-    // Check command line arguments
-    for (int argpos = 1; argpos < a.argc(); ++argpos)
-    {
-        if (!strcmp(a.argv()[argpos],"-v") ||
-            !strcmp(a.argv()[argpos],"--verbose"))
-        {
-            if (a.argc()-1 > argpos)
-            {
-                if (parse_verbose_arg(a.argv()[argpos+1]) ==
-                        GENERIC_EXIT_INVALID_CMDLINE)
-                    return GENERIC_EXIT_INVALID_CMDLINE;
-
-                ++argpos;
-            }
-            else
-            {
-                cerr << "Missing argument to -v/--verbose option\n";
-                return GENERIC_EXIT_INVALID_CMDLINE;
-            }
-        }
-        else if (!strcmp(a.argv()[argpos],"-s") ||
-            !strcmp(a.argv()[argpos],"--setup"))
-        {
-            bShowSettings = true;
-        }
-        else if (!strcmp(a.argv()[argpos], "-l") ||
-                 !strcmp(a.argv()[argpos], "--logpath") ||
-                 !strcmp(a.argv()[argpos], "--logfile"))
-        {
-            if (a.argc()-1 > argpos)
-            {
-                QString value = a.argv()[argpos+1];
-                if (value.startsWith("-"))
-                {
-                    cerr << "Invalid or missing argument to -l/--logpath option\n";
-                    return GENERIC_EXIT_INVALID_CMDLINE;
-                }
-                else
-                {
-                    ++argpos;
-                }
-                QFileInfo finfo(value);
-                if (finfo.isDir())
-                    logfile = QFileInfo(QDir(value),
-                                        QCoreApplication::applicationName() +
-                                        ".log").filePath();
-                else
-                    logfile = value;
-            }
-            else
-            {
-                cerr << "Missing argument to -l/--logpath option\n";
-                return GENERIC_EXIT_INVALID_CMDLINE;
-            }
-        }
-        else if (cmdline.Parse(a.argc(), a.argv(), argpos, cmdline_err))
-        {
-            if (cmdline_err)
-                return GENERIC_EXIT_INVALID_CMDLINE;
-=======
     if (parse_verbose_arg(cmdline.toString("verbose")) ==
             GENERIC_EXIT_INVALID_CMDLINE)
         return GENERIC_EXIT_INVALID_CMDLINE;
->>>>>>> 1857db52
 
     if (cmdline.toBool("setup"))
         bShowSettings = true;
