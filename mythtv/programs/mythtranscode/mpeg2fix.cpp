//To Do
//support missing audio frames
//support analyze-only mode

// C headers
#include <cstdlib>
#include <cstdio>

// POSIC headers
#include <fcntl.h>
#include <unistd.h>
#include <getopt.h>
#include <stdint.h>
#include <sys/stat.h>

#include "config.h"
#include "mpeg2fix.h"

#include <QList>
#include <Q3PtrList>
#include <QFileInfo>

#include "mythlogging.h"

#ifdef USING_MINGW
#include <winsock2.h>
#else
#include <netinet/in.h>
#endif

#ifndef O_LARGEFILE
#define O_LARGEFILE 0
#endif

#define ATTR_ALIGN(align) __attribute__ ((__aligned__ (align)))

#define SHOW_MSG(msg) (msg & print_verbose_messages)

static void *my_malloc(unsigned size, mpeg2_alloc_t reason)
{
    (void)reason;
    char * buf;

    if (size)
    {
        buf = (char *) malloc (size + 63 + sizeof (void **));
        if (buf)
        {
            char * align_buf;
            memset(buf, 0, size + 63 + sizeof (void **));
            align_buf = buf + 63 + sizeof (void **);
            align_buf -= (long)align_buf & 63;
            *(((void **)align_buf) - 1) = buf;
            return align_buf;
        }
    }

    return NULL;
}

static void my_av_print(void *ptr, int level, const char* fmt, va_list vl)
{
    (void) ptr;

    static QString full_line("");
    char str[256];

    if (level > AV_LOG_INFO)
        return;
    vsprintf(str, fmt, vl);

    full_line += QString(str);
    if (full_line.endsWith("\n"))
    {
        full_line.truncate(full_line.length() - 1);
        VERBOSE(MPF_IMPORTANT, full_line);
        full_line = QString("");
    }
}

static QString PtsTime(int64_t pts)
{
    bool is_neg = false;
    if (pts < 0)
    {
        pts = -pts;
        is_neg = true;
    }
    QString msg;
    return(msg.sprintf("%s%02d:%02d:%02d.%03d", (is_neg) ? "-" : "",
                (unsigned int)(pts / 90000.) / 3600,
                ((unsigned int)(pts / 90000.) % 3600) / 60,
                ((unsigned int)(pts / 90000.) % 3600) % 60,
                (((unsigned int)(pts / 90.) % 3600000) % 60000) % 1000));
}

PTSOffsetQueue::PTSOffsetQueue(int vidid, QList<int> keys, int64_t initPTS)
{
    QList<int>::iterator it;
    poq_idx_t idx;
    vid_id = vidid;
    keyList = keys;
    keyList.append(vid_id);

    idx.newPTS = initPTS;
    idx.pos_pts = 0;
    idx.framenum = 0;
    idx.type = 0;

    for (it = keyList.begin(); it != keyList.end(); ++it)
        offset[*it].push_back(idx);
}

int64_t PTSOffsetQueue::Get(int idx, AVPacket *pkt)
{
    QList<poq_idx_t>::iterator it;
    int64_t value = offset[idx].first().newPTS;
    bool done = false;

    if (!pkt)
        return value;

    //Be aware: the key for offset can be either a file position OR a PTS
    //The type is defined by type (0==PTS, 1==Pos)
    while (offset[idx].count() > 1 && !done)
    {
        it = ++offset[idx].begin();
        if ((((*it).type == 0) && (pkt->pts >= (*it).pos_pts) /* PTS type */) ||
            (((*it).type == 1) /* Pos type */ &&
             ((pkt->pos >= (*it).pos_pts) || (pkt->duration > (*it).framenum))))
        {
            offset[idx].pop_front();
            value = offset[idx].first().newPTS;
        }
        else
            done = true;
    }
    return value;
}

void PTSOffsetQueue::SetNextPTS(int64_t newPTS, int64_t atPTS)
{
    QList<int>::iterator it;
    poq_idx_t idx;

    idx.newPTS = newPTS;
    idx.pos_pts = atPTS;
    idx.type = 0;
    idx.framenum = 0;

    for (it = keyList.begin(); it != keyList.end(); ++it)
        offset[*it].push_back(idx);
}

void PTSOffsetQueue::SetNextPos(int64_t newPTS, AVPacket &pkt)
{
    QList<int>::iterator it;
    int64_t delta = MPEG2fixup::diff2x33(newPTS, offset[vid_id].last().newPTS);
    poq_idx_t idx;

    idx.pos_pts = pkt.pos;
    idx.framenum = pkt.duration;
    idx.type = 1;

    VERBOSE(MPF_FRAME, QString("Offset %1 -> %2 (%3) at %4")
            .arg(PtsTime(offset[vid_id].last().newPTS))
            .arg(PtsTime(newPTS)).arg(PtsTime(delta)).arg(pkt.pos));
    for (it = keyList.begin(); it != keyList.end(); ++it)
    {
        idx.newPTS = newPTS;
        offset[*it].push_back(idx);
        idx.newPTS = delta;
        orig[*it].push_back(idx);
    }
}

int64_t PTSOffsetQueue::UpdateOrigPTS(int idx, int64_t &origPTS, AVPacket &pkt)
{
    int64_t delta = 0;
    QList<poq_idx_t> *dltaList = &orig[idx];
    while (dltaList->count() && 
           (pkt.pos     >= dltaList->first().pos_pts ||
            pkt.duration > dltaList->first().framenum))
    {
        if (dltaList->first().newPTS >= 0)
            ptsinc((uint64_t *)&origPTS, 300 * dltaList->first().newPTS);
        else
            ptsdec((uint64_t *)&origPTS, -300 * dltaList->first().newPTS);
        delta += dltaList->first().newPTS;
        dltaList->pop_front();
        VERBOSE(MPF_PROCESS, QString("Moving PTS offset of stream %1 by %2")
                             .arg(idx).arg(PtsTime(delta)));
    }
    return (delta);
}

MPEG2fixup::MPEG2fixup(const QString &inf, const QString &outf,
                       frm_dir_map_t *deleteMap,
                       const char *fmt, int norp, int fixPTS, int maxf,
                       bool showprog, int otype, void (*update_func)(float),
                       int (*check_func)())
{
    displayFrame = new Q3PtrListIterator<MPEG2frame> (vFrame);

    infile = inf;
    rx.outfile = outf;
    rx.done = 0;
    format = fmt;
    no_repeat = norp;
    fix_PTS = fixPTS;
    maxframes = maxf;
    rx.otype = otype;

    real_file_end = file_end = false;

    use_secondary = false;
    framenum = 0;
    discard = 0;
    if (deleteMap && deleteMap->count())
    {
        delMap = *deleteMap;
        if(delMap.contains(0))
        {
            discard = 1;
            delMap.remove(0);
        }
        if (delMap.begin().value() == MARK_CUT_END)
            discard = 1;
        use_secondary = true;
    }

    ext_count = 0;
    vid_id = -1;
    mpeg2_malloc_hooks(my_malloc, NULL);
    header_decoder = mpeg2_init();
    img_decoder = mpeg2_init();

    av_register_all();
    av_log_set_callback(my_av_print);

    pthread_mutex_init(&rx.mutex, NULL);
    pthread_cond_init(&rx.cond, NULL);

    //await multiplexer initialization (prevent a deadlock race)
    pthread_mutex_lock(&rx.mutex);
    pthread_create(&thread, NULL, ReplexStart, this);
    pthread_cond_wait(&rx.cond, &rx.mutex);
    pthread_mutex_unlock(&rx.mutex);

    //initialize progress stats
    showprogress = showprog;
    update_status = update_func;
    check_abort = check_func;
    if (showprogress || update_status)
    {
        if (update_status)
        {
            status_update_time = 20;
            update_status(0);
        }
        else
            status_update_time = 5;
        statustime = QDateTime::currentDateTime();
        statustime = statustime.addSecs(status_update_time);

        const QFileInfo finfo(inf);
        filesize = finfo.size();
    }
}

MPEG2fixup::~MPEG2fixup()
{
    mpeg2_close(header_decoder);
    mpeg2_close(img_decoder);


    if (inputFC)
        av_close_input_file(inputFC);

    MPEG2frame *tmpFrame;
    int max_frames = 0;

    max_frames += vFrame.count();
    while (vFrame.count())
    {
        tmpFrame = vFrame.first();
        vFrame.remove();
        delete tmpFrame;
    }
    while (vSecondary.count())
    {
        tmpFrame = vSecondary.first();
        vSecondary.remove();
        delete tmpFrame;
    }
    for (QMap<int, Q3PtrList<MPEG2frame> >::iterator it = aFrame.begin();
            it != aFrame.end(); it++)
    {
        Q3PtrList<MPEG2frame> *af = &(*it);
        max_frames += af->count();
        while (af->count())
        {
            tmpFrame = af->first();
            af->remove();
            delete tmpFrame;
        }
    }
    max_frames += framePool.count();
    while (framePool.count())
        delete framePool.dequeue();
}

//#define MPEG2trans_DEBUG
#define MATCH_HEADER(ptr) (((ptr)[0] == 0x00) && ((ptr)[1] == 0x00) && ((ptr)[2] == 0x01))

static void SETBITS(unsigned char *ptr, long value, int num)
{
    static int sb_pos;
    static unsigned char *sb_ptr = 0;
    uint32_t sb_long, mask;
    int offset, offset_r, offset_b;

    if (ptr != 0)
    {
        sb_ptr = ptr;
        sb_pos = 0;
    }

    offset = sb_pos >> 3;
    offset_r = sb_pos & 0x07;
    offset_b = 32 - offset_r;
    mask = ~(((1 << num) - 1) << (offset_b - num));
    sb_long = ntohl(*((uint32_t *) (sb_ptr + offset)));
    value = value << (offset_b - num);
    sb_long = (sb_long & mask) + value;
    *((uint32_t *)(sb_ptr + offset)) = htonl(sb_long);
}

void MPEG2fixup::dec2x33(int64_t *pts1, int64_t pts2)
{
    *pts1 = udiff2x33(*pts1, pts2);
}

void MPEG2fixup::inc2x33(int64_t *pts1, int64_t pts2)
{
    *pts1 = (*pts1 + pts2) % MAX_PTS;
}

int64_t MPEG2fixup::udiff2x33(int64_t pts1, int64_t pts2)
{
        int64_t diff;

        diff = pts1 - pts2;

        if (diff < 0){
                diff = MAX_PTS + diff;
        }
        return (diff % MAX_PTS);
}

int64_t MPEG2fixup::diff2x33(int64_t pts1, int64_t pts2)
{
    switch (cmp2x33(pts1, pts2)){
        case 0:
                return 0;
                break;

        case 1:
        case -2:
                return (pts1 -pts2);
                break;

        case 2:
                return (pts1 + MAX_PTS -pts2);
                break;

        case -1:
                return (pts1 - (pts2+ MAX_PTS));
                break;

    }

    return 0;
}

int64_t MPEG2fixup::add2x33(int64_t pts1, int64_t pts2)
{
    int64_t tmp = pts1 + pts2;
    if (tmp >= 0)
        return (pts1 + pts2) % MAX_PTS;
    return (tmp + MAX_PTS);
}

int MPEG2fixup::cmp2x33(int64_t pts1, int64_t pts2)
{
        int ret;

        if (pts1 > pts2){
                if ((uint64_t)(pts1 - pts2) > MAX_PTS/2)
                        ret = -1;
                else 
                        ret = 1;
        } else if (pts1 == pts2) ret = 0; 
        else {
                if ((uint64_t)(pts2 - pts1) > MAX_PTS/2)
                        ret = 2;
                else  
                        ret = -2;
        }
        return ret;
}

int MPEG2fixup::FindMPEG2Header(uint8_t *buf, int size, uint8_t code)
{
    int i;

    for (i = 0; i < size; i++)
    {
        if (MATCH_HEADER(buf + i) && buf[i + 3] == code)
            return i;
    }

    return 0;
}

//fill_buffers will signal the main thread to start decoding again as soon
//as it runs out of buffers.  It will then wait for the buffer to completely
//fill before returning.  In this way, the 2 threads are never running
// concurrently
static int fill_buffers(void *r, int finish)
{
    MPEG2replex *rx = (MPEG2replex *)r;

    if (finish)
        return 0;

    return (rx->WaitBuffers());
}

MPEG2replex::MPEG2replex() :
    done(0),      otype(0),
    ext_count(0), mplex(0)
{
    memset(&vrbuf, 0, sizeof(vrbuf));
    memset(extrbuf, 0, sizeof(extrbuf));
    memset(&index_vrbuf, 0, sizeof(index_vrbuf));
    memset(index_extrbuf, 0, sizeof(index_extrbuf));
    memset(exttype, 0, sizeof(exttype));
    memset(exttypcnt, 0, sizeof(exttypcnt));
    memset(extframe, 0, sizeof(extframe));
    memset(&seq_head, 0, sizeof(seq_head)); 
}

MPEG2replex::~MPEG2replex()
{
    if (vrbuf.size)
        ring_destroy(&vrbuf);
    if (index_vrbuf.size)
        ring_destroy(&index_vrbuf);
    
    for (int i = 0; i < ext_count; i++)
    {
        if (extrbuf[i].size)
            ring_destroy(&extrbuf[i]);
        if (index_extrbuf[i].size)
            ring_destroy(&index_extrbuf[i]);
    }
}

int MPEG2replex::WaitBuffers()
{
    pthread_mutex_lock( &mutex );
    while (1)
    {
        int i, ok = 1;

        if (ring_avail(&index_vrbuf) < sizeof(index_unit))
            ok = 0;

        for (i = 0; i < ext_count; i++)
            if (ring_avail(&index_extrbuf[i]) < sizeof(index_unit))
                ok = 0;

        if (ok || done)
            break;

        pthread_cond_signal(&cond);
        pthread_cond_wait(&cond, &mutex);
    }
    pthread_mutex_unlock(&mutex);

    if (done)
    {
        finish_mpg(mplex);
        pthread_exit(NULL);
    }

    return 0;
}

void *MPEG2fixup::ReplexStart(void *data)
{
<<<<<<< HEAD
    if (!m_parent)
        return;

    threadRegister("MPEG2Replex");
    m_parent->Start();
    threadDeregister();
=======
    MPEG2fixup *m2f = (MPEG2fixup *) data;
    m2f->rx.Start();
    return NULL;
>>>>>>> 6ab3ca9e
}

void MPEG2replex::Start()
{
    int start = 1;
    multiplex_t mx;

    //array defines number of allowed audio streams
    // note that although only 1 stream is currently supported, multiplex.c
    // expects the size to by N_AUDIO
    int ext_ok[N_AUDIO];
    int video_ok = 0;

    //seq_head should be set only for the 1st sequence header.  If a new
    // seq header comes which is different, we are screwed.


    int video_delay = 0, audio_delay = 0;
    int fd_out;

    memset(&mx, 0, sizeof(mx));
    memset(ext_ok, 0, sizeof(ext_ok));

    mx.priv = (void *)this;

    fd_out = open(outfile, O_WRONLY | O_CREAT | O_TRUNC | O_LARGEFILE, 0644);

    //await buffer fill
    pthread_mutex_lock(&mutex);
    pthread_cond_signal(&cond);
    pthread_cond_wait(&cond, &mutex);
    pthread_mutex_unlock(&mutex);

    mplex = &mx;

    init_multiplex(&mx, &seq_head, extframe, exttype, exttypcnt,
                   video_delay, audio_delay, fd_out, fill_buffers,
                   &vrbuf, &index_vrbuf, extrbuf, index_extrbuf, otype);
    setup_multiplex(&mx);

    while (1)
    {
        check_times( &mx, &video_ok, ext_ok, &start);
        write_out_packs( &mx, video_ok, ext_ok);
    }
}

#define INDEX_BUF (sizeof(index_unit) * 200)
void MPEG2fixup::InitReplex()
{
    // index_vrbuf contains index_units which describe a video frame
    //   it also contains the start pos of the next frame
    // index_arbuf only uses, pts, framesize, length, start, (active, err)

    //this should support > 100 frames
    uint32_t memsize = vFrame.first()->mpeg2_seq.width *
                       vFrame.first()->mpeg2_seq.height * 10;
    ring_init(&rx.vrbuf, memsize);
    ring_init(&rx.index_vrbuf, INDEX_BUF);

    memset(rx.exttype, 0, sizeof(rx.exttype));
    memset(rx.exttypcnt, 0, sizeof(rx.exttypcnt));
    int mp2_count = 0, ac3_count = 0;
    for (QMap<int, Q3PtrList<MPEG2frame> >::iterator it = aFrame.begin();
            it != aFrame.end(); it++)
    {
        int i = aud_map[it.key()];
        AVMetadataTag *metatag =
            av_metadata_get(inputFC->streams[it.key()]->metadata,
                            "language", NULL, 0);
        char *lang = metatag ? metatag->value : NULL;
        ring_init(&rx.extrbuf[i], memsize / 5);
        ring_init(&rx.index_extrbuf[i], INDEX_BUF);
        rx.extframe[i].set = 1;
        rx.extframe[i].bit_rate = getCodecContext(it.key())->bit_rate;
        rx.extframe[i].framesize = (*it).first()->pkt.size;
        strncpy(rx.extframe[i].language, lang, 4);
        switch(GetStreamType(it.key()))
        {
            case CODEC_ID_MP2:
            case CODEC_ID_MP3:
                rx.exttype[i] = 2;
                rx.exttypcnt[i] = mp2_count++;
                break;
            case CODEC_ID_AC3:
                rx.exttype[i] = 1;
                rx.exttypcnt[i] = ac3_count++;
                break;
        }
    }

    //bit_rate/400
    rx.seq_head.bit_rate = vFrame.first()->mpeg2_seq.byte_rate / 50;
    rx.seq_head.frame_rate = (vFrame.first()->mpeg2_seq.frame_period +
                         26999999ULL) / vFrame.first()->mpeg2_seq.frame_period;

    rx.ext_count = ext_count;
}

void MPEG2fixup::FrameInfo(MPEG2frame *f)
{
    QString msg = QString("Id:%1 %2 V:%3").arg(f->pkt.stream_index)
                    .arg(PtsTime(f->pkt.pts))
                    .arg(ring_free(&rx.index_vrbuf) / sizeof(index_unit));

    if (ext_count)
    {
        msg += " EXT:";
        for (int i = 0; i < ext_count; i++)
            msg += QString(" %2")
                   .arg(ring_free(&rx.index_extrbuf[i]) / sizeof(index_unit));
    }
    VERBOSE(MPF_RPLXQUEUE, msg);
}

int MPEG2fixup::AddFrame(MPEG2frame *f)
{
    index_unit iu;
    ringbuffer *rb = 0, *rbi = 0;
    int id = f->pkt.stream_index;

    memset(&iu, 0, sizeof(index_unit));
    iu.frame_start = 1;

    if (id == vid_id)
    {
        rb = &rx.vrbuf;
        rbi = &rx.index_vrbuf;
        iu.frame = GetFrameTypeN(f);
        iu.seq_header = f->isSequence;
        iu.gop = f->isGop;

        iu.gop_off = f->gopPos - f->pkt.data;
        iu.frame_off = f->framePos - f->pkt.data;
        iu.dts = f->pkt.dts * 300;
    }
    else if (GetStreamType(id) == CODEC_ID_MP2 ||
             GetStreamType(id) == CODEC_ID_MP3 ||
             GetStreamType(id) == CODEC_ID_AC3)
    {
        rb = &rx.extrbuf[aud_map[id]];
        rbi = &rx.index_extrbuf[aud_map[id]];
        iu.framesize = f->pkt.size;
    }

    if (! rb || ! rbi)
    {
        VERBOSE(MPF_IMPORTANT, "Ringbuffer pointers empty. No stream found\n");
        return 1;
    }

    iu.active = 1;
    iu.length = f->pkt.size;
    iu.pts = f->pkt.pts * 300;
    pthread_mutex_lock( &rx.mutex );

    FrameInfo(f);
    while (ring_free(rb) < (unsigned int)f->pkt.size ||
            ring_free(rbi) < sizeof(index_unit))
    {
        int i, ok = 1;

        if (rbi != &rx.index_vrbuf &&
                ring_avail(&rx.index_vrbuf) < sizeof(index_unit))
            ok = 0;

        for (i = 0; i < ext_count; i++)
            if (rbi != &rx.index_extrbuf[i] &&
                    ring_avail(&rx.index_extrbuf[i]) < sizeof(index_unit))
                ok = 0;

        if (! ok && ring_free(rb) < (unsigned int)f->pkt.size &&
                    ring_free(rbi) >= sizeof(index_unit))
        {
            // increase memory to avoid deadlock
            unsigned int inc_size = 10*(unsigned int)f->pkt.size;
            VERBOSE(MPF_IMPORTANT, QString("Increasing ringbuffer size by %1 "
                                   "to avoid deadlock").arg(inc_size));
            if (! ring_reinit(rb, rb->size + inc_size))
                ok = 1;
        }
        if (! ok)
        {
            pthread_mutex_unlock( &rx.mutex );
            //deadlock
            VERBOSE(MPF_IMPORTANT,
                    "Deadlock detected.  One buffer is full when\n"
                    "\t\tthe other is empty!  Aborting\n");
            return 1;
        }

        pthread_cond_signal(&rx.cond);
        pthread_cond_wait(&rx.cond, &rx.mutex);

        FrameInfo(f);
    }

    if (ring_write(rb, f->pkt.data, f->pkt.size)<0){
        pthread_mutex_unlock( &rx.mutex );
        VERBOSE(MPF_IMPORTANT,
                QString("Ring buffer overflow %1\n").arg(rb->size));
        return 1;
    }
    if (ring_write(rbi, (uint8_t *)&iu, sizeof(index_unit))<0){
        pthread_mutex_unlock( &rx.mutex );
        VERBOSE(MPF_IMPORTANT,
                QString("Ring buffer overflow %1\n").arg(rbi->size));
        return 1;
    }
    pthread_mutex_unlock(&rx.mutex);
    last_written_pos = f->pkt.pos;
    return 0;
}

int MPEG2fixup::InitAV(const char *inputfile, const char *type, int64_t offset)
{
    int ret;

    AVInputFormat *fmt = NULL;

    if (type)
        fmt = av_find_input_format(type);

    // Open recording
    VERBOSE(MPF_GENERAL, QString("Opening %1").arg(inputfile));

    inputFC = NULL;

    ret = av_open_input_file(&inputFC, inputfile, fmt, 0, NULL);

    if (ret != 0)
    {
        VERBOSE(MPF_IMPORTANT,
                QString("Couldn't open input file, error #%1").arg(ret));
        return 0;
    }

    mkvfile = !strcmp(inputFC->iformat->name, "mkv") ? 1 : 0;

    if (offset)
        av_seek_frame(inputFC, vid_id, offset, AVSEEK_FLAG_BYTE);

    // Getting stream information
    ret = av_find_stream_info(inputFC);

    if (ret < 0)
    {
        VERBOSE(MPF_IMPORTANT,
                QString("Couldn't get stream info, error #%1").arg(ret));
        av_close_input_file(inputFC);
        inputFC = NULL;
        return 0;
    }

    // Dump stream information
    if (SHOW_MSG(MPF_GENERAL))
        av_dump_format(inputFC, 0, inputfile, 0);

    for (unsigned int i = 0; i < inputFC->nb_streams; i++)
    {
        switch (inputFC->streams[i]->codec->codec_type)
        {

            case CODEC_TYPE_VIDEO:
                if(vid_id == -1)
                    vid_id = i;
                break;

            case CODEC_TYPE_AUDIO:
                if (inputFC->streams[i]->codec->channels == 0)
                {
                    VERBOSE(MPF_GENERAL, QString(
                            "Skipping invalid audio stream: %1").arg(i));
                    break;
                }
                if (inputFC->streams[i]->codec->codec_id == CODEC_ID_AC3 ||
                    inputFC->streams[i]->codec->codec_id == CODEC_ID_MP3 ||
                    inputFC->streams[i]->codec->codec_id == CODEC_ID_MP2)
                {
                    aud_map[i] = ext_count++;
                    aFrame[i] = Q3PtrList<MPEG2frame> ();
                }
                else
                    VERBOSE(MPF_GENERAL, QString(
                            "Skipping unsupported audio stream: %1")
                            .arg(inputFC->streams[i]->codec->codec_id));
                break;

            default:
                VERBOSE(MPF_GENERAL, QString(
                        "Skipping unsupported codec %1 on stream %2")
                        .arg(inputFC->streams[i]->codec->codec_type).arg(i));
        }
    }

    return 1;
}

void MPEG2fixup::SetFrameNum(uint8_t *ptr, int num)
{
    SETBITS(ptr + 4, num, 10);
}

void MPEG2fixup::AddSequence(MPEG2frame *frame1, MPEG2frame *frame2)
{
    if (frame1->isSequence || !frame2->isSequence)
        return ;

    int head_size = (frame2->framePos - frame2->pkt.data);

    frame1->ensure_size(frame1->pkt.size + head_size);
    memmove(frame1->pkt.data + head_size, frame1->pkt.data, frame1->pkt.size);
    memcpy(frame1->pkt.data, frame2->pkt.data, head_size);
    frame1->pkt.size+=head_size;
    ProcessVideo(frame1, header_decoder);
    if (SHOW_MSG(MPF_PROCESS))
    {
        static int count = 0;
        QString filename = QString("hdr%1.yuv").arg(count++);
        QByteArray fname = filename.toAscii();
        WriteFrame(fname.constData(), &frame1->pkt);
    }
}

int MPEG2fixup::ProcessVideo(MPEG2frame *vf, mpeg2dec_t *dec)
{
    int state = -1;
    int last_pos = 0;
    mpeg2_info_t *info;

    if (dec == header_decoder)
    {
        mpeg2_reset(dec, 0);
        vf->isSequence = 0;
        vf->isGop = 0;
    }

    info = (mpeg2_info_t *)mpeg2_info(dec);

    mpeg2_buffer(dec, vf->pkt.data, vf->pkt.data + vf->pkt.size);

    while(state != STATE_PICTURE)
    {
        state = mpeg2_parse(dec);

        if (dec == header_decoder)
        {
            switch (state)
            {

                case STATE_SEQUENCE:
                case STATE_SEQUENCE_MODIFIED:
                case STATE_SEQUENCE_REPEATED:
                    memcpy(&vf->mpeg2_seq, info->sequence,
                           sizeof(mpeg2_sequence_t));
                    vf->isSequence = 1;
                    break;

                case STATE_GOP:
                    memcpy(&vf->mpeg2_gop, info->gop, sizeof(mpeg2_gop_t));
                    vf->isGop = 1;
                    vf->gopPos = vf->pkt.data + last_pos;
                    //pd->adjustFrameCount=0;
                    break;

                case STATE_PICTURE:
                    memcpy(&vf->mpeg2_pic, info->current_picture,
                           sizeof(mpeg2_picture_t));
                    vf->framePos = vf->pkt.data + last_pos;
                    break;

                case STATE_BUFFER:
                    VERBOSE(MPF_GENERAL, "Warning: partial frame found!");
                    return 1;
            }
        }
        else if (state == STATE_BUFFER)
        {
            WriteData("abort.dat", vf->pkt.data, vf->pkt.size);
            VERBOSE(MPF_IMPORTANT, QString(
                    "Failed to decode frame.  Position was: %1").arg(last_pos));
            return -1;
        } 
        last_pos = (vf->pkt.size - mpeg2_getpos(dec)) - 4;
    }

    if (dec != header_decoder)
    {
        while (state != STATE_BUFFER)
            state = mpeg2_parse(dec);
        if (info->display_picture)
        {
            // This is a hack to force libmpeg2 to finish writing out the slice
            // without it, the final row doesn't get put into the disp_pic
            // (for B-frames only).
            // 0xb2 is 'user data' and is actually illegal between pic
            // headers, but it is just discarded by libmpeg2
            uint8_t tmp[8] = {0x00, 0x00, 0x01, 0xb2, 0xff, 0xff, 0xff, 0xff};
            mpeg2_buffer(dec, tmp, tmp + 8);
            mpeg2_parse(dec);
        }   
    }

    if (SHOW_MSG(MPF_DECODE))
    {
        QString msg = QString("");
        //msg += QString("unused:%1 ")
        //               .arg(vf->pkt.size - mpeg2_getpos(dec));

        if (vf->isSequence)
            msg += QString("%1x%2 P:%3 ").arg(info->sequence->width)
                .arg(info->sequence->height).arg(info->sequence->frame_period);

        if (info->gop)
        {
            QString gop;
            gop.sprintf("%02d:%02d:%02d:%03d ",
                        info->gop->hours, info->gop->minutes,
                        info->gop->seconds, info->gop->pictures);
            msg += gop;
        }
        if (info->current_picture) {
            int ct = info->current_picture->flags & PIC_MASK_CODING_TYPE;
            char coding_type = (ct == PIC_FLAG_CODING_TYPE_I) ? 'I' :
                               ((ct == PIC_FLAG_CODING_TYPE_P) ? 'P' :
                                ((ct == PIC_FLAG_CODING_TYPE_B) ? 'B' :
                                 ((ct == PIC_FLAG_CODING_TYPE_D) ?'D' : 'X')));
             char top_bottom = (info->current_picture->flags & 
                                PIC_FLAG_TOP_FIELD_FIRST) ? 'T' : 'B';
             char progressive = (info->current_picture->flags &
                                 PIC_FLAG_PROGRESSIVE_FRAME) ? 'P' : '_';
            msg += QString("#%1 fl:%2%3%4%5%6 ")
                           .arg(info->current_picture->temporal_reference)
                           .arg(info->current_picture->nb_fields)
                           .arg(coding_type)
                           .arg(top_bottom)
                           .arg(progressive)
                           .arg(info->current_picture->flags >> 4, 0, 16);
        }
        msg += QString("pos: %1").arg(vf->pkt.pos);
        VERBOSE(MPF_DECODE, msg);
    }

    return 0;
}

void MPEG2fixup::WriteFrame(const char *filename, MPEG2frame *f)
{
    MPEG2frame *tmpFrame = GetPoolFrame(f);
    if (tmpFrame == NULL)
        return;
    if (! tmpFrame->isSequence)
    {
        Q3PtrListIterator<MPEG2frame> it (vFrame);
        while (*it)
        {
            if((*it)->isSequence)
            {
                AddSequence(tmpFrame, *it);
                break;
            }
            ++it;
        }
    }
    WriteFrame(filename, &tmpFrame->pkt);
    framePool.enqueue(tmpFrame);
}
   
void MPEG2fixup::WriteFrame(const char *filename, AVPacket *pkt)
{

    MPEG2frame *tmpFrame = GetPoolFrame(pkt);
    if (tmpFrame == NULL)
        return;

    QString fname = QString(filename) + ".enc";
    QByteArray aname = fname.local8Bit();
    WriteData(aname, pkt->data, pkt->size);

    mpeg2dec_t *tmp_decoder = mpeg2_init();
    mpeg2_info_t *info = (mpeg2_info_t *)mpeg2_info(tmp_decoder);

    while (!info->display_picture)
    {
        if (ProcessVideo(tmpFrame, tmp_decoder))
        {
            delete tmpFrame;
            return;
        }
    }

    WriteYUV(filename, info);
    framePool.enqueue(tmpFrame);
    mpeg2_close(tmp_decoder);
}

void MPEG2fixup::WriteYUV(const char *filename, const mpeg2_info_t *info)
{
    int fh = open(filename, O_WRONLY | O_CREAT | O_TRUNC, S_IRWXU);
    if (fh == -1) {
        VERBOSE(MPF_IMPORTANT, QString("Couldn't open file %1").arg(filename));
        return;
    }

    int ret = write(fh, info->display_fbuf->buf[0],
                    info->sequence->width * info->sequence->height);
    if (ret < 0)
    {
        VERBOSE(MPF_IMPORTANT, QString("write failed %1. %2").arg(filename)
                .arg(strerror(errno)));
        goto closefd;
    }
    ret = write(fh, info->display_fbuf->buf[1],
                info->sequence->chroma_width * info->sequence->chroma_height);
    if (ret < 0)
    {
        VERBOSE(MPF_IMPORTANT, QString("write failed %1. %2").arg(filename)
                .arg(strerror(errno)));
        goto closefd;
    }
    ret = write(fh, info->display_fbuf->buf[2],
                info->sequence->chroma_width * info->sequence->chroma_height);
    if (ret < 0)
    {
        VERBOSE(MPF_IMPORTANT, QString("write failed %1. %2").arg(filename)
                .arg(strerror(errno)));
        goto closefd;
    }
closefd:
    close(fh);
}

void MPEG2fixup::WriteData(const char *filename, uint8_t *data, int size)
{
    int fh = open(filename, O_WRONLY | O_CREAT | O_TRUNC, S_IRWXU);
    if (fh == -1) {
        VERBOSE(MPF_IMPORTANT, QString("Couldn't open file %1").arg(filename));
        return;
    }

    int ret = write(fh, data, size);
    if (ret < 0)
        VERBOSE(MPF_IMPORTANT, QString("write failed %1. %2").arg(filename)
                .arg(strerror(errno)));
    close(fh);
}

extern "C" {
#include "helper.h"
}

int MPEG2fixup::BuildFrame(AVPacket *pkt, QString fname)
{
    const mpeg2_info_t *info;
    int outbuf_size;
    uint16_t intra_matrix[64] ATTR_ALIGN(16);
    AVFrame *picture;
    AVCodecContext *c = NULL;
    AVCodec *out_codec;

    info = mpeg2_info(img_decoder);
    if (! info->display_fbuf)
        return 1;

    outbuf_size = info->sequence->width * info->sequence->height * 2;

    if (!fname.isEmpty())
    {
        QString tmpstr = fname + ".yuv";
        QByteArray tmp = tmpstr.toAscii(); 
        WriteYUV(tmp.constData(), info);
    }

    picture = avcodec_alloc_frame();

    pkt->data = (uint8_t *)av_malloc(outbuf_size);

    picture->data[0] = info->display_fbuf->buf[0];
    picture->data[1] = info->display_fbuf->buf[1];
    picture->data[2] = info->display_fbuf->buf[2];

    picture->linesize[0] = info->sequence->width;
    picture->linesize[1] = info->sequence->chroma_width;
    picture->linesize[2] = info->sequence->chroma_width;

    picture->opaque = info->display_fbuf->id;

    copy_quant_matrix(img_decoder, intra_matrix);

    if (info->display_picture->nb_fields % 2)
        picture->top_field_first = !(info->display_picture->flags &
                                     PIC_FLAG_TOP_FIELD_FIRST);
    else
        picture->top_field_first = !!(info->display_picture->flags &
                                      PIC_FLAG_TOP_FIELD_FIRST);

    picture->interlaced_frame = !(info->display_picture->flags &
                                  PIC_FLAG_PROGRESSIVE_FRAME);

    out_codec = avcodec_find_encoder(CODEC_ID_MPEG2VIDEO);

    if (! out_codec)
    {
        free(picture);
        VERBOSE(MPF_IMPORTANT, "Couldn't find MPEG2 encoder");
        return 1;
    }

    c = avcodec_alloc_context();

    //We disable all optimizations for the time being.  There shouldn't be too
    //much encoding going on, and the optimizations have been shown to cause
    //corruption in some cases
    c->dsp_mask = 0xffff;

    //NOTE: The following may seem wrong, but avcodec requires
    //sequence->progressive == frame->progressive
    //We fix the discrepancy by discarding avcodec's sequence header, and
    //replace it with the original
    if(picture->interlaced_frame)
        c->flags |= CODEC_FLAG_INTERLACED_DCT;

    c->bit_rate = info->sequence->byte_rate << 3; //not used
    c->bit_rate_tolerance = c->bit_rate >> 2; //not used
    c->width = info->sequence->width;
    c->height = info->sequence->height;
    av_reduce(&c->time_base.num, &c->time_base.den,
              info->sequence->frame_period, 27000000LL, 100000);
    c->pix_fmt = PIX_FMT_YUV420P;
    c->max_b_frames = 0;
    c->has_b_frames = 0;
    c->rc_buffer_aggressivity = 1;
    //  c->profile = vidCC->profile;
    //  c->level = vidCC->level;
    c->rc_buffer_size = 0;
    c->gop_size = 0; // this should force all i-frames
    //  c->flags=CODEC_FLAG_LOW_DELAY;

    if (intra_matrix[0] == 0x08)
        c->intra_matrix = intra_matrix;

    c->qmin = c->qmax = 2;

    picture->pts = AV_NOPTS_VALUE;
    picture->key_frame = 1;
    picture->pict_type = 0;
    picture->type = 0;
    picture->quality = 0;

    if (avcodec_open(c, out_codec) < 0)
    {
        free(picture);
        VERBOSE(MPF_IMPORTANT, "could not open codec");
        return 1;
    }

    pkt->size = avcodec_encode_video(c, pkt->data, outbuf_size, picture);

    if (pkt->size <= 0)
    {
        free(picture);
        VERBOSE(MPF_IMPORTANT, QString("avcodec_encode_video failed (%1)").arg(pkt->size));
        return 1;
    }

    if (!fname.isEmpty())
    {
        QString ename = fname + ".enc";
        QByteArray aename = ename.toLocal8Bit();
        WriteData(aename.constData(), pkt->data, pkt->size);

        QString yname = fname + ".enc.yuv";
        QByteArray ayname = yname.toLocal8Bit();
        WriteFrame(ayname.constData(), pkt);
    }
    int delta = FindMPEG2Header(pkt->data, pkt->size, 0x00);
    //  out_size=avcodec_encode_video(c, outbuf, outbuf_size, picture);
    pkt->size -= delta; // a hack to get to the picture frame
    memmove(pkt->data, pkt->data + delta, pkt->size);
    SetRepeat(pkt->data, pkt->size, info->display_picture->nb_fields,
               !!(info->display_picture->flags & PIC_FLAG_TOP_FIELD_FIRST));

    avcodec_close(c);
    av_freep(&c);
    av_freep(&picture);

    return 0;
}

#define MAX_FRAMES 2000
MPEG2frame *MPEG2fixup::GetPoolFrame(AVPacket *pkt)
{
    MPEG2frame *f;
    static int frame_count = 0;

    if (framePool.isEmpty())
    {
        if (frame_count >= MAX_FRAMES)
        {
            VERBOSE(MPF_IMPORTANT, "No more queue slots!");
            return NULL;
        }
        f = new MPEG2frame(pkt->size);
        frame_count++;
    }
    else
        f = framePool.dequeue();

    f->set_pkt(pkt);

    return f;
}

MPEG2frame *MPEG2fixup::GetPoolFrame(MPEG2frame *f)
{
    MPEG2frame *tmpFrame = GetPoolFrame(&f->pkt);
    if (!tmpFrame)
        return tmpFrame;

    tmpFrame->isSequence = f->isSequence;
    tmpFrame->isGop      = f->isGop;
    tmpFrame->mpeg2_seq  = f->mpeg2_seq;
    tmpFrame->mpeg2_gop  = f->mpeg2_gop;
    tmpFrame->mpeg2_pic  = f->mpeg2_pic;
    return tmpFrame;
}

int MPEG2fixup::GetFrame(AVPacket *pkt)
{
    int ret;

    while (1)
    {
        bool done = 0;
        if (unreadFrames.count())
        {
            vFrame.append(unreadFrames.dequeue());
            if (real_file_end && ! unreadFrames.count())
                file_end = true;
            return (file_end == true);
        }
        while (! done)
        {
            pkt->pts = AV_NOPTS_VALUE;
            pkt->dts = AV_NOPTS_VALUE;
            ret = av_read_frame(inputFC, pkt);

            if (ret < 0)
            {
                //insert a bogus frame (this won't be written out)
                if(vFrame.isEmpty())
                {
                    VERBOSE(MPF_IMPORTANT, "Found end of file without finding "
                                           " any frames");
                    return GENERIC_EXIT_NOT_OK;
                }
                MPEG2frame *tmpFrame = GetPoolFrame(&vFrame.last()->pkt);
                if (tmpFrame == NULL)
                    return GENERIC_EXIT_NOT_OK;
                vFrame.append(tmpFrame);
                real_file_end = true;
                file_end = true;
                return 1;
            }

            if (pkt->stream_index == vid_id ||
                    aFrame.contains(pkt->stream_index))
                done = 1;
            else 
                av_free_packet(pkt);
        }
        pkt->duration = framenum++;
        if ((showprogress || update_status) &&
            QDateTime::currentDateTime() > statustime)
        {
            float percent_done = 100.0 * pkt->pos / filesize;
            if (update_status)
                update_status(percent_done);
            if (showprogress)
                VERBOSE(MPF_IMPORTANT, QString("%1% complete")
                        .arg(percent_done, 0, 'f', 1));
            if (check_abort && check_abort())
                return REENCODE_STOPPED;
            statustime = QDateTime::currentDateTime();
            statustime = statustime.addSecs(status_update_time);
        }

#ifdef DEBUG_AUDIO
        VERBOSE(MPF_DECODE, QString("Stream: %1 PTS: %2 DTS: %3 pos: %4")
              .arg(pkt->stream_index)
              .arg((pkt->pts == AV_NOPTS_VALUE) ? "NONE" : PtsTime(pkt->pts))
              .arg((pkt->dts == AV_NOPTS_VALUE) ? "NONE" : PtsTime(pkt->dts))
              .arg(pkt->pos));
#endif

        MPEG2frame *tmpFrame = GetPoolFrame(pkt);
        if (tmpFrame == NULL)
            return GENERIC_EXIT_NOT_OK;
        switch (inputFC->streams[pkt->stream_index]->codec->codec_type)
        {

            case CODEC_TYPE_VIDEO:
                vFrame.append(tmpFrame);
                av_free_packet(pkt);

                if (! ProcessVideo(vFrame.last(), header_decoder))
                    return 0;
                framePool.enqueue(vFrame.last());
                vFrame.removeLast();

                break;

            case CODEC_TYPE_AUDIO:
                aFrame[pkt->stream_index].append(tmpFrame);
                av_free_packet(pkt);
                return 0;

            default:
                framePool.enqueue(tmpFrame);
                av_free_packet(pkt);
                return GENERIC_EXIT_NOT_OK;
        }
    }
}

bool MPEG2fixup::FindStart()
{
    AVPacket pkt;
    int state = 0;
    QMap <int, bool> found;

    av_init_packet(&pkt);

    while (!state)
    {
        if (GetFrame(&pkt))
            return false;
        if (vid_id == pkt.stream_index)
        {
            while (! vFrame.isEmpty())
            {
                if (vFrame.first()->isSequence)
                {
                    if (pkt.pos == vFrame.first()->pkt.pos)
                    {
                        if ((uint64_t)pkt.pts != AV_NOPTS_VALUE ||
                            (uint64_t)pkt.dts != AV_NOPTS_VALUE)
                        {
                            if ((uint64_t)pkt.pts == AV_NOPTS_VALUE)
                                vFrame.first()->pkt.pts = pkt.dts;
                            VERBOSE(MPF_PROCESS, "Found 1st valid video frame");
                            break;
                        }
                    }
                    else
                        break;
                }
                VERBOSE(MPF_PROCESS, "Dropping V packet");

                framePool.enqueue( vFrame.first());

                vFrame.removeFirst();
            }
        }

        if (vFrame.isEmpty())
            continue;

        for (QMap<int, Q3PtrList<MPEG2frame> >::iterator it = aFrame.begin();
                it != aFrame.end(); it++)
        {
            Q3PtrList<MPEG2frame> *af = &(*it);

            if (found.contains(it.key()))
                continue;

            while (! af->isEmpty())
            {
                int64_t delta = diff2x33(af->first()->pkt.pts,
                                         vFrame.first()->pkt.pts);
                if (delta < -180000 || delta > 180000) //2 seconds
                {
                    //Check all video sequence packets against current
                    //audio packet
                    MPEG2frame *found = NULL;
                    while (vFrame.current())
                    {
                        if(vFrame.current()->isSequence)
                        {
                            int64_t dlta1 = diff2x33(af->first()->pkt.pts,
                                                     vFrame.current()->pkt.pts);
                            if (dlta1 >= -180000 && dlta1 <= 180000)
                            {
                                found = vFrame.current();
                                delta = dlta1;
                                break;
                            }
                        }
                        vFrame.next();
                    }
                    if (found)
                    {
                        while (vFrame.first() != found)
                        {
                            framePool.enqueue( vFrame.first());
                            vFrame.removeFirst();
                        }
                    }
                }
                if (delta < -180000 || delta > 180000) //2 seconds
                {
                        VERBOSE(MPF_PROCESS,
                                QString("Dropping A packet from stream %1")
                                       .arg(it.key()));
                        VERBOSE(MPF_PROCESS,
                                QString("     A:%1 V:%2")
                                        .arg(PtsTime(af->first()->pkt.pts))
                                        .arg(PtsTime(vFrame.first()->pkt.pts)));
                        framePool.enqueue( af->first());
                        af->removeFirst();
                        continue;
                }
                if (delta < 0 && af->count() > 1)
                {
                    if (cmp2x33(af->next()->pkt.pts,
                                vFrame.first()->pkt.pts) > 0)
                    {
                        VERBOSE(MPF_PROCESS, QString("Found useful audio "
                                "frame from stream %1").arg(it.key()));
                        found[it.key()] = 1;
                        break;
                    }
                    else
                    {
                        VERBOSE(MPF_PROCESS,
                                QString("Dropping A packet from stream %1")
                                       .arg(it.key()));
                        framePool.enqueue( af->first());
                        af->removeFirst();
                        continue;
                    }
                }
                else if (delta >= 0)
                {
                    VERBOSE(MPF_PROCESS, QString("Found useful audio "
                            "frame from stream %1").arg(it.key()));
                    found[it.key()] = 1;
                    break;
                }

                if (af->count() == 1)
                    break;
            }
        }

        state = (found.count() == aFrame.count());
    }

    return true;
}

void MPEG2fixup::SetRepeat(MPEG2frame *vf, int fields, bool topff)
{
    vf->mpeg2_pic.nb_fields = 2;
    SetRepeat(vf->framePos, vf->pkt.data + vf->pkt.size - vf->framePos,
               fields, topff);
}

void MPEG2fixup::SetRepeat(uint8_t *ptr, int size, int fields, bool topff)
{
    uint8_t *end = ptr + size;
    uint8_t setmask = 0x00;
    uint8_t clrmask = 0xff;
    if (topff)
        setmask |= 0x80;
    else
        clrmask &= 0x7f;

    if (fields == 2)
        clrmask &= 0xfd;
    else
        setmask |= 0x02;

    while (ptr < end)
    {
        if (MATCH_HEADER(ptr) && ptr[3] == 0xB5 && (ptr[4] & 0xF0) == 0x80)
        {
            //unset repeat_first_field
            //set top_field_first
            ptr[7] |= setmask;
            ptr[7] &= clrmask;
            return ;
        }

        ptr++;
    }
}

MPEG2frame *MPEG2fixup::FindFrameNum(int frameNum)
{
    Q3PtrListIterator<MPEG2frame> it (vFrame);

    while (*it)
    {
        if (GetFrameNum(it.current()) == frameNum)
            return it.current();

        ++it;
    }

    return NULL;
}

void MPEG2fixup::RenumberFrames(int start_pos, int delta)
{
    // FIXME: We sometimes end up here with invalid frames pointers in the list
    //        which needs fixing - symptom is segfaults of mythtranscode when
    //        dereferencing the iterator value
    Q3PtrListIterator<MPEG2frame> it (vFrame);
    
    it+= start_pos;

    while (!it.atLast() || (it.atFirst() && (*it)->isSequence))
    {
        SetFrameNum((*it)->framePos,
                    GetFrameNum((*it)) + delta);
        (*it)->mpeg2_pic.temporal_reference += delta;

        ++it;
    }
}

void MPEG2fixup::StoreSecondary()
{
    while (vSecondary.first())
    {
        framePool.enqueue(vSecondary.current());
        vSecondary.remove();
    }
    while (vFrame.first() != vFrame.getLast())
    {
        if (use_secondary && GetFrameTypeT(vFrame.current()) != 'B')
            vSecondary.append(vFrame.current());
        else
            framePool.enqueue(vFrame.current());
        vFrame.remove();
    }
}

int MPEG2fixup::PlaybackSecondary()
{
    int frame_num = 0;
    mpeg2_reset(img_decoder, 1);
    for (vSecondary.first(); vSecondary.current(); vSecondary.next())
    {
        
        SetFrameNum(vSecondary.current()->framePos, frame_num++);
        if (ProcessVideo(vSecondary.current(), img_decoder) < 0)
            return 1;
    }
    return 0;
}

MPEG2frame *MPEG2fixup::DecodeToFrame(int frameNum, int skip_reset)
{
    MPEG2frame *spare = NULL;
    int found = 0;
    bool skip_first = false;
    const mpeg2_info_t * info = mpeg2_info(img_decoder);

    if (displayFrame->current()->isSequence)
    {
        skip_first = true;
        if (! skip_reset &&
                   (! displayFrame->atLast() || displayFrame->atFirst()))
            mpeg2_reset(img_decoder, 1);
    }


    spare = FindFrameNum(frameNum);
    if (! spare)
        return NULL;

    int framePos = vFrame.findRef(spare);

    int curPos = vFrame.findRef(displayFrame->current());
    while (! displayFrame->atLast())
    {
        if (ProcessVideo(displayFrame->current(), img_decoder) < 0)
            return NULL;

        if (! skip_first && curPos >= framePos && info->display_picture &&
              (int)info->display_picture->temporal_reference >= frameNum)
        {
            found = 1;
            ++(*displayFrame);
            break;
        }

        skip_first = false;
        ++curPos;
        ++(*displayFrame);
    }

    if (!found)
    {
        int tmpFrameNum = frameNum;
        MPEG2frame *tmpFrame = GetPoolFrame(&spare->pkt);
        if (tmpFrame == NULL)
            return NULL;
        tmpFrame->framePos = tmpFrame->pkt.data +
                             (spare->framePos - spare->pkt.data);

        while (! info->display_picture ||
                (int)info->display_picture->temporal_reference < frameNum)
        {
            SetFrameNum(tmpFrame->framePos, ++tmpFrameNum);
            if (ProcessVideo(tmpFrame, img_decoder) < 0)
                return NULL;
        }

        framePool.enqueue(tmpFrame);
    }

    if ((int)info->display_picture->temporal_reference > frameNum)
    {
        // the frame in question doesn't exist.  We have no idea where we are.
        // reset the displayFrame so we start searching from the beginning next
        // time
        displayFrame->toFirst();
        VERBOSE(MPF_IMPORTANT, QString("Frame %1 > %2."
                " Corruption likely at pos: %3")
               .arg(info->display_picture->temporal_reference)
               .arg(frameNum).arg(spare->pkt.pos));
    }
    return spare;
}

int MPEG2fixup::ConvertToI(Q3PtrList<MPEG2frame> *orderedFrames, int headPos)
{
    MPEG2frame *spare = NULL;
    AVPacket pkt;
    static int ins_count = 0;

    //head_pos == 0 means that we are decoding B frames after a seq_header
    if (headPos == 0)
        if (PlaybackSecondary())
            return 1;

    Q3PtrListIterator<MPEG2frame> it(*orderedFrames);
    for (it.toFirst(); *it; ++it)
    {
        int i = GetFrameNum(it.current());
        if ((spare = DecodeToFrame(i, headPos == 0)) == NULL)
            return 1;
        if(GetFrameTypeT(spare) == 'I')
            continue;
        pkt = spare->pkt;
        //pkt.data is a newly malloced area
        {
            QString fname = (SHOW_MSG(MPF_PROCESS)) ?
                   QString("cnv%1").arg(ins_count++) : QString();
            if(BuildFrame(&pkt, fname))
                return 1;
            VERBOSE(MPF_GENERAL,
                    QString("Converting frame #%1 from %2 to I %3")
                           .arg(i).arg(GetFrameTypeT(spare)).arg(fname));
        }
        spare->set_pkt(&pkt);
        av_free(pkt.data);
        SetFrameNum(spare->pkt.data, GetFrameNum(spare));
        ProcessVideo(spare, header_decoder); //process this new frame
    }

    //reorder frames
    spare = vFrame.at(headPos);

    vFrame.remove();

    vFrame.insert(headPos + orderedFrames->count() - 1, spare);

    vFrame.at(headPos);
    return 0;
}

int MPEG2fixup::InsertFrame(int frameNum, int64_t deltaPTS,
                             int64_t ptsIncrement, int64_t initPTS)
{
    MPEG2frame *spare = NULL;
    AVPacket pkt;
    int increment = 0;
    static int ins_count = 0;

    if ((spare = DecodeToFrame(frameNum, 0)) == NULL)
        return -1;
    pkt = spare->pkt;
    //pkt.data is a newly malloced area
    {
        QString fname = (SHOW_MSG(MPF_PROCESS) ?
                            (QString("ins%1").arg(ins_count++)) : QString());
        if (BuildFrame(&pkt, fname))
            return -1;
        VERBOSE(MPF_GENERAL, QString("Inserting %1 I-Frames after #%2 %3")
                                    .arg((int)(deltaPTS / ptsIncrement))
                                    .arg(GetFrameNum(spare)).arg(fname));
    }
    inc2x33(&pkt.pts, ptsIncrement * GetNbFields(spare) / 2 + initPTS);

    vFrame.findRef(spare);

    while (vFrame.next() != vFrame.getLast() &&
            GetFrameTypeT(vFrame.current()) == 'B')
        spare = vFrame.current();

    vFrame.findRef(spare);

    while (deltaPTS > 0)
    {
        MPEG2frame *tmpFrame;
        increment++;
        pkt.dts = pkt.pts;
        SetFrameNum(pkt.data, ++frameNum);
        tmpFrame = GetPoolFrame(&pkt);
        if (tmpFrame == NULL)
            return -1;
        vFrame.insert(vFrame.at() + 1, tmpFrame);
        ProcessVideo(vFrame.current(), header_decoder); //process new frame

        inc2x33(&pkt.pts, ptsIncrement);
        deltaPTS -= ptsIncrement;
    }

    av_free(pkt.data);

    // update frame # for all frames in this group
    RenumberFrames(vFrame.at() + 1, increment);

    return increment;
}

void MPEG2fixup::AddRangeList(QStringList rangelist, int type)
{
    QStringList::iterator i;
    frm_dir_map_t *mapPtr;
    if (type == MPF_TYPE_CUTLIST)
    {
        mapPtr = &delMap;
        discard = 0;
    }
    else
        mapPtr = &saveMap;

    mapPtr->clear();

    for (i = rangelist.begin(); i != rangelist.end(); ++i)
    {
        long long start = 0, end = 0;
        QByteArray tmp = (*i).toAscii();
        if (sscanf(tmp.constData(), "%lld - %lld", &start, &end) == 2)
        {
            if(start == 0)
            {
                if (type == MPF_TYPE_CUTLIST)
                    discard = 1;
            }
            else
                mapPtr->insert(start - 1, MARK_CUT_START);
            mapPtr->insert(end, MARK_CUT_END);
        }
    }
    if (rangelist.count())
        use_secondary = true;
}

void MPEG2fixup::ShowRangeMap(frm_dir_map_t *mapPtr, QString msg)
{
    if (mapPtr->count())
    {
        int64_t start = 0;
        frm_dir_map_t::iterator it = mapPtr->begin();
        for (; it != mapPtr->end(); ++it)
            if (*it == 0)
                msg += QString("\n\t\t%1 - %2").arg(start).arg(it.key());
            else
                start = it.key();
        VERBOSE(MPF_PROCESS, msg);
    }
}

Q3PtrList<MPEG2frame> MPEG2fixup::ReorderDTStoPTS(Q3PtrList<MPEG2frame> *dtsOrder)
{
    Q3PtrList<MPEG2frame> Lreorder;
    int pos = dtsOrder->at();

    if (dtsOrder->current() == dtsOrder->getLast())
        return Lreorder;
    for (dtsOrder->next();
         dtsOrder->current() != dtsOrder->getLast() &&
           GetFrameTypeT(dtsOrder->current()) == 'B';
         dtsOrder->next())
    {
        Lreorder.append(dtsOrder->current());
    }

    Lreorder.append(dtsOrder->at(pos));
    return Lreorder;
}

void MPEG2fixup::InitialPTSFixup(MPEG2frame *curFrame, int64_t &origvPTS,
                                 int64_t &PTSdiscrep, int numframes, bool fix)
{
    int64_t tmpPTS = diff2x33(curFrame->pkt.pts,
                              origvPTS / 300);

    if ((uint64_t)curFrame->pkt.pts == AV_NOPTS_VALUE)
    {
        VERBOSE(MPF_PROCESS,
            QString("Found frame %1 with missing PTS at %2")
                .arg(GetFrameNum(curFrame))
                .arg(PtsTime(origvPTS / 300)));
        if (fix)
            curFrame->pkt.pts = origvPTS / 300;
        else
            PTSdiscrep = AV_NOPTS_VALUE;
    }
    else if (tmpPTS < -ptsIncrement ||
             tmpPTS > ptsIncrement*numframes)
    {
        if (tmpPTS != PTSdiscrep)
        {
            PTSdiscrep = tmpPTS;
            VERBOSE(MPF_PROCESS,
                QString("Found invalid PTS (off by %1) at %2")
                       .arg(PtsTime(tmpPTS))
                       .arg(PtsTime(origvPTS / 300)));
        }
        if (fix)
            curFrame->pkt.pts = origvPTS / 300;
    }
    else
    {
        origvPTS = curFrame->pkt.pts * 300;
    }
    ptsinc((uint64_t *)&origvPTS,
            (uint64_t)(150 * ptsIncrement *
                       GetNbFields(curFrame)));
}

int MPEG2fixup::Start()
{
    //NOTE: expectedvPTS/DTS are in units of SCR (300*PTS) to allow for better
    //accounting of rounding errors (still won't be right, but better)
    int64_t expectedvPTS, expectedPTS[N_AUDIO];
    int64_t expectedDTS = 0, lastPTS = 0, initPTS = 0, deltaPTS = 0;
    int64_t origvPTS = 0, origaPTS[N_AUDIO];
    int64_t cutStartPTS = 0, cutEndPTS = 0;
    uint64_t frame_count = 0;
    int new_discard_state = 0;
    int ret;
    QMap<int, int> af_dlta_cnt, cutState;
    //  int i;

    AVPacket pkt, lastRealvPkt;

    QByteArray ainfile = infile.toLocal8Bit();
    if (! InitAV(ainfile.constData(), format, 0))
    {
        return (GENERIC_EXIT_NOT_OK);
    }

    if (! FindStart())
        return (GENERIC_EXIT_NOT_OK);

    av_init_packet(&pkt);

    ptsIncrement = vFrame.first()->mpeg2_seq.frame_period / 300;

    initPTS = vFrame.current()->pkt.pts;

    VERBOSE(MPF_GENERAL, QString("#%1 PTS:%2 Delta: 0.0ms queue: %3")
                         .arg(vid_id).arg(PtsTime(vFrame.current()->pkt.pts))
                         .arg(vFrame.count()));

    for (QMap<int, Q3PtrList<MPEG2frame> >::iterator it = aFrame.begin();
            it != aFrame.end(); it++)
    {
        Q3PtrList<MPEG2frame> *af = &(*it);
        deltaPTS = diff2x33(vFrame.current()->pkt.pts, af->first()->pkt.pts);
        VERBOSE(MPF_GENERAL, QString("#%1 PTS:%2 Delta: %3ms queue: %4")
                             .arg(it.key())
                             .arg(PtsTime(af->current()->pkt.pts))
                             .arg(1000.0*deltaPTS / 90000.0).arg(af->count()));

        if (cmp2x33(af->current()->pkt.pts, initPTS) < 0)
            initPTS = af->current()->pkt.pts;
    }

    initPTS -= 16200; //0.18 seconds back to prevent underflow

    PTSOffsetQueue poq(vid_id, aFrame.keys(), initPTS);

    VERBOSE(MPF_PROCESS, QString("ptsIncrement: %1 Frame #: %2 PTS-adjust: %3")
                         .arg(ptsIncrement).arg(GetFrameNum(vFrame.current()))
                         .arg(PtsTime(initPTS)));


    origvPTS = 300 * udiff2x33(vFrame.first()->pkt.pts,
                     ptsIncrement * GetFrameNum(vFrame.current()));
    expectedvPTS = 300 * (udiff2x33(vFrame.first()->pkt.pts, initPTS) -
                         (ptsIncrement * GetFrameNum(vFrame.current())));
    expectedDTS = expectedvPTS - 300 * ptsIncrement;

    if (discard)
    {
        cutStartPTS = origvPTS / 300;
    }

    for (QMap<int, Q3PtrList<MPEG2frame> >::iterator it = aFrame.begin();
            it != aFrame.end(); it++)
    {
        Q3PtrList<MPEG2frame> *af = &(*it);
        origaPTS[it.key()] = af->first()->pkt.pts * 300;
        expectedPTS[it.key()] = udiff2x33(af->first()->pkt.pts, initPTS);
        af_dlta_cnt[it.key()] = 0;
        cutState[it.key()] = !!(discard);
    }

    ShowRangeMap(&delMap, "Cutlist:");
    ShowRangeMap(&saveMap, "Same Range:");

    InitReplex();

    while (1)
    {
        /* read packet */
        if (! file_end)
        {
            if ((ret = GetFrame(&pkt)) < 0)
                return ret;
        }
        else
            break;

        if (vFrame.count() && (file_end || vFrame.getLast()->isSequence))
        {
            MPEG2frame *seqFrame;
            if (ptsIncrement != vFrame.first()->mpeg2_seq.frame_period / 300)
            {
                VERBOSE(MPF_IMPORTANT,
                    QString("WARNING - Unsupported FPS change from %1 to %2")
                    .arg(90000.0 / ptsIncrement, 0, 'f', 2)
                    .arg(27000000.0 / vFrame.first()->mpeg2_seq.frame_period,
                         0, 'f', 2));
            }
            displayFrame->toFirst();

            // since we might reorder the frames when coming out of a cutpoint
            // me need to save the first frame here, as it is guaranteed to
            // have a sequence header.
            seqFrame = vFrame.current();

            while (vFrame.current() != vFrame.getLast())
            {
                bool ptsorder_eq_dtsorder = false;
                int frame_pos = vFrame.at();
                int64_t dtsExtra = 0, PTSdiscrep = 0;
                Q3PtrList<MPEG2frame> Lreorder;
                MPEG2frame *markedFrame = NULL, *markedFrameP = NULL;

                if (expectedvPTS != expectedDTS + ptsIncrement * 300)
                {
                    VERBOSE(MPF_IMPORTANT, QString("expectedPTS != expectedDTS"
                              "+ptsIncrement"));
                    VERBOSE(MPF_PROCESS, QString("%1 != %2 +%3")
                                       .arg(PtsTime(expectedvPTS / 300))
                                       .arg(PtsTime(expectedDTS / 300))
                                       .arg(PtsTime(ptsIncrement)));
                    VERBOSE(MPF_PROCESS, QString("%1 != %2 +%3")
                                       .arg(expectedvPTS)
                                       .arg(expectedDTS)
                                       .arg(ptsIncrement));
                    return GENERIC_EXIT_NOT_OK;
                }
                //reorder frames in presentation order (to the next I/P frame)
                Lreorder = ReorderDTStoPTS(&vFrame);

                //First pass at fixing PTS values (fixes gross errors only)
                for (MPEG2frame *curFrame = Lreorder.first();
                     curFrame; curFrame = Lreorder.next())
                {
                    poq.UpdateOrigPTS(vid_id, origvPTS,curFrame->pkt);
                    InitialPTSFixup(curFrame, origvPTS, PTSdiscrep, 
                                    maxframes, true);
                }
                // if there was a PTS jump, find the largest change
                // in the next x frames
                // At the end of this, vFrame should look just like it did
                // beforehand
                if (PTSdiscrep && ! file_end)
                {
                    int pos = vFrame.count();
                    int count = Lreorder.count();
                    while (vFrame.count() - frame_pos - count < 20 && !file_end)
                        if ((ret = GetFrame(&pkt)) < 0)
                            return ret;
                    if (! file_end)
                    {
                        int64_t tmp_origvPTS = origvPTS;
                        int numframes = (maxframes > 1) ? maxframes - 1 : 1;
                        bool done = false;
                        while (!done &&
                               (uint)(frame_pos + count + 1) < vFrame.count())
                        {
                            Q3PtrList<MPEG2frame> tmpReorder;
                            vFrame.at(frame_pos + count);
                            tmpReorder = ReorderDTStoPTS(&vFrame);
                            for (MPEG2frame *curFrame = tmpReorder.first();
                                 curFrame; curFrame = tmpReorder.next())
                            {
                                int64_t tmpPTSdiscrep = 0;
                                InitialPTSFixup(curFrame, tmp_origvPTS,
                                           tmpPTSdiscrep, numframes, false);
                                if (!tmpPTSdiscrep)
                                {
                                    //discrepancy was short-lived, continue on
                                    done = true;
                                    PTSdiscrep = 0;
                                    break;
                                }
                                if (tmpPTSdiscrep != (int64_t)AV_NOPTS_VALUE &&
                                    tmpPTSdiscrep != PTSdiscrep)
                                    PTSdiscrep = tmpPTSdiscrep;
                            }
                            count += tmpReorder.count();
                        }
                    }
                    // push frames onto 'unreadFrames' queue
                    vFrame.at(pos);
                    while (vFrame.at() == pos)
                    {
                        unreadFrames.enqueue(vFrame.current());
                        vFrame.remove();
                    }
                    file_end = false;
                }
  
                //check for cutpoints and convert to I-frames if needed 
                for (MPEG2frame *curFrame = Lreorder.first();
                     curFrame; curFrame = Lreorder.next())
                {
                    if (saveMap.count())
                    {
                        if (saveMap.begin().key() <= frame_count)
                           saveMap.remove(saveMap.begin());
                        if (saveMap.count() && saveMap.begin().value() == 0)
                        {
                            VERBOSE(MPF_IMPORTANT, QString("Saving frame #%1")
                                               .arg(frame_count));
                            if(GetFrameTypeT(curFrame) != 'I')
                                if (ConvertToI(&Lreorder, frame_pos))
                                  return GENERIC_EXIT_WRITE_FRAME_ERROR;
                            WriteFrame(QString("save%1.yuv").arg(frame_count),
                                       curFrame);
                        }
                    }
                    if (delMap.count() && delMap.begin().key() <= frame_count)
                    {
                        new_discard_state = delMap.begin().value();

                        delMap.remove(delMap.begin());
                        markedFrameP = curFrame;

                        if (!new_discard_state)
                        {
                            cutEndPTS = markedFrameP->pkt.pts;
                            poq.SetNextPTS(
                                      diff2x33(cutEndPTS, expectedvPTS / 300),
                                      cutEndPTS);
                        }
                        else
                        {
                            cutStartPTS = add2x33(markedFrameP->pkt.pts,
                                          ptsIncrement * 
                                          GetNbFields(markedFrameP) / 2);
                            QMap<int, Q3PtrList<MPEG2frame> >::iterator it;
                            for (it = aFrame.begin(); it != aFrame.end(); it++)
                            {
                                cutState[it.key()] = 1;
                            }
                        }

                        //Rebuild when 'B' frame, or completing a cut, and the marked
                        //frame is a 'P' frame.
                        //After conversion, frames will be in linear order.
                        if ((GetFrameTypeT(curFrame) == 'B') ||
                            (!new_discard_state &&
                             (GetFrameTypeT(curFrame) == 'P')))
                        {
                            if (ConvertToI(&Lreorder, frame_pos))
                                return GENERIC_EXIT_WRITE_FRAME_ERROR;
                            ptsorder_eq_dtsorder = true;
                        }
                        else if (! new_discard_state &&
                                 GetFrameTypeT(curFrame) == 'I')
                        {
                            vFrame.remove(frame_pos);
                            vFrame.insert(frame_pos + Lreorder.at(), curFrame);
                            ptsorder_eq_dtsorder = true;
                        }

                        //convert from presentation-order to decode-order
                        markedFrame = vFrame.at(frame_pos + Lreorder.at());

                        if (! new_discard_state)
                        {
                            AddSequence(markedFrame, seqFrame);
                            RenumberFrames(frame_pos + Lreorder.at(),
                                            - GetFrameNum(markedFrame));
                        }
                    }

                    frame_count++;
                }
                lastRealvPkt = Lreorder.getLast()->pkt;

                if (markedFrame || ! discard)
                {
                    //check for PTS discontinuity
                    for (MPEG2frame *curFrame = Lreorder.first();
                         curFrame; curFrame = Lreorder.next())
                    {
                        if (markedFrameP && discard)
                        {
                            if (curFrame != markedFrameP)
                                continue;

                            markedFrameP = NULL;
                        }

                        dec2x33(&curFrame->pkt.pts,
                              poq.Get(vid_id, &curFrame->pkt));
                        deltaPTS = diff2x33(curFrame->pkt.pts,
                                            expectedvPTS / 300);

                        if (deltaPTS < -2 || deltaPTS > 2)
                        {
                            VERBOSE(MPF_PROCESS, QString("PTS discrepancy: "
                                       "%1 != %2 on %3-Type (%4)")
                                       .arg(curFrame->pkt.pts)
                                       .arg(expectedvPTS / 300)
                                       .arg(GetFrameTypeT(curFrame))
                                       .arg(GetFrameNum(curFrame)));
                        }

                        //remove repeat_first_field if necessary
                        if (no_repeat)
                        {
                            SetRepeat(curFrame, 2, 0);
                        }

                        //force PTS to stay in sync (this could be a bad idea!)
                        if (fix_PTS)
                        {
                            curFrame->pkt.pts = expectedvPTS / 300;
                        }

                        if (deltaPTS > ptsIncrement*maxframes)
                        {
                            VERBOSE(MPF_IMPORTANT, QString(
                                    "Need to insert %1 frames > max allowed:"
                                    " %2.  Assuming bad PTS\n")
                                    .arg((int)(deltaPTS / ptsIncrement))
                                    .arg( maxframes));
                            curFrame->pkt.pts = expectedvPTS / 300;
                            deltaPTS = 0;
                        }

                        lastPTS = expectedvPTS;
                        expectedvPTS += 150 * ptsIncrement *
                                        GetNbFields(curFrame);

                        if (curFrame == markedFrameP && new_discard_state)
                            break;
                    }

                    //dtsExtra is applied at the end of this block if the current
                    //tail has repeat_first_field set
                    if (ptsorder_eq_dtsorder)
                        dtsExtra = 0;
                    else
                        dtsExtra = 150 * ptsIncrement *
                                   (GetNbFields(vFrame.at(frame_pos)) - 2);

                    if (! markedFrame && deltaPTS > (4*ptsIncrement / 5))
                    {
                        //if we are off by more than 1/2 frame, it is time to add a frame
                        // The frame(s) will be added right after lVpkt_tail, and
                        // lVpkt_head will be adjusted accordingly


                        vFrame.at(frame_pos)->pkt.pts = lastPTS / 300;
                        int ret = InsertFrame(GetFrameNum(vFrame.current()),
                                               deltaPTS, ptsIncrement, 0);
                        if(ret < 0)
                            return GENERIC_EXIT_WRITE_FRAME_ERROR;
                        for (vFrame.at(frame_pos + Lreorder.count()); ret;
                             vFrame.next(), --ret)
                        {
                            lastPTS = expectedvPTS;
                            expectedvPTS += 150 * ptsIncrement *
                                            GetNbFields(vFrame.current());
                            Lreorder.append(vFrame.current());
                        }
                    }

                    //Set DTS (ignore any current values), and send frame to
                    //multiplexer
                    vFrame.at(frame_pos);

                    for (uint i = 0; i < Lreorder.count(); i++, vFrame.next())
                    {
                        if (discard)
                        {
                            if (markedFrame != vFrame.current())
                                continue;

                            discard = false;

                            markedFrame = NULL;
                        }

                        vFrame.current()->pkt.dts = (expectedDTS / 300);
                        if (GetFrameTypeT(vFrame.current()) == 'B')
                            vFrame.current()->pkt.pts = (expectedDTS / 300);
                        expectedDTS += 150 * ptsIncrement *
                                       ((! ptsorder_eq_dtsorder && i == 0) ?
                                        2 : GetNbFields(vFrame.current()));
                        VERBOSE(MPF_FRAME,QString("VID: %1 #:%2 nb: %3"
                                " pts: %4 dts: %5 pos: %6")
                                .arg(GetFrameTypeT(vFrame.current()))
                                .arg(GetFrameNum(vFrame.current()))
                                .arg(GetNbFields(vFrame.current()))
                                .arg(PtsTime(vFrame.current()->pkt.pts))
                                .arg(PtsTime(vFrame.current()->pkt.dts))
                                .arg(vFrame.current()->pkt.pos));
                        if (AddFrame(vFrame.current()))
                            return GENERIC_EXIT_DEADLOCK;

                        if (vFrame.current() == markedFrame)
                        {
                            markedFrame = NULL;
                            discard = true;
                        }
                    }
                        
                    expectedDTS += dtsExtra;
                }
                else
                {
                    vFrame.at(frame_pos + Lreorder.count());
                }
                if (PTSdiscrep)
                    poq.SetNextPos(add2x33(poq.Get(vid_id, &lastRealvPkt),
                                       PTSdiscrep), lastRealvPkt);
            }

            if (discard)
                cutEndPTS = lastRealvPkt.pts;

            if (file_end)
                use_secondary = false;
            if (vFrame.count() > 1 || file_end)
                StoreSecondary();
        }

        for (QMap<int, Q3PtrList<MPEG2frame> >::iterator it = aFrame.begin();
                it != aFrame.end(); it++)
        {
            Q3PtrList<MPEG2frame> *af = &(*it);
            AVCodecContext *CC = getCodecContext(it.key());
            bool backwardsPTS = false;

            while (af->count())
            {
                // What to do if the CC is corrupt?
                // Just wait and hope it repairs itself
                if (CC->sample_rate == 0 || CC->frame_size == 0)
                    break;

                // The order of processing frames is critical to making
                // everything work.  Backwards PTS discrepancies complicate
                // the processing significantly
                // Processing works as follows:
                //   detect whether there is a discontinuous PTS (tmpPTS != 0)
                //     in the audio stream only.
                //   next check if a cutpoint is active, and discard frames
                //     as needed
                //   next check that the current PTS < last video PTS
                //   if we get this far, update the expected PTS, and write out
                //     the audio frame
                int64_t nextPTS, tmpPTS;
                int64_t incPTS =
                         90000LL * (int64_t)CC->frame_size / CC->sample_rate;

                if (poq.UpdateOrigPTS(it.key(), origaPTS[it.key()],
                                                  af->first()->pkt) < 0)
                {
                    backwardsPTS = true;
                    af_dlta_cnt[it.key()] = 0;
                }

                tmpPTS = diff2x33(af->first()->pkt.pts,
                                  origaPTS[it.key()] / 300);
                if (tmpPTS < -incPTS)
                {
#ifdef DEBUG_AUDIO
                    VERBOSE(MPF_PROCESS, QString("Aud discard: PTS %1 < %2")
                            .arg(PtsTime(af->first()->pkt.pts))
                            .arg(PtsTime(origaPTS[it.key()] / 300)));
#endif
                    framePool.enqueue(af->first());
                    af->remove();
                    af_dlta_cnt[it.key()] = 0;
                    continue;
                }
                if (tmpPTS > incPTS * maxframes)
                {
                        VERBOSE(MPF_PROCESS,
                           QString("Found invalid audio PTS (off by %1) at %2")
                                   .arg(PtsTime(tmpPTS))
                                   .arg(PtsTime(origaPTS[it.key()] / 300)));
                        if (backwardsPTS && tmpPTS < 90000LL)
                        {
                            //there are missing audio frames
                            VERBOSE(MPF_PROCESS,
                                    QString("Fixing missing audio frames"));
                            ptsinc((uint64_t *)&origaPTS[it.key()],
                                   300 * tmpPTS);
                            backwardsPTS = false;
                        }
                        else if (tmpPTS < 90000LL * 4) // 4 seconds
                        {
                            if (af_dlta_cnt[it.key()] >= 20)
                            {
                                //If there are 20 consecutive frames with an
                                //offset < 4sec, assume a mismatch and correct.
                                //Note: if we allow too much discrepancy,
                                //we could overrun the video queue
                                ptsinc((uint64_t *)&origaPTS[it.key()],
                                       300 * tmpPTS);
                                af_dlta_cnt[it.key()] = 0;
                            }
                            else
                                af_dlta_cnt[it.key()]++;
                        }
                        af->first()->pkt.pts = origaPTS[it.key()] / 300;
                }
                else if (tmpPTS > incPTS) //correct for small discrepancies
                {
                    incPTS += incPTS;
                    backwardsPTS = false;
                    af_dlta_cnt[it.key()] = 0;
                }
                else
                {
                    backwardsPTS = false;
                    af_dlta_cnt[it.key()] = 0;
                }
                nextPTS = add2x33(af->first()->pkt.pts,
                           90000LL * (int64_t)CC->frame_size / CC->sample_rate);

                if ((cutState[it.key()] == 1 &&
                     cmp2x33(nextPTS, cutStartPTS) > 0) ||
                    (cutState[it.key()] == 2 && 
                     cmp2x33(af->first()->pkt.pts, cutEndPTS) < 0))
                {
#ifdef DEBUG_AUDIO
                    VERBOSE(MPF_PROCESS, QString("Aud in cutpoint:\n"
                                         "\t%1 > %2 &&\n"
                                         "\t%3 < %4")
                        .arg(PtsTime(nextPTS)).arg(PtsTime(cutStartPTS))
                        .arg(PtsTime(af->first()->pkt.pts))
                        .arg(PtsTime(cutEndPTS)));
#endif
                    framePool.enqueue(af->first());
                    af->remove();
                    cutState[it.key()] = 2;
                    ptsinc((uint64_t *)&origaPTS[it.key()], incPTS * 300);
                    continue;
                }
                int64_t deltaPTS = poq.Get(it.key(), &af->first()->pkt);

                if (udiff2x33(nextPTS, deltaPTS) * 300 > expectedDTS &&
                    cutState[it.key()] != 1)
                {
#ifdef DEBUG_AUDIO
                    VERBOSE(MPF_PROCESS, QString("Aud not ready: %1 > %2")
                            .arg(PtsTime(udiff2x33(nextPTS, deltaPTS)))
                            .arg(PtsTime(expectedDTS / 300)));
#endif
                    break;
                }

                if (cutState[it.key()] == 2)
                    cutState[it.key()] = 0;

                ptsinc((uint64_t *)&origaPTS[it.key()], incPTS * 300);

                dec2x33(&af->first()->pkt.pts, deltaPTS);

                //expectedPTS[it.key()] = udiff2x33(nextPTS, initPTS);
                // write_audio(lApkt_tail->pkt, initPTS);
                VERBOSE(MPF_FRAME, QString("AUD #%1: pts: %2 pos: %3")
                        .arg(it.key()) 
                        .arg(PtsTime(af->current()->pkt.pts))
                        .arg(af->current()->pkt.pos));
                if (AddFrame(af->current()))
                    return GENERIC_EXIT_DEADLOCK;
                framePool.enqueue(af->first());

                af->remove();
            }
        }

        if (file_end)
            break;
    }

    rx.done = 1;
    pthread_mutex_lock( &rx.mutex );
    pthread_cond_signal(&rx.cond);
    pthread_mutex_unlock( &rx.mutex );
    pthread_join(thread, NULL);

    av_close_input_file(inputFC);
    inputFC = NULL;
    return REENCODE_OK;
}

#ifdef NO_MYTH
int print_verbose_messages = MPF_GENERAL | MPF_IMPORTANT;

void usage(char *s)
{
    fprintf(stderr, "%s usage:\n", s);
    fprintf(stderr, "\t--infile <file>    -i <file> : Input mpg file\n");
    fprintf(stderr, "\t--outfile <file>   -o <file> : Output mpg file\n");
    fprintf(stderr, "\t--dbg_lvl #        -d #      : Debug level\n");
    fprintf(stderr, "\t--maxframes #      -m #      : Max frames to insert at once (default=10)\n");
    fprintf(stderr, "\t--cutlist \"start - end\" -c : Apply a cutlist.  Specify on e'-c' per cut\n");
    fprintf(stderr, "\t--no3to2           -t        : Remove 3:2 pullup\n");
    fprintf(stderr, "\t--fixup            -f        : make PTS continuous\n");
    fprintf(stderr, "\t--ostream <dvd|ps> -e        : Output stream type (defaults to ps)\n");
    fprintf(stderr, "\t--showprogress     -p        : show progress\n");
    fprintf(stderr, "\t--help             -h        : This screen\n");
    exit(0);
}

int main(int argc, char **argv)
{
    QStringList cutlist;
    QStringList savelist;
    char *infile = NULL, *outfile = NULL, *format = NULL;
    int no_repeat = 0, fix_PTS = 0, max_frames = 20, otype = REPLEX_MPEG2;
    bool showprogress = 0;
    const struct option long_options[] =
        {
            {"infile", required_argument, NULL, 'i'},

            {"outfile", required_argument, NULL, 'o'},
            {"format", required_argument, NULL, 'r'},
            {"dbg_lvl", required_argument, NULL, 'd'},
            {"cutlist", required_argument, NULL, 'c'},
            {"saveframe", required_argument, NULL, 's'},
            {"ostream", required_argument, NULL, 'e'},
            {"no3to2", no_argument, NULL, 't'},
            {"fixup", no_argument, NULL, 'f'},
            {"showprogress", no_argument, NULL, 'p'},
            {"help", no_argument , NULL, 'h'},
            {0, 0, 0, 0}
        };

    while (1)
    {
        int option_index = 0;
        char c;
        c = getopt_long (argc, argv, "i:o:d:r:m:c:s:e:tfph",
                         long_options, &option_index);

        if (c == -1)
            break;

        switch (c)
        {

            case 'i':
                infile = optarg;
                break;

            case 'o':
                outfile = optarg;
                break;

            case 'r':
                format = optarg;
                break;

            case 'e':
                if (strlen(optarg) == 3 && strncmp(optarg, "dvd", 3) == 0)
                    otype = REPLEX_DVD;
                break;

            case 'd':
                print_verbose_messages = atoi(optarg);
                break;

            case 'm':
                max_frames = atoi(optarg);
                break;

            case 'c':
                cutlist.append(optarg);
                break;

            case 't':
                no_repeat = 1;

            case 'f':
                fix_PTS = 1;
                break;

            case 's':
                savelist.append(optarg);
                break;

            case 'p':
                showprogress = true;
                break;

            case 'h':

            case '?':

            default:
                usage(argv[0]);
        }
    }

    if (infile == NULL || outfile == NULL)
        usage(argv[0]);

    MPEG2fixup m2f(infile, outfile, NULL, format, 
                   no_repeat, fix_PTS, max_frames,
                   showprogress, otype);

    if (cutlist.count())
        m2f.AddRangeList(cutlist, MPF_TYPE_CUTLIST);
    if (savelist.count())
        m2f.AddRangeList(savelist, MPF_TYPE_SAVELIST);
    return m2f.Start();
}
#endif

int MPEG2fixup::BuildKeyframeIndex(QString &file,
                                   frm_pos_map_t &posMap)
{
    VERBOSE(MPF_GENERAL, "Generating Keyframe Index");

    AVPacket pkt;
    int count = 0;

    /*============ initialise AV ===============*/
    QByteArray fname = file.toLocal8Bit();
    if (!InitAV(fname.constData(), NULL, 0))
        return GENERIC_EXIT_NOT_OK;

    if (mkvfile)
    {
        VERBOSE(MPF_IMPORTANT, "Seek tables are not required for MKV");
        return GENERIC_EXIT_NOT_OK;
    }

    av_init_packet(&pkt);

    while (av_read_frame(inputFC, &pkt) >= 0)
    {
        if (pkt.stream_index == vid_id)
        {
            if (pkt.flags & PKT_FLAG_KEY)
                posMap[count] = pkt.pos;
            count++;
        }
        av_free_packet(&pkt);
    }

    // Close input file
    av_close_input_file(inputFC);
    inputFC = NULL;

    VERBOSE(MPF_GENERAL, "Transcode Completed");

    return REENCODE_OK;
}<|MERGE_RESOLUTION|>--- conflicted
+++ resolved
@@ -500,18 +500,11 @@
 
 void *MPEG2fixup::ReplexStart(void *data)
 {
-<<<<<<< HEAD
-    if (!m_parent)
-        return;
-
     threadRegister("MPEG2Replex");
-    m_parent->Start();
-    threadDeregister();
-=======
     MPEG2fixup *m2f = (MPEG2fixup *) data;
     m2f->rx.Start();
+    threadDeregister();
     return NULL;
->>>>>>> 6ab3ca9e
 }
 
 void MPEG2replex::Start()
