//To Do
//support missing audio frames
//support analyze-only mode

// C headers
#include <cstdlib>
#include <cstdio>

// POSIC headers
#include <fcntl.h>
#include <unistd.h>
#include <getopt.h>
#include <stdint.h>
#include <sys/stat.h>

#include "config.h"
#include "mpeg2fix.h"

#include <QList>
#include <QQueue>
#include <QMap>
#include <QFileInfo>

#include "mythlogging.h"
<<<<<<< HEAD
#include "mythmiscutil.h"
=======
#include "mthread.h"
>>>>>>> 6bd7ab7b

#ifdef USING_MINGW
#include <winsock2.h>
#else
#include <netinet/in.h>
#endif

#ifndef O_LARGEFILE
#define O_LARGEFILE 0
#endif

#define ATTR_ALIGN(align) __attribute__ ((__aligned__ (align)))

static void *my_malloc(unsigned size, mpeg2_alloc_t reason)
{
    (void)reason;
    char * buf;

    if (size)
    {
        buf = (char *) malloc (size + 63 + sizeof (void **));
        if (buf)
        {
            char * align_buf;
            memset(buf, 0, size + 63 + sizeof (void **));
            align_buf = buf + 63 + sizeof (void **);
            align_buf -= (long)align_buf & 63;
            *(((void **)align_buf) - 1) = buf;
            return align_buf;
        }
    }

    return NULL;
}

static void my_av_print(void *ptr, int level, const char* fmt, va_list vl)
{
    (void) ptr;

    static QString full_line("");
    char str[256];

    if (level > AV_LOG_INFO)
        return;
    vsprintf(str, fmt, vl);

    full_line += QString(str);
    if (full_line.endsWith("\n"))
    {
        full_line.truncate(full_line.length() - 1);
        LOG(VB_GENERAL, LOG_INFO, full_line);
        full_line = QString("");
    }
}

static QString PtsTime(int64_t pts)
{
    bool is_neg = false;
    if (pts < 0)
    {
        pts = -pts;
        is_neg = true;
    }
    QString msg;
    return(msg.sprintf("%s%02d:%02d:%02d.%03d", (is_neg) ? "-" : "",
                (unsigned int)(pts / 90000.) / 3600,
                ((unsigned int)(pts / 90000.) % 3600) / 60,
                ((unsigned int)(pts / 90000.) % 3600) % 60,
                (((unsigned int)(pts / 90.) % 3600000) % 60000) % 1000));
}

PTSOffsetQueue::PTSOffsetQueue(int vidid, QList<int> keys, int64_t initPTS)
{
    QList<int>::iterator it;
    poq_idx_t idx;
    vid_id = vidid;
    keyList = keys;
    keyList.append(vid_id);

    idx.newPTS = initPTS;
    idx.pos_pts = 0;
    idx.framenum = 0;
    idx.type = 0;

    for (it = keyList.begin(); it != keyList.end(); ++it)
        offset[*it].push_back(idx);
}

int64_t PTSOffsetQueue::Get(int idx, AVPacket *pkt)
{
    QList<poq_idx_t>::iterator it;
    int64_t value = offset[idx].first().newPTS;
    bool done = false;

    if (!pkt)
        return value;

    //Be aware: the key for offset can be either a file position OR a PTS
    //The type is defined by type (0==PTS, 1==Pos)
    while (offset[idx].count() > 1 && !done)
    {
        it = ++offset[idx].begin();
        if ((((*it).type == 0) && (pkt->pts >= (*it).pos_pts) /* PTS type */) ||
            (((*it).type == 1) /* Pos type */ &&
             ((pkt->pos >= (*it).pos_pts) || (pkt->duration > (*it).framenum))))
        {
            offset[idx].pop_front();
            value = offset[idx].first().newPTS;
        }
        else
            done = true;
    }
    return value;
}

void PTSOffsetQueue::SetNextPTS(int64_t newPTS, int64_t atPTS)
{
    QList<int>::iterator it;
    poq_idx_t idx;

    idx.newPTS = newPTS;
    idx.pos_pts = atPTS;
    idx.type = 0;
    idx.framenum = 0;

    for (it = keyList.begin(); it != keyList.end(); ++it)
        offset[*it].push_back(idx);
}

void PTSOffsetQueue::SetNextPos(int64_t newPTS, AVPacket &pkt)
{
    QList<int>::iterator it;
    int64_t delta = MPEG2fixup::diff2x33(newPTS, offset[vid_id].last().newPTS);
    poq_idx_t idx;

    idx.pos_pts = pkt.pos;
    idx.framenum = pkt.duration;
    idx.type = 1;

    LOG(VB_FRAME, LOG_INFO, QString("Offset %1 -> %2 (%3) at %4")
            .arg(PtsTime(offset[vid_id].last().newPTS))
            .arg(PtsTime(newPTS)).arg(PtsTime(delta)).arg(pkt.pos));
    for (it = keyList.begin(); it != keyList.end(); ++it)
    {
        idx.newPTS = newPTS;
        offset[*it].push_back(idx);
        idx.newPTS = delta;
        orig[*it].push_back(idx);
    }
}

int64_t PTSOffsetQueue::UpdateOrigPTS(int idx, int64_t &origPTS, AVPacket &pkt)
{
    int64_t delta = 0;
    QList<poq_idx_t> *dltaList = &orig[idx];
    while (dltaList->count() && 
           (pkt.pos     >= dltaList->first().pos_pts ||
            pkt.duration > dltaList->first().framenum))
    {
        if (dltaList->first().newPTS >= 0)
            ptsinc((uint64_t *)&origPTS, 300 * dltaList->first().newPTS);
        else
            ptsdec((uint64_t *)&origPTS, -300 * dltaList->first().newPTS);
        delta += dltaList->first().newPTS;
        dltaList->pop_front();
        LOG(VB_PROCESS, LOG_INFO,
            QString("Moving PTS offset of stream %1 by %2")
                .arg(idx).arg(PtsTime(delta)));
    }
    return (delta);
}

MPEG2fixup::MPEG2fixup(const QString &inf, const QString &outf,
                       frm_dir_map_t *deleteMap,
                       const char *fmt, int norp, int fixPTS, int maxf,
                       bool showprog, int otype, void (*update_func)(float),
                       int (*check_func)())
{
    displayFrame = 0;

    infile = inf;
    rx.outfile = outf;
    rx.done = 0;
    format = fmt;
    no_repeat = norp;
    fix_PTS = fixPTS;
    maxframes = maxf;
    rx.otype = otype;

    real_file_end = file_end = false;

    use_secondary = false;
    framenum = 0;
    discard = 0;
    if (deleteMap && deleteMap->count())
    {
        delMap = *deleteMap;
        if (delMap.contains(0))
        {
            discard = 1;
            delMap.remove(0);
        }
        if (delMap.begin().value() == MARK_CUT_END)
            discard = 1;
        use_secondary = true;
    }

    ext_count = 0;
    vid_id = -1;
    mpeg2_malloc_hooks(my_malloc, NULL);
    header_decoder = mpeg2_init();
    img_decoder = mpeg2_init();

    av_register_all();
    av_log_set_callback(my_av_print);

    pthread_mutex_init(&rx.mutex, NULL);
    pthread_cond_init(&rx.cond, NULL);

    //await multiplexer initialization (prevent a deadlock race)
    pthread_mutex_lock(&rx.mutex);
    pthread_create(&thread, NULL, ReplexStart, this);
    pthread_cond_wait(&rx.cond, &rx.mutex);
    pthread_mutex_unlock(&rx.mutex);

    //initialize progress stats
    showprogress = showprog;
    update_status = update_func;
    check_abort = check_func;
    if (showprogress || update_status)
    {
        if (update_status)
        {
            status_update_time = 20;
            update_status(0);
        }
        else
            status_update_time = 5;
        statustime = MythDate::current();
        statustime = statustime.addSecs(status_update_time);

        const QFileInfo finfo(inf);
        filesize = finfo.size();
    }
}

MPEG2fixup::~MPEG2fixup()
{
    mpeg2_close(header_decoder);
    mpeg2_close(img_decoder);

    if (inputFC)
        av_close_input_file(inputFC);

    MPEG2frame *tmpFrame;

    while (vFrame.count())
    {
        tmpFrame = vFrame.takeFirst();
        delete tmpFrame;
    }

    while (vSecondary.count())
    {
        tmpFrame = vSecondary.takeFirst();
        delete tmpFrame;
    }

    for (FrameMap::Iterator it = aFrame.begin(); it != aFrame.end(); it++)
    {
        FrameList *af = (*it);
        while (af->count())
        {
            tmpFrame = af->takeFirst();
            delete tmpFrame;
        }
        delete af;
    }

    while (framePool.count())
        delete framePool.dequeue();
}

//#define MPEG2trans_DEBUG
#define MATCH_HEADER(ptr) (((ptr)[0] == 0x00) && ((ptr)[1] == 0x00) && ((ptr)[2] == 0x01))

static void SETBITS(unsigned char *ptr, long value, int num)
{
    static int sb_pos;
    static unsigned char *sb_ptr = 0;
    uint32_t sb_long, mask;
    int offset, offset_r, offset_b;

    if (ptr != 0)
    {
        sb_ptr = ptr;
        sb_pos = 0;
    }

    offset = sb_pos >> 3;
    offset_r = sb_pos & 0x07;
    offset_b = 32 - offset_r;
    mask = ~(((1 << num) - 1) << (offset_b - num));
    sb_long = ntohl(*((uint32_t *) (sb_ptr + offset)));
    value = value << (offset_b - num);
    sb_long = (sb_long & mask) + value;
    *((uint32_t *)(sb_ptr + offset)) = htonl(sb_long);
}

void MPEG2fixup::dec2x33(int64_t *pts1, int64_t pts2)
{
    *pts1 = udiff2x33(*pts1, pts2);
}

void MPEG2fixup::inc2x33(int64_t *pts1, int64_t pts2)
{
    *pts1 = (*pts1 + pts2) % MAX_PTS;
}

int64_t MPEG2fixup::udiff2x33(int64_t pts1, int64_t pts2)
{
    int64_t diff;

    diff = pts1 - pts2;

    if (diff < 0){
        diff = MAX_PTS + diff;
    }
    return (diff % MAX_PTS);
}

int64_t MPEG2fixup::diff2x33(int64_t pts1, int64_t pts2)
{
    switch (cmp2x33(pts1, pts2))
    {
        case 0:
            return 0;
            break;

        case 1:
        case -2:
            return (pts1 - pts2);
            break;

        case 2:
            return (pts1 + MAX_PTS - pts2);
            break;

        case -1:
            return (pts1 - (pts2 + MAX_PTS));
            break;
    }

    return 0;
}

int64_t MPEG2fixup::add2x33(int64_t pts1, int64_t pts2)
{
    int64_t tmp = pts1 + pts2;
    if (tmp >= 0)
        return (pts1 + pts2) % MAX_PTS;
    return (tmp + MAX_PTS);
}

int MPEG2fixup::cmp2x33(int64_t pts1, int64_t pts2)
{
    int ret;

    if (pts1 > pts2)
    {
        if ((uint64_t)(pts1 - pts2) > MAX_PTS/2)
            ret = -1;
        else 
            ret = 1;
    }
    else if (pts1 == pts2)
        ret = 0; 
    else
    {
        if ((uint64_t)(pts2 - pts1) > MAX_PTS/2)
            ret = 2;
        else  
            ret = -2;
    }
    return ret;
}

int MPEG2fixup::FindMPEG2Header(uint8_t *buf, int size, uint8_t code)
{
    int i;

    for (i = 0; i < size; i++)
    {
        if (MATCH_HEADER(buf + i) && buf[i + 3] == code)
            return i;
    }

    return 0;
}

//fill_buffers will signal the main thread to start decoding again as soon
//as it runs out of buffers.  It will then wait for the buffer to completely
//fill before returning.  In this way, the 2 threads are never running
// concurrently
static int fill_buffers(void *r, int finish)
{
    MPEG2replex *rx = (MPEG2replex *)r;

    if (finish)
        return 0;

    return (rx->WaitBuffers());
}

MPEG2replex::MPEG2replex() :
    done(0),      otype(0),
    ext_count(0), mplex(0)
{
    memset(&vrbuf, 0, sizeof(vrbuf));
    memset(extrbuf, 0, sizeof(extrbuf));
    memset(&index_vrbuf, 0, sizeof(index_vrbuf));
    memset(index_extrbuf, 0, sizeof(index_extrbuf));
    memset(exttype, 0, sizeof(exttype));
    memset(exttypcnt, 0, sizeof(exttypcnt));
    memset(extframe, 0, sizeof(extframe));
    memset(&seq_head, 0, sizeof(seq_head)); 
}

MPEG2replex::~MPEG2replex()
{
    if (vrbuf.size)
        ring_destroy(&vrbuf);
    if (index_vrbuf.size)
        ring_destroy(&index_vrbuf);
    
    for (int i = 0; i < ext_count; i++)
    {
        if (extrbuf[i].size)
            ring_destroy(&extrbuf[i]);
        if (index_extrbuf[i].size)
            ring_destroy(&index_extrbuf[i]);
    }
}

int MPEG2replex::WaitBuffers()
{
    pthread_mutex_lock( &mutex );
    while (1)
    {
        int i, ok = 1;

        if (ring_avail(&index_vrbuf) < sizeof(index_unit))
            ok = 0;

        for (i = 0; i < ext_count; i++)
            if (ring_avail(&index_extrbuf[i]) < sizeof(index_unit))
                ok = 0;

        if (ok || done)
            break;

        pthread_cond_signal(&cond);
        pthread_cond_wait(&cond, &mutex);
    }
    pthread_mutex_unlock(&mutex);

    if (done)
    {
        finish_mpg(mplex);
        pthread_exit(NULL);
    }

    return 0;
}

void *MPEG2fixup::ReplexStart(void *data)
{
    MThread::ThreadSetup("MPEG2Replex");
    MPEG2fixup *m2f = (MPEG2fixup *) data;
    m2f->rx.Start();
    MThread::ThreadCleanup();
    return NULL;
}

void MPEG2replex::Start()
{
    int start = 1;
    multiplex_t mx;

    //array defines number of allowed audio streams
    // note that although only 1 stream is currently supported, multiplex.c
    // expects the size to by N_AUDIO
    int ext_ok[N_AUDIO];
    int video_ok = 0;

    //seq_head should be set only for the 1st sequence header.  If a new
    // seq header comes which is different, we are screwed.


    int video_delay = 0, audio_delay = 0;
    int fd_out;

    memset(&mx, 0, sizeof(mx));
    memset(ext_ok, 0, sizeof(ext_ok));

    mx.priv = (void *)this;

    fd_out = open(outfile.toLocal8Bit().constData(),
                  O_WRONLY | O_CREAT | O_TRUNC | O_LARGEFILE, 0644);

    //await buffer fill
    pthread_mutex_lock(&mutex);
    pthread_cond_signal(&cond);
    pthread_cond_wait(&cond, &mutex);
    pthread_mutex_unlock(&mutex);

    mplex = &mx;

    init_multiplex(&mx, &seq_head, extframe, exttype, exttypcnt,
                   video_delay, audio_delay, fd_out, fill_buffers,
                   &vrbuf, &index_vrbuf, extrbuf, index_extrbuf, otype);
    setup_multiplex(&mx);

    while (1)
    {
        check_times( &mx, &video_ok, ext_ok, &start);
        write_out_packs( &mx, video_ok, ext_ok);
    }
}

#define INDEX_BUF (sizeof(index_unit) * 200)
void MPEG2fixup::InitReplex()
{
    // index_vrbuf contains index_units which describe a video frame
    //   it also contains the start pos of the next frame
    // index_arbuf only uses, pts, framesize, length, start, (active, err)

    //this should support > 100 frames
    uint32_t memsize = vFrame.first()->mpeg2_seq.width *
                       vFrame.first()->mpeg2_seq.height * 10;
    ring_init(&rx.vrbuf, memsize);
    ring_init(&rx.index_vrbuf, INDEX_BUF);

    memset(rx.exttype, 0, sizeof(rx.exttype));
    memset(rx.exttypcnt, 0, sizeof(rx.exttypcnt));
    int mp2_count = 0, ac3_count = 0;
    for (FrameMap::Iterator it = aFrame.begin(); it != aFrame.end(); it++)
    {
        int i = aud_map[it.key()];
        AVMetadataTag *metatag =
            av_metadata_get(inputFC->streams[it.key()]->metadata,
                            "language", NULL, 0);
        char *lang = metatag ? metatag->value : (char *)"";
        ring_init(&rx.extrbuf[i], memsize / 5);
        ring_init(&rx.index_extrbuf[i], INDEX_BUF);
        rx.extframe[i].set = 1;
        rx.extframe[i].bit_rate = getCodecContext(it.key())->bit_rate;
        rx.extframe[i].framesize = (*it)->first()->pkt.size;
        strncpy(rx.extframe[i].language, lang, 4);
        switch(GetStreamType(it.key()))
        {
            case CODEC_ID_MP2:
            case CODEC_ID_MP3:
                rx.exttype[i] = 2;
                rx.exttypcnt[i] = mp2_count++;
                break;
            case CODEC_ID_AC3:
                rx.exttype[i] = 1;
                rx.exttypcnt[i] = ac3_count++;
                break;
        }
    }

    //bit_rate/400
    rx.seq_head.bit_rate = vFrame.first()->mpeg2_seq.byte_rate / 50;
    rx.seq_head.frame_rate = (vFrame.first()->mpeg2_seq.frame_period +
                         26999999ULL) / vFrame.first()->mpeg2_seq.frame_period;

    rx.ext_count = ext_count;
}

void MPEG2fixup::FrameInfo(MPEG2frame *f)
{
    QString msg = QString("Id:%1 %2 V:%3").arg(f->pkt.stream_index)
                    .arg(PtsTime(f->pkt.pts))
                    .arg(ring_free(&rx.index_vrbuf) / sizeof(index_unit));

    if (ext_count)
    {
        msg += " EXT:";
        for (int i = 0; i < ext_count; i++)
            msg += QString(" %2")
                   .arg(ring_free(&rx.index_extrbuf[i]) / sizeof(index_unit));
    }
    LOG(VB_RPLXQUEUE, LOG_INFO, msg);
}

int MPEG2fixup::AddFrame(MPEG2frame *f)
{
    index_unit iu;
    ringbuffer *rb = 0, *rbi = 0;
    int id = f->pkt.stream_index;

    memset(&iu, 0, sizeof(index_unit));
    iu.frame_start = 1;

    if (id == vid_id)
    {
        rb = &rx.vrbuf;
        rbi = &rx.index_vrbuf;
        iu.frame = GetFrameTypeN(f);
        iu.seq_header = f->isSequence;
        iu.gop = f->isGop;

        iu.gop_off = f->gopPos - f->pkt.data;
        iu.frame_off = f->framePos - f->pkt.data;
        iu.dts = f->pkt.dts * 300;
    }
    else if (GetStreamType(id) == CODEC_ID_MP2 ||
             GetStreamType(id) == CODEC_ID_MP3 ||
             GetStreamType(id) == CODEC_ID_AC3)
    {
        rb = &rx.extrbuf[aud_map[id]];
        rbi = &rx.index_extrbuf[aud_map[id]];
        iu.framesize = f->pkt.size;
    }

    if (!rb || !rbi)
    {
        LOG(VB_GENERAL, LOG_ERR, "Ringbuffer pointers empty. No stream found");
        return 1;
    }

    iu.active = 1;
    iu.length = f->pkt.size;
    iu.pts = f->pkt.pts * 300;
    pthread_mutex_lock( &rx.mutex );

    FrameInfo(f);
    while (ring_free(rb) < (unsigned int)f->pkt.size ||
            ring_free(rbi) < sizeof(index_unit))
    {
        int i, ok = 1;

        if (rbi != &rx.index_vrbuf &&
                ring_avail(&rx.index_vrbuf) < sizeof(index_unit))
            ok = 0;

        for (i = 0; i < ext_count; i++)
            if (rbi != &rx.index_extrbuf[i] &&
                    ring_avail(&rx.index_extrbuf[i]) < sizeof(index_unit))
                ok = 0;

        if (!ok && ring_free(rb) < (unsigned int)f->pkt.size &&
                    ring_free(rbi) >= sizeof(index_unit))
        {
            // increase memory to avoid deadlock
            unsigned int inc_size = 10 * (unsigned int)f->pkt.size;
            LOG(VB_GENERAL, LOG_NOTICE,
                QString("Increasing ringbuffer size by %1 to avoid deadlock")
                    .arg(inc_size));

            if (!ring_reinit(rb, rb->size + inc_size))
                ok = 1;
        }
        if (!ok)
        {
            pthread_mutex_unlock( &rx.mutex );
            //deadlock
            LOG(VB_GENERAL, LOG_ERR,
                "Deadlock detected.  One buffer is full when "
                "the other is empty!  Aborting");
            return 1;
        }

        pthread_cond_signal(&rx.cond);
        pthread_cond_wait(&rx.cond, &rx.mutex);

        FrameInfo(f);
    }

    if (ring_write(rb, f->pkt.data, f->pkt.size)<0){
        pthread_mutex_unlock( &rx.mutex );
        LOG(VB_GENERAL, LOG_ERR,
            QString("Ring buffer overflow %1").arg(rb->size));
        return 1;
    }

    if (ring_write(rbi, (uint8_t *)&iu, sizeof(index_unit))<0){
        pthread_mutex_unlock( &rx.mutex );
        LOG(VB_GENERAL, LOG_ERR,
            QString("Ring buffer overflow %1").arg(rbi->size));
        return 1;
    }
    pthread_mutex_unlock(&rx.mutex);
    last_written_pos = f->pkt.pos;
    return 0;
}

bool MPEG2fixup::InitAV(QString inputfile, const char *type, int64_t offset)
{
    int ret;
    QByteArray ifarray = inputfile.toLocal8Bit();
    const char *ifname = ifarray.constData();

    AVInputFormat *fmt = NULL;

    if (type)
        fmt = av_find_input_format(type);

    // Open recording
    LOG(VB_GENERAL, LOG_INFO, QString("Opening %1").arg(inputfile));

    inputFC = NULL;

    ret = av_open_input_file(&inputFC, ifname, fmt, 0, NULL);
    if (ret)
    {
        LOG(VB_GENERAL, LOG_ERR,
            QString("Couldn't open input file, error #%1").arg(ret));
        return false;
    }

    mkvfile = !strcmp(inputFC->iformat->name, "mkv") ? 1 : 0;

    if (offset)
        av_seek_frame(inputFC, vid_id, offset, AVSEEK_FLAG_BYTE);

    // Getting stream information
    ret = av_find_stream_info(inputFC);
    if (ret < 0)
    {
        LOG(VB_GENERAL, LOG_ERR,
            QString("Couldn't get stream info, error #%1").arg(ret));
        av_close_input_file(inputFC);
        inputFC = NULL;
        return false;
    }

    // Dump stream information
    if (VERBOSE_LEVEL_CHECK(VB_GENERAL, LOG_INFO))
        av_dump_format(inputFC, 0, ifname, 0);

    for (unsigned int i = 0; i < inputFC->nb_streams; i++)
    {
        switch (inputFC->streams[i]->codec->codec_type)
        {
            case CODEC_TYPE_VIDEO:
                if (vid_id == -1)
                    vid_id = i;
                break;

            case CODEC_TYPE_AUDIO:
                if (inputFC->streams[i]->codec->channels == 0)
                {
                    LOG(VB_GENERAL, LOG_ERR,
                        QString("Skipping invalid audio stream: %1").arg(i));
                    break;
                }
                if (inputFC->streams[i]->codec->codec_id == CODEC_ID_AC3 ||
                    inputFC->streams[i]->codec->codec_id == CODEC_ID_MP3 ||
                    inputFC->streams[i]->codec->codec_id == CODEC_ID_MP2)
                {
                    aud_map[i] = ext_count++;
                    aFrame[i] = new FrameList();
                }
                else
                    LOG(VB_GENERAL, LOG_ERR,
                        QString("Skipping unsupported audio stream: %1")
                            .arg(inputFC->streams[i]->codec->codec_id));
                break;
            default:
                LOG(VB_GENERAL, LOG_ERR,
                    QString("Skipping unsupported codec %1 on stream %2")
                        .arg(inputFC->streams[i]->codec->codec_type).arg(i));
                break;
        }
    }

    return true;
}

void MPEG2fixup::SetFrameNum(uint8_t *ptr, int num)
{
    SETBITS(ptr + 4, num, 10);
}

void MPEG2fixup::AddSequence(MPEG2frame *frame1, MPEG2frame *frame2)
{
    if (frame1->isSequence || !frame2->isSequence)
        return;

    int head_size = (frame2->framePos - frame2->pkt.data);

    frame1->ensure_size(frame1->pkt.size + head_size);
    memmove(frame1->pkt.data + head_size, frame1->pkt.data, frame1->pkt.size);
    memcpy(frame1->pkt.data, frame2->pkt.data, head_size);
    frame1->pkt.size += head_size;
    ProcessVideo(frame1, header_decoder);
#if 0
    if (VERBOSE_LEVEL_CHECK(VB_PROCESS, LOG_ANY))
    {
        static int count = 0;
        QString filename = QString("hdr%1.yuv").arg(count++);
        WriteFrame(filename, &frame1->pkt);
    }
#endif
}

int MPEG2fixup::ProcessVideo(MPEG2frame *vf, mpeg2dec_t *dec)
{
    int state = -1;
    int last_pos = 0;
    mpeg2_info_t *info;

    if (dec == header_decoder)
    {
        mpeg2_reset(dec, 0);
        vf->isSequence = 0;
        vf->isGop = 0;
    }

    info = (mpeg2_info_t *)mpeg2_info(dec);

    mpeg2_buffer(dec, vf->pkt.data, vf->pkt.data + vf->pkt.size);

    while (state != STATE_PICTURE)
    {
        state = mpeg2_parse(dec);

        if (dec == header_decoder)
        {
            switch (state)
            {

                case STATE_SEQUENCE:
                case STATE_SEQUENCE_MODIFIED:
                case STATE_SEQUENCE_REPEATED:
                    memcpy(&vf->mpeg2_seq, info->sequence,
                           sizeof(mpeg2_sequence_t));
                    vf->isSequence = 1;
                    break;

                case STATE_GOP:
                    memcpy(&vf->mpeg2_gop, info->gop, sizeof(mpeg2_gop_t));
                    vf->isGop = 1;
                    vf->gopPos = vf->pkt.data + last_pos;
                    //pd->adjustFrameCount=0;
                    break;

                case STATE_PICTURE:
                    memcpy(&vf->mpeg2_pic, info->current_picture,
                           sizeof(mpeg2_picture_t));
                    vf->framePos = vf->pkt.data + last_pos;
                    break;

                case STATE_BUFFER:
                    LOG(VB_GENERAL, LOG_WARNING,
                        "Warning: partial frame found!");
                    return 1;
            }
        }
        else if (state == STATE_BUFFER)
        {
            WriteData("abort.dat", vf->pkt.data, vf->pkt.size);
            LOG(VB_GENERAL, LOG_ERR,
                QString("Failed to decode frame.  Position was: %1")
                    .arg(last_pos));
            return -1;
        } 
        last_pos = (vf->pkt.size - mpeg2_getpos(dec)) - 4;
    }

    if (dec != header_decoder)
    {
        while (state != STATE_BUFFER)
            state = mpeg2_parse(dec);
        if (info->display_picture)
        {
            // This is a hack to force libmpeg2 to finish writing out the slice
            // without it, the final row doesn't get put into the disp_pic
            // (for B-frames only).
            // 0xb2 is 'user data' and is actually illegal between pic
            // headers, but it is just discarded by libmpeg2
            uint8_t tmp[8] = {0x00, 0x00, 0x01, 0xb2, 0xff, 0xff, 0xff, 0xff};
            mpeg2_buffer(dec, tmp, tmp + 8);
            mpeg2_parse(dec);
        }   
    }

    if (VERBOSE_LEVEL_CHECK(VB_DECODE, LOG_INFO))
    {
        QString msg = QString("");
#if 0
        msg += QString("unused:%1 ") .arg(vf->pkt.size - mpeg2_getpos(dec));
#endif

        if (vf->isSequence)
            msg += QString("%1x%2 P:%3 ").arg(info->sequence->width)
                .arg(info->sequence->height).arg(info->sequence->frame_period);

        if (info->gop)
        {
            QString gop;
            gop.sprintf("%02d:%02d:%02d:%03d ",
                        info->gop->hours, info->gop->minutes,
                        info->gop->seconds, info->gop->pictures);
            msg += gop;
        }
        if (info->current_picture) {
            int ct = info->current_picture->flags & PIC_MASK_CODING_TYPE;
            char coding_type = (ct == PIC_FLAG_CODING_TYPE_I) ? 'I' :
                                ((ct == PIC_FLAG_CODING_TYPE_P) ? 'P' :
                                 ((ct == PIC_FLAG_CODING_TYPE_B) ? 'B' :
                                  ((ct == PIC_FLAG_CODING_TYPE_D) ?'D' : 'X')));
            char top_bottom = (info->current_picture->flags & 
                               PIC_FLAG_TOP_FIELD_FIRST) ? 'T' : 'B';
            char progressive = (info->current_picture->flags &
                                PIC_FLAG_PROGRESSIVE_FRAME) ? 'P' : '_';
            msg += QString("#%1 fl:%2%3%4%5%6 ")
                           .arg(info->current_picture->temporal_reference)
                           .arg(info->current_picture->nb_fields)
                           .arg(coding_type)
                           .arg(top_bottom)
                           .arg(progressive)
                           .arg(info->current_picture->flags >> 4, 0, 16);
        }
        msg += QString("pos: %1").arg(vf->pkt.pos);
        LOG(VB_DECODE, LOG_INFO, msg);
    }

    return 0;
}

void MPEG2fixup::WriteFrame(QString filename, MPEG2frame *f)
{
    MPEG2frame *tmpFrame = GetPoolFrame(f);
    if (tmpFrame == NULL)
        return;
    if (!tmpFrame->isSequence)
    {
        for (FrameList::Iterator it = vFrame.begin(); it != vFrame.end(); it++)
        {
            if ((*it)->isSequence)
            {
                AddSequence(tmpFrame, *it);
                break;
            }
        }
    }
    WriteFrame(filename, &tmpFrame->pkt);
    framePool.enqueue(tmpFrame);
}
   
void MPEG2fixup::WriteFrame(QString filename, AVPacket *pkt)
{
    MPEG2frame *tmpFrame = GetPoolFrame(pkt);
    if (tmpFrame == NULL)
        return;

    QString fname = filename + ".enc";
    WriteData(fname, pkt->data, pkt->size);

    mpeg2dec_t *tmp_decoder = mpeg2_init();
    mpeg2_info_t *info = (mpeg2_info_t *)mpeg2_info(tmp_decoder);

    while (!info->display_picture)
    {
        if (ProcessVideo(tmpFrame, tmp_decoder))
        {
            delete tmpFrame;
            return;
        }
    }

    WriteYUV(filename, info);
    framePool.enqueue(tmpFrame);
    mpeg2_close(tmp_decoder);
}

void MPEG2fixup::WriteYUV(QString filename, const mpeg2_info_t *info)
{
    int fh = open(filename.toLocal8Bit().constData(),
                  O_WRONLY | O_CREAT | O_TRUNC, S_IRWXU);
    if (fh == -1) {
        LOG(VB_GENERAL, LOG_ERR,
            QString("Couldn't open file %1: ").arg(filename) + ENO);
        return;
    }

    int ret = write(fh, info->display_fbuf->buf[0],
                    info->sequence->width * info->sequence->height);
    if (ret < 0)
    {
        LOG(VB_GENERAL, LOG_ERR, QString("write failed %1: ").arg(filename) +
                ENO);
        goto closefd;
    }
    ret = write(fh, info->display_fbuf->buf[1],
                info->sequence->chroma_width * info->sequence->chroma_height);
    if (ret < 0)
    {
        LOG(VB_GENERAL, LOG_ERR, QString("write failed %1: ").arg(filename) +
                ENO);
        goto closefd;
    }
    ret = write(fh, info->display_fbuf->buf[2],
                info->sequence->chroma_width * info->sequence->chroma_height);
    if (ret < 0)
    {
        LOG(VB_GENERAL, LOG_ERR, QString("write failed %1: ").arg(filename) +
                ENO);
        goto closefd;
    }
closefd:
    close(fh);
}

void MPEG2fixup::WriteData(QString filename, uint8_t *data, int size)
{
    int fh = open(filename.toLocal8Bit().constData(),
                  O_WRONLY | O_CREAT | O_TRUNC, S_IRWXU);
    if (fh == -1) {
        LOG(VB_GENERAL, LOG_ERR,
            QString("Couldn't open file %1: ").arg(filename) + ENO);
        return;
    }

    int ret = write(fh, data, size);
    if (ret < 0)
        LOG(VB_GENERAL, LOG_ERR, QString("write failed %1").arg(filename) +
                ENO);
    close(fh);
}

extern "C" {
#include "helper.h"
}

int MPEG2fixup::BuildFrame(AVPacket *pkt, QString fname)
{
    const mpeg2_info_t *info;
    int outbuf_size;
    uint16_t intra_matrix[64] ATTR_ALIGN(16);
    AVFrame *picture;
    AVCodecContext *c = NULL;
    AVCodec *out_codec;

    info = mpeg2_info(img_decoder);
    if (!info->display_fbuf)
        return 1;

    outbuf_size = info->sequence->width * info->sequence->height * 2;

    if (!fname.isEmpty())
    {
        QString tmpstr = fname + ".yuv";
        WriteYUV(tmpstr, info);
    }

    picture = avcodec_alloc_frame();

    pkt->data = (uint8_t *)av_malloc(outbuf_size);

    picture->data[0] = info->display_fbuf->buf[0];
    picture->data[1] = info->display_fbuf->buf[1];
    picture->data[2] = info->display_fbuf->buf[2];

    picture->linesize[0] = info->sequence->width;
    picture->linesize[1] = info->sequence->chroma_width;
    picture->linesize[2] = info->sequence->chroma_width;

    picture->opaque = info->display_fbuf->id;

    copy_quant_matrix(img_decoder, intra_matrix);

    if (info->display_picture->nb_fields % 2)
        picture->top_field_first = !(info->display_picture->flags &
                                     PIC_FLAG_TOP_FIELD_FIRST);
    else
        picture->top_field_first = !!(info->display_picture->flags &
                                      PIC_FLAG_TOP_FIELD_FIRST);

    picture->interlaced_frame = !(info->display_picture->flags &
                                  PIC_FLAG_PROGRESSIVE_FRAME);

    out_codec = avcodec_find_encoder(CODEC_ID_MPEG2VIDEO);

    if (!out_codec)
    {
        free(picture);
        LOG(VB_GENERAL, LOG_ERR, "Couldn't find MPEG2 encoder");
        return 1;
    }

    c = avcodec_alloc_context();

    //We disable all optimizations for the time being.  There shouldn't be too
    //much encoding going on, and the optimizations have been shown to cause
    //corruption in some cases
    c->dsp_mask = 0xffff;

    //NOTE: The following may seem wrong, but avcodec requires
    //sequence->progressive == frame->progressive
    //We fix the discrepancy by discarding avcodec's sequence header, and
    //replace it with the original
    if (picture->interlaced_frame)
        c->flags |= CODEC_FLAG_INTERLACED_DCT;

    c->bit_rate = info->sequence->byte_rate << 3; //not used
    c->bit_rate_tolerance = c->bit_rate >> 2; //not used
    c->width = info->sequence->width;
    c->height = info->sequence->height;
    av_reduce(&c->time_base.num, &c->time_base.den,
              info->sequence->frame_period, 27000000LL, 100000);
    c->pix_fmt = PIX_FMT_YUV420P;
    c->max_b_frames = 0;
    c->has_b_frames = 0;
    c->rc_buffer_aggressivity = 1;
    //  c->profile = vidCC->profile;
    //  c->level = vidCC->level;
    c->rc_buffer_size = 0;
    c->gop_size = 0; // this should force all i-frames
    //  c->flags=CODEC_FLAG_LOW_DELAY;

    if (intra_matrix[0] == 0x08)
        c->intra_matrix = intra_matrix;

    c->qmin = c->qmax = 2;

    picture->pts = AV_NOPTS_VALUE;
    picture->key_frame = 1;
    picture->pict_type = 0;
    picture->type = 0;
    picture->quality = 0;

    if (avcodec_open(c, out_codec) < 0)
    {
        free(picture);
        LOG(VB_GENERAL, LOG_ERR, "could not open codec");
        return 1;
    }

    pkt->size = avcodec_encode_video(c, pkt->data, outbuf_size, picture);

    if (pkt->size <= 0)
    {
        free(picture);
        LOG(VB_GENERAL, LOG_ERR,
            QString("avcodec_encode_video failed (%1)").arg(pkt->size));
        return 1;
    }

    if (!fname.isEmpty())
    {
        QString ename = fname + ".enc";
        WriteData(ename, pkt->data, pkt->size);

        QString yname = fname + ".enc.yuv";
        WriteFrame(yname, pkt);
    }
    int delta = FindMPEG2Header(pkt->data, pkt->size, 0x00);
    //  out_size=avcodec_encode_video(c, outbuf, outbuf_size, picture);
    pkt->size -= delta; // a hack to get to the picture frame
    memmove(pkt->data, pkt->data + delta, pkt->size);
    SetRepeat(pkt->data, pkt->size, info->display_picture->nb_fields,
               !!(info->display_picture->flags & PIC_FLAG_TOP_FIELD_FIRST));

    avcodec_close(c);
    av_freep(&c);
    av_freep(&picture);

    return 0;
}

#define MAX_FRAMES 2000
MPEG2frame *MPEG2fixup::GetPoolFrame(AVPacket *pkt)
{
    MPEG2frame *f;
    static int frame_count = 0;

    if (framePool.isEmpty())
    {
        if (frame_count >= MAX_FRAMES)
        {
            LOG(VB_GENERAL, LOG_ERR, "No more queue slots!");
            return NULL;
        }
        f = new MPEG2frame(pkt->size);
        frame_count++;
    }
    else
        f = framePool.dequeue();

    f->set_pkt(pkt);

    return f;
}

MPEG2frame *MPEG2fixup::GetPoolFrame(MPEG2frame *f)
{
    MPEG2frame *tmpFrame = GetPoolFrame(&f->pkt);
    if (!tmpFrame)
        return tmpFrame;

    tmpFrame->isSequence = f->isSequence;
    tmpFrame->isGop      = f->isGop;
    tmpFrame->mpeg2_seq  = f->mpeg2_seq;
    tmpFrame->mpeg2_gop  = f->mpeg2_gop;
    tmpFrame->mpeg2_pic  = f->mpeg2_pic;
    return tmpFrame;
}

int MPEG2fixup::GetFrame(AVPacket *pkt)
{
    int ret;

    while (true)
    {
        bool done = false;
        if (unreadFrames.count())
        {
            vFrame.append(unreadFrames.dequeue());
            if (real_file_end && !unreadFrames.count())
                file_end = true;
            return file_end;
        }

        while (!done)
        {
            pkt->pts = AV_NOPTS_VALUE;
            pkt->dts = AV_NOPTS_VALUE;
            ret = av_read_frame(inputFC, pkt);

            if (ret < 0)
            {
                // If it is EAGAIN, obey it, dangit!
                if (ret == -EAGAIN)
                    continue;

                //insert a bogus frame (this won't be written out)
                if (vFrame.isEmpty())
                {
                    LOG(VB_GENERAL, LOG_ERR,
                        "Found end of file without finding any frames");
                    return 1;
                }

                MPEG2frame *tmpFrame = GetPoolFrame(&vFrame.last()->pkt);
                if (tmpFrame == NULL)
                    return 1;

                vFrame.append(tmpFrame);
                real_file_end = true;
                file_end = true;
                return 1;
            }

            if (pkt->stream_index == vid_id ||
                  aFrame.contains(pkt->stream_index))
                done = true;
            else 
                av_free_packet(pkt);
        }
        pkt->duration = framenum++;
        if ((showprogress || update_status) &&
            MythDate::current() > statustime)
        {
            float percent_done = 100.0 * pkt->pos / filesize;
            if (update_status)
                update_status(percent_done);
            if (showprogress)
                LOG(VB_GENERAL, LOG_INFO, QString("%1% complete")
                        .arg(percent_done, 0, 'f', 1));
            if (check_abort && check_abort())
                return REENCODE_STOPPED;
            statustime = MythDate::current();
            statustime = statustime.addSecs(status_update_time);
        }

#ifdef DEBUG_AUDIO
        LOG(VB_DECODE, LOG_INFO, QString("Stream: %1 PTS: %2 DTS: %3 pos: %4")
              .arg(pkt->stream_index)
              .arg((pkt->pts == AV_NOPTS_VALUE) ? "NONE" : PtsTime(pkt->pts))
              .arg((pkt->dts == AV_NOPTS_VALUE) ? "NONE" : PtsTime(pkt->dts))
              .arg(pkt->pos));
#endif

        MPEG2frame *tmpFrame = GetPoolFrame(pkt);
        if (tmpFrame == NULL)
            return 1;

        switch (inputFC->streams[pkt->stream_index]->codec->codec_type)
        {
            case CODEC_TYPE_VIDEO:
                vFrame.append(tmpFrame);
                av_free_packet(pkt);

                if (!ProcessVideo(vFrame.last(), header_decoder))
                    return 0;
                framePool.enqueue(vFrame.takeLast());
                break;

            case CODEC_TYPE_AUDIO:
                aFrame[pkt->stream_index]->append(tmpFrame);
                av_free_packet(pkt);
                return 0;

            default:
                framePool.enqueue(tmpFrame);
                av_free_packet(pkt);
                return 1;
        }
    }
}

bool MPEG2fixup::FindStart()
{
    AVPacket pkt;
    QMap <int, bool> found;

    av_init_packet(&pkt);

    do
    {
        if (GetFrame(&pkt))
            return false;

        if (vid_id == pkt.stream_index)
        {
            while (!vFrame.isEmpty())
            {
                if (vFrame.first()->isSequence)
                {
                    if (pkt.pos != vFrame.first()->pkt.pos)
                        break;

                    if ((uint64_t)pkt.pts != AV_NOPTS_VALUE ||
                        (uint64_t)pkt.dts != AV_NOPTS_VALUE)
                    {
                        if ((uint64_t)pkt.pts == AV_NOPTS_VALUE)
                            vFrame.first()->pkt.pts = pkt.dts;

                        LOG(VB_PROCESS, LOG_INFO,
                            "Found 1st valid video frame");
                        break;
                    }
                }

                LOG(VB_PROCESS, LOG_INFO, "Dropping V packet");

                framePool.enqueue(vFrame.takeFirst());
            }
        }

        if (vFrame.isEmpty())
            continue;

        for (FrameMap::Iterator it = aFrame.begin(); it != aFrame.end(); it++)
        {
            if (found.contains(it.key()))
                continue;

            FrameList *af = (*it);

            while (!af->isEmpty())
            {
                int64_t delta = diff2x33(af->first()->pkt.pts,
                                         vFrame.first()->pkt.pts);
                if (delta < -180000 || delta > 180000) //2 seconds
                {
                    //Check all video sequence packets against current
                    //audio packet
                    MPEG2frame *foundframe = NULL;
                    for (FrameList::Iterator it2 = vFrame.begin();
                         it2 != vFrame.end(); it2++)
                    {
                        MPEG2frame *currFrame = (*it2);
                        if (currFrame->isSequence)
                        {
                            int64_t dlta1 = diff2x33(af->first()->pkt.pts,
                                                     currFrame->pkt.pts);
                            if (dlta1 >= -180000 && dlta1 <= 180000)
                            {
                                foundframe = currFrame;
                                delta = dlta1;
                                break;
                            }
                        }
                    }

                    while (foundframe && vFrame.first() != foundframe)
                    {
                        framePool.enqueue(vFrame.takeFirst());
                    }
                }

                if (delta < -180000 || delta > 180000) //2 seconds
                {
                    LOG(VB_PROCESS, LOG_INFO,
                        QString("Dropping A packet from stream %1")
                                   .arg(it.key()));
                    LOG(VB_PROCESS, LOG_INFO, QString("     A:%1 V:%2")
                            .arg(PtsTime(af->first()->pkt.pts))
                            .arg(PtsTime(vFrame.first()->pkt.pts)));
                    framePool.enqueue(af->takeFirst());
                    continue;
                }

                if (delta < 0 && af->count() > 1)
                {
                    if (cmp2x33(af->at(1)->pkt.pts,
                                vFrame.first()->pkt.pts) > 0)
                    {
                        LOG(VB_PROCESS, LOG_INFO,
                            QString("Found useful audio frame from stream %1")
                                .arg(it.key()));
                        found[it.key()] = 1;
                        break;
                    }
                    else
                    {
                        LOG(VB_PROCESS, LOG_INFO,
                            QString("Dropping A packet from stream %1")
                                .arg(it.key()));
                        framePool.enqueue(af->takeFirst());
                        continue;
                    }
                }
                else if (delta >= 0)
                {
                    LOG(VB_PROCESS, LOG_INFO,
                        QString("Found useful audio frame from stream %1")
                            .arg(it.key()));
                    found[it.key()] = 1;
                    break;
                }

                if (af->count() == 1)
                    break;
            }
        }
    } while (found.count() != aFrame.count());

    return true;
}

void MPEG2fixup::SetRepeat(MPEG2frame *vf, int fields, bool topff)
{
    vf->mpeg2_pic.nb_fields = 2;
    SetRepeat(vf->framePos, vf->pkt.data + vf->pkt.size - vf->framePos,
               fields, topff);
}

void MPEG2fixup::SetRepeat(uint8_t *ptr, int size, int fields, bool topff)
{
    uint8_t *end = ptr + size;
    uint8_t setmask = 0x00;
    uint8_t clrmask = 0xff;
    if (topff)
        setmask |= 0x80;
    else
        clrmask &= 0x7f;

    if (fields == 2)
        clrmask &= 0xfd;
    else
        setmask |= 0x02;

    while (ptr < end)
    {
        if (MATCH_HEADER(ptr) && ptr[3] == 0xB5 && (ptr[4] & 0xF0) == 0x80)
        {
            //unset repeat_first_field
            //set top_field_first
            ptr[7] |= setmask;
            ptr[7] &= clrmask;
            return;
        }

        ptr++;
    }
}

MPEG2frame *MPEG2fixup::FindFrameNum(int frameNum)
{
    for (FrameList::Iterator it = vFrame.begin(); it != vFrame.end(); it++)
    {
        if (GetFrameNum((*it)) == frameNum)
            return (*it);
    }

    return NULL;
}

void MPEG2fixup::RenumberFrames(int start_pos, int delta)
{
    int maxPos = vFrame.count();
    
    for (int pos = start_pos; pos < maxPos; pos++)
    {
        MPEG2frame *frame = vFrame.at(pos);
        SetFrameNum(frame->framePos, GetFrameNum(frame) + delta);
        frame->mpeg2_pic.temporal_reference += delta;
    }
}

void MPEG2fixup::StoreSecondary()
{
    while (vSecondary.count())
    {
        framePool.enqueue(vSecondary.takeFirst());
    }

    while (vFrame.count() > 1)
    {
        if (use_secondary && GetFrameTypeT(vFrame.first()) != 'B')
            vSecondary.append(vFrame.takeFirst());
        else
            framePool.enqueue(vFrame.takeFirst());
    }
}

int MPEG2fixup::PlaybackSecondary()
{
    int frame_num = 0;
    mpeg2_reset(img_decoder, 1);
    for (FrameList::Iterator it = vSecondary.begin(); it != vSecondary.end();
         it++)
    {
        SetFrameNum((*it)->framePos, frame_num++);
        if (ProcessVideo((*it), img_decoder) < 0)
            return 1;
    }
    return 0;
}

MPEG2frame *MPEG2fixup::DecodeToFrame(int frameNum, int skip_reset)
{
    MPEG2frame *spare = NULL;
    int found = 0;
    bool skip_first = false;
    const mpeg2_info_t * info = mpeg2_info(img_decoder);
    int maxPos = vFrame.count() - 1;

    if (vFrame.at(displayFrame)->isSequence)
    {
        skip_first = true;
        if (!skip_reset && (displayFrame != maxPos || displayFrame == 0))
            mpeg2_reset(img_decoder, 1);
    }

    spare = FindFrameNum(frameNum);
    if (!spare)
        return NULL;

    int framePos = vFrame.indexOf(spare);

    for (int curPos = displayFrame; displayFrame != maxPos;
         curPos++, displayFrame++)
    {
        if (ProcessVideo(vFrame.at(displayFrame), img_decoder) < 0)
            return NULL;

        if (!skip_first && curPos >= framePos && info->display_picture &&
            (int)info->display_picture->temporal_reference >= frameNum)
        {
            found = 1;
            displayFrame++;
            break;
        }

        skip_first = false;
    }

    if (!found)
    {
        int tmpFrameNum = frameNum;
        MPEG2frame *tmpFrame = GetPoolFrame(&spare->pkt);
        if (tmpFrame == NULL)
            return NULL;

        tmpFrame->framePos = tmpFrame->pkt.data +
                             (spare->framePos - spare->pkt.data);

        while (!info->display_picture ||
               (int)info->display_picture->temporal_reference < frameNum)
        {
            SetFrameNum(tmpFrame->framePos, ++tmpFrameNum);
            if (ProcessVideo(tmpFrame, img_decoder) < 0)
                return NULL;
        }

        framePool.enqueue(tmpFrame);
    }

    if ((int)info->display_picture->temporal_reference > frameNum)
    {
        // the frame in question doesn't exist.  We have no idea where we are.
        // reset the displayFrame so we start searching from the beginning next
        // time
        displayFrame = 0;
        LOG(VB_GENERAL, LOG_NOTICE,
            QString("Frame %1 > %2.  Corruption likely at pos: %3")
               .arg(info->display_picture->temporal_reference)
               .arg(frameNum).arg(spare->pkt.pos));
    }

    return spare;
}

int MPEG2fixup::ConvertToI(FrameList *orderedFrames, int headPos)
{
    MPEG2frame *spare = NULL;
    AVPacket pkt;
#ifdef SPEW_FILES
    static int ins_count = 0;
#endif

    //head_pos == 0 means that we are decoding B frames after a seq_header
    if (headPos == 0)
        if (PlaybackSecondary())
            return 1;

    for (FrameList::Iterator it = orderedFrames->begin(); 
         it != orderedFrames->end(); it++)
    {
        int i = GetFrameNum((*it));
        if ((spare = DecodeToFrame(i, headPos == 0)) == NULL)
            return 1;

        if (GetFrameTypeT(spare) == 'I')
            continue;
        
        pkt = spare->pkt;
        //pkt.data is a newly malloced area

        {
            QString fname;

#ifdef SPEW_FILES
            if (VERBOSE_LEVEL_CHECK(VB_PROCESS, LOG_ANY))
                fname = QString("cnv%1").arg(ins_count++);
#endif

            if (BuildFrame(&pkt, fname))
                return 1;

            LOG(VB_GENERAL, LOG_INFO,
                QString("Converting frame #%1 from %2 to I %3")
                    .arg(i).arg(GetFrameTypeT(spare)).arg(fname));
        }

        spare->set_pkt(&pkt);
        av_free(pkt.data);
        SetFrameNum(spare->pkt.data, GetFrameNum(spare));
        ProcessVideo(spare, header_decoder); //process this new frame
    }

    //reorder frames
    vFrame.move(headPos, headPos + orderedFrames->count() - 1);
    return 0;
}

int MPEG2fixup::InsertFrame(int frameNum, int64_t deltaPTS,
                            int64_t ptsIncrement, int64_t initPTS)
{
    MPEG2frame *spare = NULL;
    AVPacket pkt;
    int increment = 0;
    int index = 0;
#ifdef SPEW_FILES
    static int ins_count = 0;
#endif

    if ((spare = DecodeToFrame(frameNum, 0)) == NULL)
        return -1;

    pkt = spare->pkt;
    //pkt.data is a newly malloced area

    {
        QString fname;
#if SPEW_FILES
        fname = (VERBOSE_LEVEL_CHECK(VB_PROCESS, LOG_ANY) ?
                (QString("ins%1").arg(ins_count++)) : QString());
#endif

        if (BuildFrame(&pkt, fname))
            return -1;

        LOG(VB_GENERAL, LOG_INFO,
            QString("Inserting %1 I-Frames after #%2 %3")
                .arg((int)(deltaPTS / ptsIncrement))
                .arg(GetFrameNum(spare)).arg(fname));
    }
    
    inc2x33(&pkt.pts, ptsIncrement * GetNbFields(spare) / 2 + initPTS);

    index = vFrame.indexOf(spare);
    while (index < vFrame.count() - 1 &&
           GetFrameTypeT(vFrame.at(index)) == 'B')
        spare = vFrame.at(index++);

    index = vFrame.indexOf(spare);

    while (deltaPTS > 0)
    {
        MPEG2frame *tmpFrame;
        index++;
        increment++;
        pkt.dts = pkt.pts;
        SetFrameNum(pkt.data, ++frameNum);
        tmpFrame = GetPoolFrame(&pkt);
        if (tmpFrame == NULL)
            return -1;
        vFrame.insert(index, tmpFrame);
        ProcessVideo(tmpFrame, header_decoder); //process new frame

        inc2x33(&pkt.pts, ptsIncrement);
        deltaPTS -= ptsIncrement;
    }

    av_free(pkt.data);

    // update frame # for all frames in this group
    RenumberFrames(index, increment);

    return increment;
}

void MPEG2fixup::AddRangeList(QStringList rangelist, int type)
{
    QStringList::iterator i;
    frm_dir_map_t *mapPtr;

    if (type == MPF_TYPE_CUTLIST)
    {
        mapPtr = &delMap;
        discard = 0;
    }
    else
        mapPtr = &saveMap;

    mapPtr->clear();

    for (i = rangelist.begin(); i != rangelist.end(); ++i)
    {
        QStringList tmp = (*i).split(" - ");
        if (tmp.size() < 2)
            continue;

        bool ok[2] = { false, false };

        long long start = tmp[0].toLongLong(&ok[0]);
        long long end   = tmp[1].toLongLong(&ok[1]);
    
        if (ok[0] && ok[1])
        {
            if (start == 0)
            {
                if (type == MPF_TYPE_CUTLIST)
                    discard = 1;
            }
            else
                mapPtr->insert(start - 1, MARK_CUT_START);

            mapPtr->insert(end, MARK_CUT_END);
        }
    }

    if (rangelist.count())
        use_secondary = true;
}

void MPEG2fixup::ShowRangeMap(frm_dir_map_t *mapPtr, QString msg)
{
    if (mapPtr->count())
    {
        int64_t start = 0;
        frm_dir_map_t::iterator it = mapPtr->begin();
        for (; it != mapPtr->end(); ++it)
            if (*it == 0)
                msg += QString("\n\t\t%1 - %2").arg(start).arg(it.key());
            else
                start = it.key();
        LOG(VB_PROCESS, LOG_INFO, msg);
    }
}

FrameList MPEG2fixup::ReorderDTStoPTS(FrameList *dtsOrder, int pos)
{
    FrameList Lreorder;
    int maxPos = dtsOrder->count() - 1;

    if (pos >= maxPos)
        return Lreorder;

    MPEG2frame *frame = dtsOrder->at(pos);

    for (pos++; pos < maxPos && GetFrameTypeT(dtsOrder->at(pos)) == 'B'; pos++)
        Lreorder.append(dtsOrder->at(pos));

    Lreorder.append(frame);
    return Lreorder;
}

void MPEG2fixup::InitialPTSFixup(MPEG2frame *curFrame, int64_t &origvPTS,
                                 int64_t &PTSdiscrep, int numframes, bool fix)
{
    int64_t tmpPTS = diff2x33(curFrame->pkt.pts,
                              origvPTS / 300);

    if ((uint64_t)curFrame->pkt.pts == AV_NOPTS_VALUE)
    {
        LOG(VB_PROCESS, LOG_INFO,
            QString("Found frame %1 with missing PTS at %2")
                .arg(GetFrameNum(curFrame))
                .arg(PtsTime(origvPTS / 300)));
        if (fix)
            curFrame->pkt.pts = origvPTS / 300;
        else
            PTSdiscrep = AV_NOPTS_VALUE;
    }
    else if (tmpPTS < -ptsIncrement ||
             tmpPTS > ptsIncrement*numframes)
    {
        if (tmpPTS != PTSdiscrep)
        {
            PTSdiscrep = tmpPTS;
            LOG(VB_PROCESS, LOG_INFO,
                QString("Found invalid PTS (off by %1) at %2")
                       .arg(PtsTime(tmpPTS))
                       .arg(PtsTime(origvPTS / 300)));
        }
        if (fix)
            curFrame->pkt.pts = origvPTS / 300;
    }
    else
    {
        origvPTS = curFrame->pkt.pts * 300;
    }
    ptsinc((uint64_t *)&origvPTS,
            (uint64_t)(150 * ptsIncrement * GetNbFields(curFrame)));
}

void MPEG2fixup::dumpList(FrameList *list)
{
    LOG(VB_GENERAL, LOG_INFO, "=========================================");
    LOG(VB_GENERAL, LOG_INFO, QString("List contains %1 items")
            .arg(list->count()));

     for (FrameList::Iterator it = list->begin(); it != list->end(); it++)
    {
        MPEG2frame *curFrame = (*it);

        LOG(VB_GENERAL, LOG_INFO,
            QString("VID: %1 #:%2 nb: %3 pts: %4 dts: %5 pos: %6")
                .arg(GetFrameTypeT(curFrame))
                .arg(GetFrameNum(curFrame))
                .arg(GetNbFields(curFrame))
                .arg(PtsTime(curFrame->pkt.pts))
                .arg(PtsTime(curFrame->pkt.dts))
                .arg(curFrame->pkt.pos));
    }
    LOG(VB_GENERAL, LOG_INFO, "=========================================");
}

int MPEG2fixup::Start()
{
    // NOTE: expectedvPTS/DTS are in units of SCR (300*PTS) to allow for better
    // accounting of rounding errors (still won't be right, but better)
    int64_t expectedvPTS, expectedPTS[N_AUDIO];
    int64_t expectedDTS = 0, lastPTS = 0, initPTS = 0, deltaPTS = 0;
    int64_t origvPTS = 0, origaPTS[N_AUDIO];
    int64_t cutStartPTS = 0, cutEndPTS = 0;
    uint64_t frame_count = 0;
    int new_discard_state = 0;
    int ret;
    QMap<int, int> af_dlta_cnt, cutState;

    AVPacket pkt, lastRealvPkt;

    if (!InitAV(infile, format, 0))
        return GENERIC_EXIT_NOT_OK;

    if (!FindStart())
        return GENERIC_EXIT_NOT_OK;

    av_init_packet(&pkt);

    ptsIncrement = vFrame.first()->mpeg2_seq.frame_period / 300;

    initPTS = vFrame.first()->pkt.pts;

    LOG(VB_GENERAL, LOG_INFO, QString("#%1 PTS:%2 Delta: 0.0ms queue: %3")
            .arg(vid_id).arg(PtsTime(vFrame.first()->pkt.pts))
            .arg(vFrame.count()));

    for (FrameMap::Iterator it = aFrame.begin(); it != aFrame.end(); it++)
    {
        FrameList *af = (*it);
        deltaPTS = diff2x33(vFrame.first()->pkt.pts, af->first()->pkt.pts);
        LOG(VB_GENERAL, LOG_INFO,
            QString("#%1 PTS:%2 Delta: %3ms queue: %4")
                .arg(it.key()) .arg(PtsTime(af->first()->pkt.pts))
                .arg(1000.0*deltaPTS / 90000.0).arg(af->count()));

        if (cmp2x33(af->first()->pkt.pts, initPTS) < 0)
            initPTS = af->first()->pkt.pts;
    }

    initPTS -= 16200; //0.18 seconds back to prevent underflow

    PTSOffsetQueue poq(vid_id, aFrame.keys(), initPTS);

    LOG(VB_PROCESS, LOG_INFO,
        QString("ptsIncrement: %1 Frame #: %2 PTS-adjust: %3")
            .arg(ptsIncrement).arg(GetFrameNum(vFrame.first()))
            .arg(PtsTime(initPTS)));


    origvPTS = 300 * udiff2x33(vFrame.first()->pkt.pts,
                     ptsIncrement * GetFrameNum(vFrame.first()));
    expectedvPTS = 300 * (udiff2x33(vFrame.first()->pkt.pts, initPTS) -
                         (ptsIncrement * GetFrameNum(vFrame.first())));
    expectedDTS = expectedvPTS - 300 * ptsIncrement;

    if (discard)
    {
        cutStartPTS = origvPTS / 300;
    }

    for (FrameMap::Iterator it = aFrame.begin(); it != aFrame.end(); it++)
    {
        FrameList *af = (*it);
        origaPTS[it.key()] = af->first()->pkt.pts * 300;
        expectedPTS[it.key()] = udiff2x33(af->first()->pkt.pts, initPTS);
        af_dlta_cnt[it.key()] = 0;
        cutState[it.key()] = !!(discard);
    }

    ShowRangeMap(&delMap, "Cutlist:");
    ShowRangeMap(&saveMap, "Same Range:");

    InitReplex();

    while (!file_end)
    {
        /* read packet */
        if ((ret = GetFrame(&pkt)) < 0)
            return ret;

        if (vFrame.count() && (file_end || vFrame.last()->isSequence))
        {
            displayFrame = 0;

            // since we might reorder the frames when coming out of a cutpoint
            // me need to save the first frame here, as it is guaranteed to
            // have a sequence header.
            MPEG2frame *seqFrame = vFrame.first();

            if (!seqFrame->isSequence)
            {
                LOG(VB_GENERAL, LOG_WARNING, 
                    QString("Problem: Frame %1 (type %2) doesn't contain "
                            "sequence header!")
                       .arg(frame_count) .arg(GetFrameTypeT(seqFrame)));
            }

            if (ptsIncrement != seqFrame->mpeg2_seq.frame_period / 300)
            {
                LOG(VB_GENERAL, LOG_WARNING,
                    QString("WARNING - Unsupported FPS change from %1 to %2")
                       .arg(90000.0 / ptsIncrement, 0, 'f', 2)
                       .arg(27000000.0 / seqFrame->mpeg2_seq.frame_period,
                            0, 'f', 2));
            }

            for (int frame_pos = 0; frame_pos < vFrame.count() - 1;)
            {
                bool ptsorder_eq_dtsorder = false;
                int64_t dtsExtra = 0, PTSdiscrep = 0;
                FrameList Lreorder;
                MPEG2frame *markedFrame = NULL, *markedFrameP = NULL;

                if (expectedvPTS != expectedDTS + ptsIncrement * 300)
                {
                    LOG(VB_GENERAL, LOG_ERR,
                        QString("expectedPTS != expectedDTS + ptsIncrement"));
                    LOG(VB_GENERAL, LOG_ERR, QString("%1 != %2 + %3")
                            .arg(PtsTime(expectedvPTS / 300))
                            .arg(PtsTime(expectedDTS / 300))
                            .arg(PtsTime(ptsIncrement)));
                    LOG(VB_GENERAL, LOG_ERR, QString("%1 != %2 + %3")
                            .arg(expectedvPTS)
                            .arg(expectedDTS)
                            .arg(ptsIncrement));
                    return GENERIC_EXIT_NOT_OK;
                }

                //reorder frames in presentation order (to the next I/P frame)
                Lreorder = ReorderDTStoPTS(&vFrame, frame_pos);

                //First pass at fixing PTS values (fixes gross errors only)
                for (FrameList::Iterator it2 = Lreorder.begin();
                     it2 != Lreorder.end(); it2++)
                {
                    MPEG2frame *curFrame = (*it2);
                    poq.UpdateOrigPTS(vid_id, origvPTS, curFrame->pkt);
                    InitialPTSFixup(curFrame, origvPTS, PTSdiscrep, 
                                    maxframes, true);
                }

                // if there was a PTS jump, find the largest change
                // in the next x frames
                // At the end of this, vFrame should look just like it did
                // beforehand
                if (PTSdiscrep && !file_end)
                {
                    int pos = vFrame.count();
                    int count = Lreorder.count();
                    while (vFrame.count() - frame_pos - count < 20 && !file_end)
                        if ((ret = GetFrame(&pkt)) < 0)
                            return ret;

                    if (!file_end)
                    {
                        int64_t tmp_origvPTS = origvPTS;
                        int numframes = (maxframes > 1) ? maxframes - 1 : 1;
                        bool done = false;
                        while (!done &&
                               (frame_pos + count + 1) < vFrame.count())
                        {
                            FrameList tmpReorder;
                            tmpReorder = ReorderDTStoPTS(&vFrame,
                                                         frame_pos + count);
                            for (FrameList::Iterator it2 = tmpReorder.begin();
                                 it2 != tmpReorder.end(); it2++)
                            {
                                MPEG2frame *curFrame = (*it2);
                                int64_t tmpPTSdiscrep = 0;
                                InitialPTSFixup(curFrame, tmp_origvPTS,
                                           tmpPTSdiscrep, numframes, false);
                                if (!tmpPTSdiscrep)
                                {
                                    //discrepancy was short-lived, continue on
                                    done = true;
                                    PTSdiscrep = 0;
                                    break;
                                }
                                if (tmpPTSdiscrep != (int64_t)AV_NOPTS_VALUE &&
                                    tmpPTSdiscrep != PTSdiscrep)
                                    PTSdiscrep = tmpPTSdiscrep;
                            }
                            count += tmpReorder.count();
                        }
                    }

                    // push extra read frames onto 'unreadFrames' queue
                    while (vFrame.count() > pos)
                    {
                        unreadFrames.enqueue(vFrame.takeAt(pos));
                    }
                    file_end = false;
                }
  
                //check for cutpoints and convert to I-frames if needed 
                for (int curIndex = 0; curIndex < Lreorder.count(); curIndex++)
                {
                    MPEG2frame *curFrame = Lreorder.at(curIndex);
                    if (saveMap.count())
                    {
                        if (saveMap.begin().key() <= frame_count)
                           saveMap.remove(saveMap.begin().key());
                        if (saveMap.count() && saveMap.begin().value() == 0)
                        {
                            LOG(VB_GENERAL, LOG_INFO,
                                QString("Saving frame #%1") .arg(frame_count));

                            if (GetFrameTypeT(curFrame) != 'I' &&
                                ConvertToI(&Lreorder, frame_pos))
                            {
                                return GENERIC_EXIT_WRITE_FRAME_ERROR;
                            }

                            WriteFrame(QString("save%1.yuv").arg(frame_count),
                                       curFrame);
                        }
                    }

                    if (delMap.count() && delMap.begin().key() <= frame_count)
                    {
                        new_discard_state = delMap.begin().value();
                        LOG(VB_GENERAL, LOG_INFO,
                            QString("Del map found %1 at %2 (%3)")
                                .arg(new_discard_state) .arg(frame_count)
                                .arg(delMap.begin().key()));

                        delMap.remove(delMap.begin().key());
                        markedFrameP = curFrame;

                        if (!new_discard_state)
                        {
                            cutEndPTS = markedFrameP->pkt.pts;
                            poq.SetNextPTS(
                                      diff2x33(cutEndPTS, expectedvPTS / 300),
                                      cutEndPTS);
                        }
                        else
                        {
                            cutStartPTS =
                                  add2x33(markedFrameP->pkt.pts,
                                          ptsIncrement * 
                                          GetNbFields(markedFrameP) / 2);
                            for (FrameMap::Iterator it3 = aFrame.begin();
                                 it3 != aFrame.end(); it3++)
                            {
                                cutState[it3.key()] = 1;
                            }
                        }

                        // Rebuild when 'B' frame, or completing a cut, and the
                        // marked frame is a 'P' frame.
                        // After conversion, frames will be in linear order.
                        if ((GetFrameTypeT(curFrame) == 'B') ||
                            (!new_discard_state &&
                             (GetFrameTypeT(curFrame) == 'P')))
                        {
                            if (ConvertToI(&Lreorder, frame_pos))
                                return GENERIC_EXIT_WRITE_FRAME_ERROR;
                            ptsorder_eq_dtsorder = true;
                        }
                        else if (!new_discard_state &&
                                 GetFrameTypeT(curFrame) == 'I')
                        {
                            vFrame.move(frame_pos, frame_pos + curIndex);
                            ptsorder_eq_dtsorder = true;
                        }

                        //convert from presentation-order to decode-order
                        markedFrame = vFrame.at(frame_pos + curIndex);

                        if (!new_discard_state)
                        {
                            AddSequence(markedFrame, seqFrame);
                            RenumberFrames(frame_pos + curIndex,
                                           - GetFrameNum(markedFrame));
                        }
                    }

                    frame_count++;
                }

                if (!Lreorder.isEmpty())
                    lastRealvPkt = Lreorder.last()->pkt;

                if (markedFrame || !discard)
                {
                    //check for PTS discontinuity
                    for (FrameList::Iterator it2 = Lreorder.begin();
                         it2 != Lreorder.end(); it2++)
                    {
                        MPEG2frame *curFrame = (*it2);
                        if (markedFrameP && discard)
                        {
                            if (curFrame != markedFrameP)
                                continue;

                            markedFrameP = NULL;
                        }

                        dec2x33(&curFrame->pkt.pts,
                                poq.Get(vid_id, &curFrame->pkt));
                        deltaPTS = diff2x33(curFrame->pkt.pts,
                                            expectedvPTS / 300);

                        if (deltaPTS < -2 || deltaPTS > 2)
                        {
                            LOG(VB_PROCESS, LOG_INFO,
                                QString("PTS discrepancy: %1 != %2 on "
                                        "%3-Type (%4)")
                                    .arg(curFrame->pkt.pts)
                                    .arg(expectedvPTS / 300)
                                    .arg(GetFrameTypeT(curFrame))
                                    .arg(GetFrameNum(curFrame)));
                        }

                        //remove repeat_first_field if necessary
                        if (no_repeat)
                            SetRepeat(curFrame, 2, 0);

                        //force PTS to stay in sync (this could be a bad idea!)
                        if (fix_PTS)
                            curFrame->pkt.pts = expectedvPTS / 300;

                        if (deltaPTS > ptsIncrement*maxframes)
                        {
                            LOG(VB_GENERAL, LOG_NOTICE,
                                QString("Need to insert %1 frames > max "
                                        "allowed: %2.  Assuming bad PTS")
                                    .arg((int)(deltaPTS / ptsIncrement))
                                    .arg(maxframes));
                            curFrame->pkt.pts = expectedvPTS / 300;
                            deltaPTS = 0;
                        }

                        lastPTS = expectedvPTS;
                        expectedvPTS += 150 * ptsIncrement *
                                        GetNbFields(curFrame);

                        if (curFrame == markedFrameP && new_discard_state)
                            break;
                    }

                    // dtsExtra is applied at the end of this block if the
                    // current tail has repeat_first_field set
                    if (ptsorder_eq_dtsorder)
                        dtsExtra = 0;
                    else
                        dtsExtra = 150 * ptsIncrement *
                                   (GetNbFields(vFrame.at(frame_pos)) - 2);

                    if (!markedFrame && deltaPTS > (4 * ptsIncrement / 5))
                    {
                        // if we are off by more than 1/2 frame, it is time to
                        // add a frame
                        // The frame(s) will be added right after lVpkt_tail,
                        // and lVpkt_head will be adjusted accordingly

                        vFrame.at(frame_pos)->pkt.pts = lastPTS / 300;
                        int ret = InsertFrame(GetFrameNum(vFrame.at(frame_pos)),
                                              deltaPTS, ptsIncrement, 0);
                        
                        if (ret < 0)
                            return GENERIC_EXIT_WRITE_FRAME_ERROR;

                        for (int index = frame_pos + Lreorder.count();
                             ret && index < vFrame.count(); index++, --ret)
                        {
                            lastPTS = expectedvPTS;
                            expectedvPTS += 150 * ptsIncrement *
                                            GetNbFields(vFrame.at(index));
                            Lreorder.append(vFrame.at(index));
                        }
                    }

                    // Set DTS (ignore any current values), and send frame to
                    // multiplexer

                    for (int i = 0; i < Lreorder.count(); i++, frame_pos++)
                    {
                        MPEG2frame *curFrame = vFrame.at(frame_pos);
                        if (discard)
                        {
                            if (curFrame != markedFrame)
                                continue;

                            discard = false;
                            markedFrame = NULL;
                        }

                        curFrame->pkt.dts = (expectedDTS / 300);
#if 0
                        if (GetFrameTypeT(curFrame) == 'B')
                            curFrame->pkt.pts = (expectedDTS / 300);
#endif
                        expectedDTS += 150 * ptsIncrement *
                                       ((!ptsorder_eq_dtsorder && i == 0) ?  2 :
                                        GetNbFields(curFrame));
                        LOG(VB_FRAME, LOG_INFO,
                            QString("VID: %1 #:%2 nb: %3 pts: %4 dts: %5 "
                                    "pos: %6")
                                .arg(GetFrameTypeT(curFrame))
                                .arg(GetFrameNum(curFrame))
                                .arg(GetNbFields(curFrame))
                                .arg(PtsTime(curFrame->pkt.pts))
                                .arg(PtsTime(curFrame->pkt.dts))
                                .arg(curFrame->pkt.pos));
                        if (AddFrame(curFrame))
                            return GENERIC_EXIT_DEADLOCK;

                        if (curFrame == markedFrame)
                        {
                            markedFrame = NULL;
                            discard = true;
                        }
                    }
                        
                    expectedDTS += dtsExtra;
                }
                else
                {
                    frame_pos += Lreorder.count();
                }
                if (PTSdiscrep)
                    poq.SetNextPos(add2x33(poq.Get(vid_id, &lastRealvPkt),
                                                   PTSdiscrep), lastRealvPkt);
            }

            if (discard)
                cutEndPTS = lastRealvPkt.pts;

            if (file_end)
                use_secondary = false;
            if (vFrame.count() > 1 || file_end)
                StoreSecondary();
        }

        for (FrameMap::Iterator it = aFrame.begin(); it != aFrame.end(); it++)
        {
            FrameList *af = (*it);
            AVCodecContext *CC = getCodecContext(it.key());
            bool backwardsPTS = false;

            while (af->count())
            {
                // What to do if the CC is corrupt?
                // Just wait and hope it repairs itself
                if (CC->sample_rate == 0 || CC->frame_size == 0)
                    break;

                // The order of processing frames is critical to making
                // everything work.  Backwards PTS discrepancies complicate
                // the processing significantly
                // Processing works as follows:
                //   detect whether there is a discontinuous PTS (tmpPTS != 0)
                //     in the audio stream only.
                //   next check if a cutpoint is active, and discard frames
                //     as needed
                //   next check that the current PTS < last video PTS
                //   if we get this far, update the expected PTS, and write out
                //     the audio frame
                int64_t nextPTS, tmpPTS;
                int64_t incPTS =
                         90000LL * (int64_t)CC->frame_size / CC->sample_rate;

                if (poq.UpdateOrigPTS(it.key(), origaPTS[it.key()],
                                                  af->first()->pkt) < 0)
                {
                    backwardsPTS = true;
                    af_dlta_cnt[it.key()] = 0;
                }

                tmpPTS = diff2x33(af->first()->pkt.pts,
                                  origaPTS[it.key()] / 300);

                if (tmpPTS < -incPTS)
                {
#ifdef DEBUG_AUDIO
                    LOG(VB_PROCESS, LOG_INFO,
                        QString("Aud discard: PTS %1 < %2")
                            .arg(PtsTime(af->first()->pkt.pts))
                            .arg(PtsTime(origaPTS[it.key()] / 300)));
#endif
                    framePool.enqueue(af->takeFirst());
                    af_dlta_cnt[it.key()] = 0;
                    continue;
                }

                if (tmpPTS > incPTS * maxframes)
                {
                    LOG(VB_PROCESS, LOG_INFO,
                        QString("Found invalid audio PTS (off by %1) at %2")
                            .arg(PtsTime(tmpPTS))
                            .arg(PtsTime(origaPTS[it.key()] / 300)));
                    if (backwardsPTS && tmpPTS < 90000LL)
                    {
                        //there are missing audio frames
                        LOG(VB_PROCESS, LOG_INFO,
                            "Fixing missing audio frames");
                        ptsinc((uint64_t *)&origaPTS[it.key()], 300 * tmpPTS);
                        backwardsPTS = false;
                    }
                    else if (tmpPTS < 90000LL * 4) // 4 seconds
                    {
                        if (af_dlta_cnt[it.key()] >= 20)
                        {
                            //If there are 20 consecutive frames with an
                            //offset < 4sec, assume a mismatch and correct.
                            //Note: if we allow too much discrepancy,
                            //we could overrun the video queue
                            ptsinc((uint64_t *)&origaPTS[it.key()],
                                   300 * tmpPTS);
                            af_dlta_cnt[it.key()] = 0;
                        }
                        else
                            af_dlta_cnt[it.key()]++;
                    }
                    af->first()->pkt.pts = origaPTS[it.key()] / 300;
                }
                else if (tmpPTS > incPTS) //correct for small discrepancies
                {
                    incPTS += incPTS;
                    backwardsPTS = false;
                    af_dlta_cnt[it.key()] = 0;
                }
                else
                {
                    backwardsPTS = false;
                    af_dlta_cnt[it.key()] = 0;
                }

                nextPTS = add2x33(af->first()->pkt.pts,
                           90000LL * (int64_t)CC->frame_size / CC->sample_rate);

                if ((cutState[it.key()] == 1 &&
                     cmp2x33(nextPTS, cutStartPTS) > 0) ||
                    (cutState[it.key()] == 2 && 
                     cmp2x33(af->first()->pkt.pts, cutEndPTS) < 0))
                {
#ifdef DEBUG_AUDIO
                    LOG(VB_PROCESS, LOG_INFO,
                        QString("Aud in cutpoint: %1 > %2 && %3 < %4")
                            .arg(PtsTime(nextPTS)).arg(PtsTime(cutStartPTS))
                            .arg(PtsTime(af->first()->pkt.pts))
                            .arg(PtsTime(cutEndPTS)));
#endif
                    framePool.enqueue(af->takeFirst());
                    cutState[it.key()] = 2;
                    ptsinc((uint64_t *)&origaPTS[it.key()], incPTS * 300);
                    continue;
                }

                int64_t deltaPTS = poq.Get(it.key(), &af->first()->pkt);

                if (udiff2x33(nextPTS, deltaPTS) * 300 > expectedDTS &&
                    cutState[it.key()] != 1)
                {
#ifdef DEBUG_AUDIO
                    LOG(VB_PROCESS, LOG_INFO, QString("Aud not ready: %1 > %2")
                            .arg(PtsTime(udiff2x33(nextPTS, deltaPTS)))
                            .arg(PtsTime(expectedDTS / 300)));
#endif
                    break;
                }

                if (cutState[it.key()] == 2)
                    cutState[it.key()] = 0;

                ptsinc((uint64_t *)&origaPTS[it.key()], incPTS * 300);

                dec2x33(&af->first()->pkt.pts, deltaPTS);

#if 0
                expectedPTS[it.key()] = udiff2x33(nextPTS, initPTS);
                write_audio(lApkt_tail->pkt, initPTS);
#endif
                LOG(VB_FRAME, LOG_INFO, QString("AUD #%1: pts: %2 pos: %3")
                        .arg(it.key()) 
                        .arg(PtsTime(af->first()->pkt.pts))
                        .arg(af->first()->pkt.pos));
                if (AddFrame(af->first()))
                    return GENERIC_EXIT_DEADLOCK;
                framePool.enqueue(af->takeFirst());
            }
        }
    }

    rx.done = 1;
    pthread_mutex_lock( &rx.mutex );
    pthread_cond_signal(&rx.cond);
    pthread_mutex_unlock( &rx.mutex );
    pthread_join(thread, NULL);

    av_close_input_file(inputFC);
    inputFC = NULL;
    return REENCODE_OK;
}

#ifdef NO_MYTH
int verboseMask = VB_GENERAL;

void usage(char *s)
{
    fprintf(stderr, "%s usage:\n", s);
    fprintf(stderr, "\t--infile <file>    -i <file> : Input mpg file\n");
    fprintf(stderr, "\t--outfile <file>   -o <file> : Output mpg file\n");
    fprintf(stderr, "\t--dbg_lvl #        -d #      : Debug level\n");
    fprintf(stderr, "\t--maxframes #      -m #      : Max frames to insert at once (default=10)\n");
    fprintf(stderr, "\t--cutlist \"start - end\" -c : Apply a cutlist.  Specify on e'-c' per cut\n");
    fprintf(stderr, "\t--no3to2           -t        : Remove 3:2 pullup\n");
    fprintf(stderr, "\t--fixup            -f        : make PTS continuous\n");
    fprintf(stderr, "\t--ostream <dvd|ps> -e        : Output stream type (defaults to ps)\n");
    fprintf(stderr, "\t--showprogress     -p        : show progress\n");
    fprintf(stderr, "\t--help             -h        : This screen\n");
    exit(0);
}

int main(int argc, char **argv)
{
    QStringList cutlist;
    QStringList savelist;
    char *infile = NULL, *outfile = NULL, *format = NULL;
    int no_repeat = 0, fix_PTS = 0, max_frames = 20, otype = REPLEX_MPEG2;
    bool showprogress = 0;
    const struct option long_options[] =
        {
            {"infile", required_argument, NULL, 'i'},

            {"outfile", required_argument, NULL, 'o'},
            {"format", required_argument, NULL, 'r'},
            {"dbg_lvl", required_argument, NULL, 'd'},
            {"cutlist", required_argument, NULL, 'c'},
            {"saveframe", required_argument, NULL, 's'},
            {"ostream", required_argument, NULL, 'e'},
            {"no3to2", no_argument, NULL, 't'},
            {"fixup", no_argument, NULL, 'f'},
            {"showprogress", no_argument, NULL, 'p'},
            {"help", no_argument , NULL, 'h'},
            {0, 0, 0, 0}
        };

    while (1)
    {
        int option_index = 0;
        char c;
        c = getopt_long (argc, argv, "i:o:d:r:m:c:s:e:tfph",
                         long_options, &option_index);

        if (c == -1)
            break;

        switch (c)
        {

            case 'i':
                infile = optarg;
                break;

            case 'o':
                outfile = optarg;
                break;

            case 'r':
                format = optarg;
                break;

            case 'e':
                if (strlen(optarg) == 3 && strncmp(optarg, "dvd", 3) == 0)
                    otype = REPLEX_DVD;
                break;

            case 'd':
                verboseMask = atoi(optarg);
                break;

            case 'm':
                max_frames = atoi(optarg);
                break;

            case 'c':
                cutlist.append(optarg);
                break;

            case 't':
                no_repeat = 1;

            case 'f':
                fix_PTS = 1;
                break;

            case 's':
                savelist.append(optarg);
                break;

            case 'p':
                showprogress = true;
                break;

            case 'h':

            case '?':

            default:
                usage(argv[0]);
        }
    }

    if (infile == NULL || outfile == NULL)
        usage(argv[0]);

    MPEG2fixup m2f(infile, outfile, NULL, format, 
                   no_repeat, fix_PTS, max_frames,
                   showprogress, otype);

    if (cutlist.count())
        m2f.AddRangeList(cutlist, MPF_TYPE_CUTLIST);
    if (savelist.count())
        m2f.AddRangeList(savelist, MPF_TYPE_SAVELIST);
    return m2f.Start();
}
#endif

int MPEG2fixup::BuildKeyframeIndex(QString &file,
                                   frm_pos_map_t &posMap)
{
    LOG(VB_GENERAL, LOG_INFO, "Generating Keyframe Index");

    AVPacket pkt;
    int count = 0;

    /*============ initialise AV ===============*/
    if (!InitAV(file, NULL, 0))
        return GENERIC_EXIT_NOT_OK;

    if (mkvfile)
    {
        LOG(VB_GENERAL, LOG_INFO, "Seek tables are not required for MKV");
        return GENERIC_EXIT_NOT_OK;
    }

    av_init_packet(&pkt);

    while (av_read_frame(inputFC, &pkt) >= 0)
    {
        if (pkt.stream_index == vid_id)
        {
            if (pkt.flags & PKT_FLAG_KEY)
                posMap[count] = pkt.pos;
            count++;
        }
        av_free_packet(&pkt);
    }

    // Close input file
    av_close_input_file(inputFC);
    inputFC = NULL;

    LOG(VB_GENERAL, LOG_NOTICE, "Transcode Completed");

    return REENCODE_OK;
}

/*
 * vim:ts=4:sw=4:ai:et:si:sts=4
 */<|MERGE_RESOLUTION|>--- conflicted
+++ resolved
@@ -22,11 +22,8 @@
 #include <QFileInfo>
 
 #include "mythlogging.h"
-<<<<<<< HEAD
 #include "mythmiscutil.h"
-=======
 #include "mthread.h"
->>>>>>> 6bd7ab7b
 
 #ifdef USING_MINGW
 #include <winsock2.h>
