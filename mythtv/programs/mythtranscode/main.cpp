--- conflicted
+++ resolved
@@ -24,11 +24,8 @@
 #include "mpeg2fix.h"
 #include "remotefile.h"
 #include "mythtranslation.h"
-<<<<<<< HEAD
 #include "mythlogging.h"
-=======
 #include "mythcommandlineparser.h"
->>>>>>> 1857db52
 
 static void CompleteJob(int jobID, ProgramInfo *pginfo, bool useCutlist,
                         frm_dir_map_t *deleteMap, int &resultCode);
