#include <fcntl.h>
#include <math.h>
#include <iostream>

#include <QStringList>
#include <QMap>
#include <QRegExp>
#include <QList>
#include <QWaitCondition>

#include "mythconfig.h"

#include "transcode.h"
#include "audiooutput.h"
#include "recordingprofile.h"
#include "mythcorecontext.h"
#include "jobqueue.h"
#include "exitcodes.h"
#include "mthreadpool.h"

#include "NuppelVideoRecorder.h"
#include "mythplayer.h"
#include "programinfo.h"
#include "mythdbcon.h"
#include "avformatwriter.h"
#include "httplivestream.h"


extern "C" {
#include "libavcodec/avcodec.h"
#include "libswscale/swscale.h"
}

using namespace std;

#define LOC QString("Transcode: ")
#define LOC_ERR QString("Transcode, Error: ")

// This class is to act as a fake audio output device to store the data
// for reencoding.

class AudioReencodeBuffer : public AudioOutput
{
 public:
    AudioReencodeBuffer(AudioFormat audio_format, int audio_channels,
                        bool passthru)
    {
        Reset();
        const AudioSettings settings(audio_format, audio_channels, 0, 0, false);
        Reconfigure(settings);
        bufsize = 512000;
        audiobuffer = new unsigned char[bufsize];

        ab_count = 0;
        ab_size = 128;
        ab = new AudioBuffer[ab_size];
        m_initpassthru = passthru;

        m_audioFrameSize = 0;
    }

    ~AudioReencodeBuffer()
    {
        delete [] audiobuffer;
        delete [] ab;
    }

    // reconfigure sound out for new params
    virtual void Reconfigure(const AudioSettings &settings)
    {
        ClearError();

        m_passthru      = settings.use_passthru;
        channels        = settings.channels;
        bytes_per_frame = channels *
            AudioOutputSettings::SampleSize(settings.format);
        eff_audiorate   = settings.samplerate;
    }

    // dsprate is in 100 * frames/second
    virtual void SetEffDsp(int dsprate)
    {
        eff_audiorate = (dsprate / 100);
    }

    virtual void Reset(void)
    {
        audiobuffer_len = 0;
        audiobuffer_frames = 0;
        ab_count = 0;
    }

    // timecode is in milliseconds.
    virtual bool AddFrames(void *buffer, int frames, int64_t timecode)
    {
        return AddData(buffer, frames * bytes_per_frame, timecode, frames);
    }

    // timecode is in milliseconds.
    virtual bool AddData(void *buffer, int len, int64_t timecode, int frames)
    {
        int freebuf = bufsize - audiobuffer_len;

        if (len > freebuf)
        {
            bufsize += len - freebuf;
            unsigned char *tmpbuf = new unsigned char[bufsize];
            memcpy(tmpbuf, audiobuffer, audiobuffer_len);
            delete [] audiobuffer;
            audiobuffer = tmpbuf;
        }
        if (ab_count >= ab_size)
        {
            AudioBuffer *tmp = new AudioBuffer[ab_size + 128];
            memcpy(tmp, ab, sizeof(AudioBuffer) * ab_size);
            delete[] ab;
            ab = tmp;
            ab_size += 128;
        }

        if (m_audioFrameSize)
        {
            int inputOffset = 0;
            if ((ab_count) &&
                (ab[ab_count-1].len != m_audioFrameSize))
            {
                int copyLen = m_audioFrameSize - ab[ab_count-1].len;
                if (copyLen > len)
                    copyLen = len;

                memcpy(audiobuffer + audiobuffer_len, buffer,
                       copyLen);
                inputOffset += copyLen;

                ab[ab_count-1].len  += copyLen;
                ab[ab_count-1].time += (copyLen / bytes_per_frame / (eff_audiorate / 1000));
                audiobuffer_len   += copyLen;
            }

            while (inputOffset < len)
            {
                int copyLen = m_audioFrameSize;
                if (copyLen > (len - inputOffset))
                    copyLen = (len - inputOffset);

                memcpy(audiobuffer + audiobuffer_len, (char *)buffer + inputOffset,
                       copyLen);
                inputOffset += copyLen;

                last_audiotime = timecode + ((inputOffset / bytes_per_frame) / (eff_audiorate / 1000));

                ab[ab_count].len = copyLen;
                ab[ab_count].offset = audiobuffer_len;
                ab[ab_count].time = last_audiotime;

                audiobuffer_len += copyLen;

                ++ab_count;
            }
        }
        else
        {
            ab[ab_count].len = len;
            ab[ab_count].offset = audiobuffer_len;

            memcpy(audiobuffer + audiobuffer_len, buffer,
                   len);
            audiobuffer_len    += len;
            audiobuffer_frames += frames;

            // last_audiotime is at the end of the frame
            last_audiotime = timecode + frames * 1000 /
                eff_audiorate;

            ab[ab_count].time = last_audiotime;
            ab_count++;
        }

        return true;
    }

    virtual void SetTimecode(int64_t timecode)
    {
        last_audiotime = timecode;
    }
    virtual bool IsPaused(void) const
    {
        return false;
    }
    virtual void Pause(bool paused)
    {
        (void)paused;
    }
    virtual void PauseUntilBuffered(void)
    {
        // Do nothing
    }
    virtual void Drain(void)
    {
        // Do nothing
    }

    virtual int64_t GetAudiotime(void)
    {
        return last_audiotime;
    }

    virtual int GetVolumeChannel(int) const
    {
        // Do nothing
        return 100;
    }
    virtual void SetVolumeChannel(int, int)
    {
        // Do nothing
    }
    virtual void SetVolumeAll(int)
    {
        // Do nothing
    }
    virtual uint GetCurrentVolume(void) const
    {
        // Do nothing
        return 100;
    }
    virtual void SetCurrentVolume(int)
    {
        // Do nothing
    }
    virtual void AdjustCurrentVolume(int)
    {
        // Do nothing
    }
    virtual void SetMute(bool)
    {
        // Do nothing
    }
    virtual void ToggleMute(void)
    {
        // Do nothing
    }
    virtual MuteState GetMuteState(void) const
    {
        // Do nothing
        return kMuteOff;
    }
    virtual MuteState IterateMutedChannels(void)
    {
        // Do nothing
        return kMuteOff;
    }

    virtual bool IsUpmixing(void)
    {
        // Do nothing
        return false;
    }

    virtual bool ToggleUpmix(void)
    {
        // Do nothing
        return false;
    }

    virtual bool CanUpmix(void)
    {
        // Do nothing
        return false;
    }

    virtual void SetSWVolume(int new_volume, bool save)
    {
        // Do nothing
        return;
    }
    virtual int GetSWVolume(void)
    {
        // Do nothing
        return 100;
    }

    //  These are pure virtual in AudioOutput, but we don't need them here
    virtual void bufferOutputData(bool){ return; }
    virtual int readOutputData(unsigned char*, int ){ return 0; }

    /**
     * Test if we can output digital audio
     */
    virtual bool CanPassthrough(int, int, int, int) const
        { return m_initpassthru; }

    int bufsize;
    uint ab_count;
    struct AudioBuffer
    {
        int len;
        int offset;
        long long time;
    };
    AudioBuffer *ab;
    uint ab_size;
    unsigned char *audiobuffer;
    int audiobuffer_len, audiobuffer_frames;
    int channels, bits, bytes_per_frame, eff_audiorate;
    long long last_audiotime;
    bool                m_passthru;
    int                 m_audioFrameSize;
private:
    bool                m_initpassthru;
};

<<<<<<< HEAD
// Cutter object is used in performing clean cutting. The
// act of cutting is shared between the player and the
// transcode loop. The player performs the initial part
// of the cut by seeking, and the transcode loop handles
// the remaining part by discarding data.
class Cutter
{
private:
    bool          active;
    frm_dir_map_t foreshortenedCutList;
    DeleteMap     tracker;
    int64_t       totalFrames;
    int64_t       videoFramesToCut;
    int64_t       audioFramesToCut;
    float         audioFramesPerVideoFrame;
    enum
    {
        MAXLEADIN  = 200,
        MINCUT     = 20
    };

public:
    Cutter()
    {
        active = false;
        videoFramesToCut = 0;
        audioFramesToCut = 0;
    }

    void SetCutList(frm_dir_map_t &deleteMap)
    {
        // Break each cut into two parts, the first for
        // the player and the second for the transcode loop.
        frm_dir_map_t           remainingCutList;
        frm_dir_map_t::Iterator it;
        int64_t                 start = 0;
        int64_t                 leadinLength;

        foreshortenedCutList.clear();

        for (it = deleteMap.begin(); it != deleteMap.end(); ++it)
        {
            switch(it.value())
            {
                case MARK_CUT_START:
                    foreshortenedCutList[it.key()] = MARK_CUT_START;
                    start = it.key();
                    break;

                case MARK_CUT_END:
                    leadinLength = min((int64_t)(it.key() - start), (int64_t)MAXLEADIN);
                    if (leadinLength >= MINCUT)
                    {
                        foreshortenedCutList[it.key() - leadinLength + 2] = MARK_CUT_END;
                        remainingCutList[it.key() - leadinLength + 1] = MARK_CUT_START;
                        remainingCutList[it.key()] = MARK_CUT_END;
                    }
                    else
                    {
                        // Cut too short to use new method.
                        foreshortenedCutList[it.key()] = MARK_CUT_END;
                    }
                    break;
            }
        }

        tracker.SetMap(remainingCutList);
    }

    frm_dir_map_t AdjustedCutList()
    {
        return foreshortenedCutList;
    }

    void Activate(float v2a, int64_t total)
    {
        active = true;
        audioFramesPerVideoFrame = v2a;
        totalFrames = total;
        videoFramesToCut = 0;
        audioFramesToCut = 0;
        tracker.TrackerReset(0, totalFrames);
    }

    void NewFrame(int64_t currentFrame)
    {
        if (active)
        {
            if (videoFramesToCut == 0)
            {
                uint64_t jumpTo = 0;

                if (tracker.TrackerWantsToJump(currentFrame, totalFrames, jumpTo))
                {
                    // Reset the tracker and work out how much video and audio to drop
                    tracker.TrackerReset(jumpTo, totalFrames);
                    videoFramesToCut = jumpTo - currentFrame;
                    audioFramesToCut += (int64_t)(videoFramesToCut * audioFramesPerVideoFrame + 0.5);
                    LOG(VB_GENERAL, LOG_INFO, QString("Clean cut: discarding frame from %1 to %2: vid %3 aud %4")
                            .arg((long)currentFrame).arg((long)jumpTo).arg((long)videoFramesToCut)
                        .arg((long)audioFramesToCut));
                }
            }
        }
    }

    bool InhibitUseVideoFrame()
    {
        if (videoFramesToCut == 0)
        {
            return false;
        }
        else
        {
            // We are inside a cut. Inhibit use of this frame
            videoFramesToCut--;

            if(videoFramesToCut == 0)
                LOG(VB_GENERAL, LOG_INFO, QString("Clean cut: end of video cut; audio frames left to cut %1")
                        .arg((long)audioFramesToCut));

            return true;
        }
    }

    bool InhibitUseAudioFrames(int64_t frames, long *totalAudio)
    {
        if (audioFramesToCut == 0)
        {
            return false;
        }
        else if (abs(audioFramesToCut - frames) < audioFramesToCut)
        {
            // Drop the packet containing these frames if doing
            // so gets us closer to zero left to drop
            audioFramesToCut -= frames;
            if(audioFramesToCut == 0)
                LOG(VB_GENERAL, LOG_INFO, QString("Clean cut: end of audio cut; vidio frames left to cut %1")
                        .arg((long)videoFramesToCut));
            return true;
        }
        else
        {
            // Don't drop this packet even though we still have frames to cut, because
            // doing so would put us further out. Instead, inflate the callers record
            // of how many audio frames have been output.
            *totalAudio += audioFramesToCut;
            audioFramesToCut = 0;
            LOG(VB_GENERAL, LOG_INFO, QString("Clean cut: end of audio cut; vidio frames left to cut %1")
                    .arg((long)videoFramesToCut));
            return false;
        }
    }

    bool InhibitDummyFrame()
    {
        if (audioFramesToCut > 0)
        {
            // If the cutter is in the process of dropping audio then
            // it is better to drop more audio rather than insert a dummy frame
            audioFramesToCut += (int64_t)(audioFramesPerVideoFrame + 0.5);
            return true;
        }
        else
        {
            return false;
        }
    }

    bool InhibitDropFrame()
    {
        if (audioFramesToCut > (int64_t)(audioFramesPerVideoFrame + 0.5))
        {
            // If the cutter is in the process of dropping audio and the
            // amount to drop is sufficient then we can drop less
            // audio rather than drop a frame
            audioFramesToCut -= (int64_t)(audioFramesPerVideoFrame + 0.5);
            return true;
        }
        else
        {
            return false;
        }
    }
=======
typedef struct transcodeFrameInfo
{
    VideoFrame *frame;
    int         didFF;
    bool        isKey;
} TranscodeFrameInfo;

class TranscodeFrameQueue : public QRunnable
{
  public:
    TranscodeFrameQueue(MythPlayer *player, VideoOutput *videoout,
        bool cutlist, int size = 5)
      : m_player(player),         m_videoOutput(videoout),
        m_honorCutlist(cutlist),
        m_eof(false),             m_maxFrames(size),
        m_runThread(true),        m_isRunning(false)
    {

    }

   ~TranscodeFrameQueue()
    {
        m_runThread = false;
        m_frameWaitCond.wakeAll();

        while (m_isRunning)
            usleep(50000);
    }

    void stop(void)
    {
        m_runThread = false;
        m_frameWaitCond.wakeAll();

        while (m_isRunning)
            usleep(50000);
    }

    void run()
    {
        threadRegister("TranscodeFrameQueue");

        frm_dir_map_t::iterator dm_iter;

        m_isRunning = true;
        while (m_runThread)
        {
            if (m_frameList.size() < m_maxFrames)
            {
                TranscodeFrameInfo tfInfo;
                tfInfo.frame = NULL;
                tfInfo.didFF = 0;
                tfInfo.isKey = false;

                if (m_player->TranscodeGetNextFrame(dm_iter, tfInfo.didFF,
                    tfInfo.isKey, m_honorCutlist))
                {
                    tfInfo.frame = m_videoOutput->GetLastDecodedFrame();

                    QMutexLocker locker(&m_queueLock);
                    m_frameList.append(tfInfo);
                }
                else
                {
                    m_eof = true;
                }

                m_frameWaitCond.wakeAll();
            }
            else
            {
                m_frameWaitLock.lock();
                m_frameWaitCond.wait(&m_frameWaitLock);
                m_frameWaitLock.unlock();
            }
        }
        m_isRunning = false;

        threadDeregister();
    }

    VideoFrame *GetFrame(int &didFF, bool &isKey)
    {
        if (m_eof)
            return NULL;

        m_queueLock.lock();

        if (m_frameList.isEmpty())
        {
            m_queueLock.unlock();

            m_frameWaitLock.lock();
            m_frameWaitCond.wait(&m_frameWaitLock);
            m_frameWaitLock.unlock();

            if (m_frameList.isEmpty())
                return NULL;

            m_queueLock.lock();
        }

        TranscodeFrameInfo tfInfo = m_frameList.takeFirst();
        m_queueLock.unlock();
        m_frameWaitCond.wakeAll();

        didFF = tfInfo.didFF;
        isKey = tfInfo.isKey;

        return tfInfo.frame;
    }

  private:
    MythPlayer               *m_player;
    VideoOutput              *m_videoOutput;
    bool                      m_honorCutlist;
    bool                      m_eof;
    int                       m_maxFrames;
    bool                      m_runThread;
    bool                      m_isRunning;
    QMutex                    m_queueLock;
    QList<TranscodeFrameInfo> m_frameList;
    QWaitCondition            m_frameWaitCond;
    QMutex                    m_frameWaitLock;
>>>>>>> c6855a18
};

Transcode::Transcode(ProgramInfo *pginfo) :
    m_proginfo(pginfo),
    keyframedist(30),
    nvr(NULL),
    player(NULL),
    player_ctx(NULL),
    inRingBuffer(NULL),
    outRingBuffer(NULL),
    fifow(NULL),
    kfa_table(NULL),
    showprogress(false),
    recorderOptions(""),
    avfMode(false),
    hlsMode(false),                 hlsStreamID(-1),
    hlsDisableAudioOnly(false),
    hlsMaxSegments(0),
    cmdContainer("mpegts"),         cmdAudioCodec("libmp3lame"),
    cmdVideoCodec("libx264"),
    cmdWidth(480),                  cmdHeight(0),
    cmdBitrate(800000),             cmdAudioBitrate(64000)
{
}

Transcode::~Transcode()
{
    if (nvr)
        delete nvr;
    if (player_ctx)
    {
        player       = NULL;
        inRingBuffer = NULL;
        delete player_ctx;
    }
    if (outRingBuffer)
        delete outRingBuffer;
    if (fifow)
        delete fifow;
    if (kfa_table)
        delete kfa_table;
}
void Transcode::ReencoderAddKFA(long curframe, long lastkey, long num_keyframes)
{
    long delta = curframe - lastkey;
    if (delta != 0 && delta != keyframedist)
    {
        struct kfatable_entry kfate;
        kfate.adjust = keyframedist - delta;
        kfate.keyframe_number = num_keyframes;
        kfa_table->push_back(kfate);
    }
}

bool Transcode::GetProfile(QString profileName, QString encodingType,
                           int height, int frameRate)
{
    if (profileName.toLower() == "autodetect")
    {
        if (height == 1088)
            height = 1080;

        QString autoProfileName = QObject::tr("Autodetect from %1").arg(height);
        if (frameRate == 25 || frameRate == 30)
            autoProfileName += "i";
        if (frameRate == 50 || frameRate == 60)
            autoProfileName += "p";

        bool result = false;
        LOG(VB_GENERAL, LOG_NOTICE,
            QString("Transcode: Looking for autodetect profile: %1")
                .arg(autoProfileName));
        result = profile.loadByGroup(autoProfileName, "Transcoders");

        if (!result && encodingType == "MPEG-2")
        {
            result = profile.loadByGroup("MPEG2", "Transcoders");
            autoProfileName = "MPEG2";
        }
        if (!result && (encodingType == "MPEG-4" || encodingType == "RTjpeg"))
        {
            result = profile.loadByGroup("RTjpeg/MPEG4",
                                         "Transcoders");
            autoProfileName = "RTjpeg/MPEG4";
        }
        if (!result)
        {
            LOG(VB_GENERAL, LOG_ERR,
                QString("Transcode: Couldn't find profile for : %1")
                    .arg(encodingType));

            return false;
        }

        LOG(VB_GENERAL, LOG_NOTICE,
            QString("Transcode: Using autodetect profile: %1")
                .arg(autoProfileName));
    }
    else
    {
        bool isNum;
        int profileID;
        profileID = profileName.toInt(&isNum);
        // If a bad profile is specified, there will be trouble
        if (isNum && profileID > 0)
            profile.loadByID(profileID);
        else if (!profile.loadByGroup(profileName, "Transcoders"))
        {
            LOG(VB_GENERAL, LOG_ERR, QString("Couldn't find profile #: %1")
                    .arg(profileName));
            return false;
        }
    }
    return true;
}

static QString get_str_option(RecordingProfile &profile, const QString &name)
{
    const Setting *setting = profile.byName(name);
    if (setting)
        return setting->getValue();

    LOG(VB_GENERAL, LOG_ERR, LOC +
        QString("get_str_option(...%1): Option not in profile.").arg(name));

    return QString::null;
}

static int get_int_option(RecordingProfile &profile, const QString &name)
{
    QString ret_str = get_str_option(profile, name);
    if (ret_str.isEmpty())
        return 0;

    bool ok = false;
    int ret_int = ret_str.toInt(&ok);

    if (!ok)
    {
        LOG(VB_GENERAL, LOG_ERR, LOC +
            QString("get_int_option(...%1): Option is not an int.").arg(name));
    }

    return ret_int;
}

static void TranscodeWriteText(void *ptr, unsigned char *buf, int len,
                               int timecode, int pagenr)
{
  NuppelVideoRecorder *nvr = (NuppelVideoRecorder *)ptr;
  nvr->WriteText(buf, len, timecode, pagenr);
}

int Transcode::TranscodeFile(const QString &inputname,
                             const QString &outputname,
                             const QString &profileName,
                             bool honorCutList, bool framecontrol,
                             int jobID, QString fifodir,
                             bool fifo_info, bool cleanCut,
                             frm_dir_map_t &deleteMap,
                             int AudioTrackNo,
                             bool passthru)
{
    QDateTime curtime = QDateTime::currentDateTime();
    QDateTime statustime = curtime;
    int audioFrame = 0;
<<<<<<< HEAD
    Cutter cutter;
=======
    AVFormatWriter *avfw = NULL;
    AVFormatWriter *avfw2 = NULL;
    HTTPLiveStream *hls = NULL;
    int hlsSegmentSize = 0;
    int hlsSegmentFrames = 0;
>>>>>>> c6855a18

    if (jobID >= 0)
        JobQueue::ChangeJobComment(jobID, "0% " + QObject::tr("Completed"));

    if (hlsMode)
    {
        avfMode = true;

        if (hlsStreamID != -1)
        {
            hls = new HTTPLiveStream(hlsStreamID);
            hls->UpdateStatus(kHLSStatusStarting);
            cmdWidth = hls->GetWidth();
            cmdHeight = hls->GetHeight();
            cmdBitrate = hls->GetBitrate();
            cmdAudioBitrate = hls->GetAudioBitrate();
        }
    }

    if (!avfMode)
    {
        nvr = new NuppelVideoRecorder(NULL, NULL);

        if (!nvr)
        {
            LOG(VB_GENERAL, LOG_ERR,
                "Transcoding aborted, error creating NuppelVideoRecorder.");
            return REENCODE_ERROR;
        }
    }

    // Input setup
    if (hls && (hlsStreamID != -1))
        inRingBuffer = RingBuffer::Create(hls->GetSourceFile(), false, false);
    else
        inRingBuffer = RingBuffer::Create(inputname, false, false);

    player = new MythPlayer(kVideoIsNull);

    player_ctx = new PlayerContext(kTranscoderInUseID);
    player_ctx->SetPlayingInfo(m_proginfo);
    player_ctx->SetRingBuffer(inRingBuffer);
    player_ctx->SetPlayer(player);
    player->SetPlayerInfo(NULL, NULL, true, player_ctx);

    if (showprogress)
    {
        statustime = statustime.addSecs(5);
    }

    AudioOutput *audioOutput = new AudioReencodeBuffer(FORMAT_NONE, 0,
                                                       passthru);
    AudioReencodeBuffer *arb = ((AudioReencodeBuffer*)audioOutput);
    player->GetAudio()->SetAudioOutput(audioOutput);
    player->SetTranscoding(true);

    if (player->OpenFile() < 0)
    {
        LOG(VB_GENERAL, LOG_ERR, "Transcoding aborted, error opening file.");
        if (player_ctx)
            delete player_ctx;
        return REENCODE_ERROR;
    }

    if (AudioTrackNo > -1)
    {
        LOG(VB_GENERAL, LOG_INFO,
            QString("Set audiotrack number to %1").arg(AudioTrackNo));
        player->GetDecoder()->SetTrack(kTrackTypeAudio, AudioTrackNo);
    }

    long long total_frame_count = player->GetTotalFrameCount();
    long long new_frame_count = total_frame_count;
    if (honorCutList && m_proginfo)
    {
        LOG(VB_GENERAL, LOG_INFO, "Honoring the cutlist while transcoding");

        frm_dir_map_t::const_iterator it;
        QString cutStr;
        long long lastStart = 0;

        if (deleteMap.size() == 0)
            m_proginfo->QueryCutList(deleteMap);

        for (it = deleteMap.begin(); it != deleteMap.end(); ++it)
        {
            if (*it)
            {
                if (!cutStr.isEmpty())
                    cutStr += ",";
                cutStr += QString("%1-").arg((long)it.key());
                lastStart = it.key();
            }
            else
            {
                if (cutStr.isEmpty())
                    cutStr += "0-";
                cutStr += QString("%1").arg((long)it.key());
                new_frame_count -= (it.key() - lastStart);
            }
        }
        if (cutStr.isEmpty())
            cutStr = "Is Empty";
        else if (cutStr.endsWith('-') && (total_frame_count > lastStart))
        {
            new_frame_count -= (total_frame_count - lastStart);
            cutStr += QString("%1").arg(total_frame_count);
        }
        LOG(VB_GENERAL, LOG_INFO, QString("Cutlist        : %1").arg(cutStr));
        LOG(VB_GENERAL, LOG_INFO, QString("Original Length: %1 frames")
                .arg((long)total_frame_count));
        LOG(VB_GENERAL, LOG_INFO, QString("New Length     : %1 frames")
                .arg((long)new_frame_count));

        if ((m_proginfo->QueryIsEditing()) ||
            (JobQueue::IsJobRunning(JOB_COMMFLAG, *m_proginfo)))
        {
            LOG(VB_GENERAL, LOG_INFO, "Transcoding aborted, cutlist changed");
            if (player_ctx)
                delete player_ctx;
            return REENCODE_CUTLIST_CHANGE;
        }
        m_proginfo->ClearMarkupFlag(MARK_UPDATED_CUT);
        curtime = curtime.addSecs(60);
    }

    player->GetAudio()->ReinitAudio();
    QString encodingType = player->GetEncodingType();
    bool copyvideo = false, copyaudio = false;

    QString vidsetting = NULL, audsetting = NULL, vidfilters = NULL;

    QSize buf_size = player->GetVideoBufferSize();
    int video_width = buf_size.width();
    int video_height = buf_size.height();

    if (video_height == 1088) {
       LOG(VB_GENERAL, LOG_NOTICE,
           "Found video height of 1088.  This is unusual and "
           "more than likely the video is actually 1080 so mythtranscode "
           "will treat it as such.");
    }

    DecoderBase* dec = player->GetDecoder();
    float video_aspect = dec ? dec->GetVideoAspect() : 4.0f / 3.0f;
    float video_frame_rate = player->GetFrameRate();
    int newWidth = video_width;
    int newHeight = video_height;
    bool halfFramerate = false;
    bool skippedLastFrame = false;

    kfa_table = new vector<struct kfatable_entry>;

    if (avfMode)
    {
        newWidth = cmdWidth;
        newHeight = cmdHeight;

        int actualHeight = (video_height == 1088 ? 1080 : video_height);

        // If height or width are 0, then we need to calculate them
        if (newHeight == 0 && newWidth > 0)
            newHeight = (int)(1.0 * newWidth / video_aspect);
        else if (newWidth == 0 && newHeight > 0)
            newWidth = (int)(1.0 * newHeight * video_aspect);
        else if (newWidth == 0 && newHeight == 0)
        {
            newHeight = 480;
            newWidth = (int)(1.0 * 480 * video_aspect);
            if (newWidth > 640)
            {
                newWidth = 640;
                newHeight = (int)(1.0 * 640 / video_aspect);
            }
        }

        // make sure dimensions are valid for MPEG codecs
        newHeight = (newHeight + 15) & ~0xF;
        newWidth  = (newWidth  + 15) & ~0xF;

        avfw = new AVFormatWriter();
        if (!avfw)
        {
            LOG(VB_GENERAL, LOG_ERR,
                "Transcoding aborted, error creating AVFormatWriter.");
            if (player_ctx)
                delete player_ctx;
            return REENCODE_ERROR;
        }

        avfw->SetVideoBitrate(cmdBitrate);
        avfw->SetHeight(newHeight);
        avfw->SetWidth(newWidth);
        avfw->SetAspect(video_aspect);
        avfw->SetAudioBitrate(cmdAudioBitrate);
        avfw->SetAudioChannels(arb->channels);
        avfw->SetAudioBits(16);
        avfw->SetAudioSampleRate(arb->eff_audiorate);
        avfw->SetAudioSampleBytes(2);

        if (hlsMode)
        {
            int segmentSize = 10;
            int audioOnlyBitrate = 0;

            if (!hlsDisableAudioOnly)
            {
                audioOnlyBitrate = 48000;

                avfw2 = new AVFormatWriter();
                if (!avfw2)
                {
                    LOG(VB_GENERAL, LOG_ERR, "Transcoding aborted, error "
                        "creating low-bitrate AVFormatWriter.");
                    if (player_ctx)
                        delete player_ctx;
                    return REENCODE_ERROR;
                }

                avfw2->SetContainer("mpegts");
                avfw2->SetAudioCodec("libmp3lame");
                avfw2->SetAudioBitrate(audioOnlyBitrate);
                avfw2->SetAudioChannels(arb->channels);
                avfw2->SetAudioBits(16);
                avfw2->SetAudioSampleRate(arb->eff_audiorate);
                avfw2->SetAudioSampleBytes(2);
            }

            avfw->SetContainer("mpegts");
            avfw->SetVideoCodec("libx264");
            avfw->SetAudioCodec("libmp3lame");
            //avfw->SetAudioCodec("libfaac");

            if (hlsStreamID == -1)
                hls = new HTTPLiveStream(inputname, newWidth, newHeight, cmdBitrate,
                                         cmdAudioBitrate, hlsMaxSegments,
                                         segmentSize, audioOnlyBitrate);

            hls->UpdateStatus(kHLSStatusStarting);
            hls->UpdateSizeInfo(newWidth, newHeight, video_width, video_height);

            if ((hlsStreamID != -1) &&
                (!hls->InitForWrite()))
            {
                LOG(VB_GENERAL, LOG_ERR, "hls->InitForWrite() failed");
                if (player_ctx)
                    delete player_ctx;
                return REENCODE_ERROR;
            }

            if (video_frame_rate > 30)
            {
                halfFramerate = true;
                avfw->SetFramerate(video_frame_rate/2);

                if (avfw2)
                    avfw2->SetFramerate(video_frame_rate/2);

                hlsSegmentSize = (int)(segmentSize * video_frame_rate / 2);
            }
            else
            {
                avfw->SetFramerate(video_frame_rate);

                if (avfw2)
                    avfw2->SetFramerate(video_frame_rate);

                hlsSegmentSize = (int)(segmentSize * video_frame_rate);
            }

            avfw->SetKeyFrameDist(90);
            if (avfw2)
                avfw2->SetKeyFrameDist(90);

            hls->AddSegment();
            avfw->SetFilename(hls->GetCurrentFilename());
            if (avfw2)
                avfw2->SetFilename(hls->GetCurrentFilename(true));
        }
        else
        {
            avfw->SetContainer(cmdContainer);
            avfw->SetVideoCodec(cmdVideoCodec);
            avfw->SetAudioCodec(cmdAudioCodec);
            avfw->SetFilename(outputname);
            avfw->SetFramerate(video_frame_rate);
        }

        avfw->SetThreadCount(
            gCoreContext->GetNumSetting("HTTPLiveStreamThreads", 2));

        if (avfw2)
            avfw2->SetThreadCount(1);

        if (!avfw->Init())
        {
            LOG(VB_GENERAL, LOG_ERR, "avfw->Init() failed");
            if (player_ctx)
                delete player_ctx;
            return REENCODE_ERROR;
        }

        if (!avfw->OpenFile())
        {
            LOG(VB_GENERAL, LOG_ERR, "avfw->OpenFile() failed");
            if (player_ctx)
                delete player_ctx;
            return REENCODE_ERROR;
        }

        if (avfw2 && !avfw2->Init())
        {
            LOG(VB_GENERAL, LOG_ERR, "avfw2->Init() failed");
            if (player_ctx)
                delete player_ctx;
            return REENCODE_ERROR;
        }

        if (avfw2 && !avfw2->OpenFile())
        {
            LOG(VB_GENERAL, LOG_ERR, "avfw2->OpenFile() failed");
            if (player_ctx)
                delete player_ctx;
            return REENCODE_ERROR;
        }

        arb->m_audioFrameSize = avfw->GetAudioFrameSize() * arb->channels * 2;

        player->SetVideoFilters(gCoreContext->GetSetting("HTTPLiveStreamFilters"));
    }
    else if (fifodir.isEmpty())
    {
        if (!GetProfile(profileName, encodingType, video_height,
                        (int)round(video_frame_rate))) {
            LOG(VB_GENERAL, LOG_ERR, "Transcoding aborted, no profile found.");
            if (player_ctx)
                delete player_ctx;
            return REENCODE_ERROR;
        }

        // For overriding settings on the command line
        QMap<QString, QString> recorderOptionsMap;
        if (!recorderOptions.isEmpty())
        {
            QStringList options = recorderOptions
                .split(",", QString::SkipEmptyParts);
            int loop = 0;
            while (loop < options.size())
            {
                QStringList tokens = options[loop].split("=");
                recorderOptionsMap[tokens[0]] = tokens[1];

                loop++;
            }
        }

        vidsetting = get_str_option(profile, "videocodec");
        audsetting = get_str_option(profile, "audiocodec");
        vidfilters = get_str_option(profile, "transcodefilters");

        if (encodingType == "MPEG-2" &&
            get_int_option(profile, "transcodelossless"))
        {
            LOG(VB_GENERAL, LOG_NOTICE, "Switching to MPEG-2 transcoder.");
            if (player_ctx)
                delete player_ctx;
            return REENCODE_MPEG2TRANS;
        }

        // Recorder setup
        if (get_int_option(profile, "transcodelossless"))
        {
            vidsetting = encodingType;
            audsetting = "MP3";
        }
        else if (get_int_option(profile, "transcoderesize"))
        {
            int actualHeight = (video_height == 1088 ? 1080 : video_height);

            player->SetVideoFilters(vidfilters);
            newWidth = get_int_option(profile, "width");
            newHeight = get_int_option(profile, "height");

            // If height or width are 0, then we need to calculate them
            if (newHeight == 0 && newWidth > 0)
                newHeight = (int)(1.0 * newWidth * actualHeight / video_width);
            else if (newWidth == 0 && newHeight > 0)
                newWidth = (int)(1.0 * newHeight * video_width / actualHeight);
            else if (newWidth == 0 && newHeight == 0)
            {
                newHeight = 480;
                newWidth = (int)(1.0 * 480 * video_width / actualHeight);
                if (newWidth > 640)
                {
                    newWidth = 640;
                    newHeight = (int)(1.0 * 640 * actualHeight / video_width);
                }
            }

            if (encodingType.left(4).toLower() == "mpeg")
            {
                // make sure dimensions are valid for MPEG codecs
                newHeight = (newHeight + 15) & ~0xF;
                newWidth  = (newWidth  + 15) & ~0xF;
            }

            LOG(VB_GENERAL, LOG_INFO, QString("Resizing from %1x%2 to %3x%4")
                    .arg(video_width).arg(video_height)
                    .arg(newWidth).arg(newHeight));
        }
        else  // lossy and no resize
            player->SetVideoFilters(vidfilters);

        // this is ripped from tv_rec SetupRecording. It'd be nice to merge
        nvr->SetOption("inpixfmt", FMT_YV12);

        nvr->SetOption("width", newWidth);
        nvr->SetOption("height", newHeight);

        nvr->SetOption("tvformat", gCoreContext->GetSetting("TVFormat"));
        nvr->SetOption("vbiformat", gCoreContext->GetSetting("VbiFormat"));

        nvr->SetFrameRate(video_frame_rate);
        nvr->SetVideoAspect(video_aspect);
        nvr->SetTranscoding(true);

        if ((vidsetting == "MPEG-4") ||
            (recorderOptionsMap["videocodec"] == "mpeg4"))
        {
            nvr->SetOption("videocodec", "mpeg4");

            nvr->SetIntOption(&profile, "mpeg4bitrate");
            nvr->SetIntOption(&profile, "scalebitrate");
            nvr->SetIntOption(&profile, "mpeg4maxquality");
            nvr->SetIntOption(&profile, "mpeg4minquality");
            nvr->SetIntOption(&profile, "mpeg4qualdiff");
            nvr->SetIntOption(&profile, "mpeg4optionvhq");
            nvr->SetIntOption(&profile, "mpeg4option4mv");
#ifdef USING_FFMPEG_THREADS
            nvr->SetIntOption(profile, "encodingthreadcount");
#endif
        }
        else if ((vidsetting == "MPEG-2") ||
                 (recorderOptionsMap["videocodec"] == "mpeg2video"))
        {
            nvr->SetOption("videocodec", "mpeg2video");

            nvr->SetIntOption(&profile, "mpeg2bitrate");
            nvr->SetIntOption(&profile, "scalebitrate");
#ifdef USING_FFMPEG_THREADS
            nvr->SetIntOption(&profile, "encodingthreadcount");
#endif
        }
        else if ((vidsetting == "RTjpeg") ||
                 (recorderOptionsMap["videocodec"] == "rtjpeg"))
        {
            nvr->SetOption("videocodec", "rtjpeg");
            nvr->SetIntOption(&profile, "rtjpegquality");
            nvr->SetIntOption(&profile, "rtjpegchromafilter");
            nvr->SetIntOption(&profile, "rtjpeglumafilter");
        }
        else if (vidsetting.isEmpty())
        {
            LOG(VB_GENERAL, LOG_ERR, "No video information found!");
            LOG(VB_GENERAL, LOG_ERR, "Please ensure that recording profiles "
                                     "for the transcoder are set");
            if (player_ctx)
                delete player_ctx;
            return REENCODE_ERROR;
        }
        else
        {
            LOG(VB_GENERAL, LOG_ERR,
                QString("Unknown video codec: %1").arg(vidsetting));
            if (player_ctx)
                delete player_ctx;
            return REENCODE_ERROR;
        }

        nvr->SetOption("samplerate", arb->eff_audiorate);
        if (audsetting == "MP3")
        {
            nvr->SetOption("audiocompression", 1);
            nvr->SetIntOption(&profile, "mp3quality");
            copyaudio = true;
        }
        else if (audsetting == "Uncompressed")
        {
            nvr->SetOption("audiocompression", 0);
        }
        else
        {
            LOG(VB_GENERAL, LOG_ERR,
                QString("Unknown audio codec: %1").arg(audsetting));
        }

        nvr->AudioInit(true);

        // For overriding settings on the command line
        if (recorderOptionsMap.size() > 0)
        {
            QMap<QString, QString>::Iterator it;
            QString key, value;
            for (it = recorderOptionsMap.begin();
                 it != recorderOptionsMap.end(); ++it)
            {
                key   = it.key();
                value = *it;

                LOG(VB_GENERAL, LOG_NOTICE,
                    QString("Forcing Recorder option '%1' to '%2'")
                        .arg(key).arg(value));

                if (value.contains(QRegExp("[^0-9]")))
                    nvr->SetOption(key, value);
                else
                    nvr->SetOption(key, value.toInt());

                if (key == "width")
                    newWidth  = (value.toInt() + 15) & ~0xF;
                else if (key == "height")
                    newHeight = (value.toInt() + 15) & ~0xF;
                else if (key == "videocodec")
                {
                    if (value == "mpeg4")
                        vidsetting = "MPEG-4";
                    else if (value == "mpeg2video")
                        vidsetting = "MPEG-2";
                    else if (value == "rtjpeg")
                        vidsetting = "RTjpeg";
                }
            }
        }

        if ((vidsetting == "MPEG-4") ||
            (vidsetting == "MPEG-2"))
            nvr->SetupAVCodecVideo();
        else if (vidsetting == "RTjpeg")
            nvr->SetupRTjpeg();

        outRingBuffer = RingBuffer::Create(outputname, true, false);
        nvr->SetRingBuffer(outRingBuffer);
        nvr->WriteHeader();
        nvr->StreamAllocate();
    }

    if (vidsetting == encodingType && !framecontrol && !avfMode &&
        fifodir.isEmpty() && honorCutList &&
        video_width == newWidth && video_height == newHeight)
    {
        copyvideo = true;
        LOG(VB_GENERAL, LOG_INFO, "Reencoding video in 'raw' mode");
    }

    if (deleteMap.size() > 0)
    {
        if (cleanCut)
        {
            // Have the player seek only part of the way
            // through a cut, and then use the cutter to
            // discard the rest
            cutter.SetCutList(deleteMap);

            player->SetCutList(cutter.AdjustedCutList());
        }
        else
        {
            // Have the player apply the cut list
            player->SetCutList(deleteMap);
        }
    }

    player->InitForTranscode(copyaudio, copyvideo);
    if (player->IsErrored())
    {
        LOG(VB_GENERAL, LOG_ERR,
            "Unable to initialize MythPlayer for Transcode");
        if (player_ctx)
            delete player_ctx;
        return REENCODE_ERROR;
    }

    int vidSize = 0;

    // 1920x1080 video is actually 1920x1088 because of the 16x16 blocks so
    // we have to fudge the output size here.  nuvexport knows how to handle
    // this and as of right now it is the only app that uses the fifo ability.
    if (video_height == 1080 && video_width == 1920)
        vidSize = (1088 * 1920) * 3 / 2;
    else
        vidSize = (video_height * video_width) * 3 / 2;

    VideoFrame frame;
    frame.codec = FMT_YV12;
    frame.width = newWidth;
    frame.height = newHeight;
    frame.size = newWidth * newHeight * 3 / 2;

    if (!fifodir.isEmpty())
    {
        AudioPlayer *aplayer = player->GetAudio();
        const char  *audio_codec_name;

        switch(aplayer->GetCodec())
        {
            case CODEC_ID_AC3:
                audio_codec_name = "ac3";
                break;
            case CODEC_ID_EAC3:
                audio_codec_name = "eac3";
                break;
            case CODEC_ID_DTS:
                audio_codec_name = "dts";
                break;
            case CODEC_ID_TRUEHD:
                audio_codec_name = "truehd";
                break;
            case CODEC_ID_MP3:
                audio_codec_name = "mp3";
                break;
            case CODEC_ID_MP2:
                audio_codec_name = "mp2";
                break;
            default:
                audio_codec_name = "unknown";
        }

        if (!arb->m_passthru)
            audio_codec_name = "raw";

        // Display details of the format of the fifo data.
        LOG(VB_GENERAL, LOG_INFO,
            QString("FifoVideoWidth %1").arg(video_width));
        LOG(VB_GENERAL, LOG_INFO,
            QString("FifoVideoHeight %1").arg(video_height));
        LOG(VB_GENERAL, LOG_INFO,
            QString("FifoVideoAspectRatio %1").arg(video_aspect));
        LOG(VB_GENERAL, LOG_INFO,
            QString("FifoVideoFrameRate %1").arg(video_frame_rate));
        LOG(VB_GENERAL, LOG_INFO,
            QString("FifoAudioFormat %1").arg(audio_codec_name));
        LOG(VB_GENERAL, LOG_INFO,
            QString("FifoAudioChannels %1").arg(arb->channels));
        LOG(VB_GENERAL, LOG_INFO,
            QString("FifoAudioSampleRate %1").arg(arb->eff_audiorate));

        if(fifo_info)
        {
            // Request was for just the format of fifo data, not for
            // the actual transcode, so stop here.
            unlink(outputname.toLocal8Bit().constData());
            if (player_ctx)
                delete player_ctx;
            return REENCODE_OK;
        }

        QString audfifo = fifodir + QString("/audout");
        QString vidfifo = fifodir + QString("/vidout");
        int audio_size = arb->eff_audiorate * arb->bytes_per_frame;
        // framecontrol is true if we want to enforce fifo sync.
        if (framecontrol)
            LOG(VB_GENERAL, LOG_INFO, "Enforcing sync on fifos");
        fifow = new FIFOWriter(2, framecontrol);

        if (!fifow->FIFOInit(0, QString("video"), vidfifo, vidSize, 50) ||
            !fifow->FIFOInit(1, QString("audio"), audfifo, audio_size, 25))
        {
            LOG(VB_GENERAL, LOG_ERR,
                "Error initializing fifo writer.  Aborting");
            unlink(outputname.toLocal8Bit().constData());
            if (player_ctx)
                delete player_ctx;
            return REENCODE_ERROR;
        }
        LOG(VB_GENERAL, LOG_INFO,
            QString("Video %1x%2@%3fps Audio rate: %4")
                .arg(video_width).arg(video_height)
                .arg(video_frame_rate)
                .arg(arb->eff_audiorate));
        LOG(VB_GENERAL, LOG_INFO, "Created fifos. Waiting for connection.");
    }

    bool forceKeyFrames = (fifow == NULL) ? framecontrol : false;

    frm_dir_map_t::iterator dm_iter;
    bool writekeyframe = true;

    int num_keyframes = 0;

    int did_ff = 0;

    long curFrameNum = 0;
    frame.frameNumber = 1;
    long lastKeyFrame = 0;
    long totalAudio = 0;
    int dropvideo = 0;
    long long lasttimecode = 0;
    long long timecodeOffset = 0;

    float rateTimeConv = arb->eff_audiorate / 1000.0f;
    float vidFrameTime = 1000.0f / video_frame_rate;
    int wait_recover = 0;
    VideoOutput *videoOutput = player->GetVideoOutput();
    bool is_key = 0;
    bool first_loop = true;
    unsigned char *newFrame = new unsigned char[frame.size];
    frame.buf = newFrame;
    AVPicture imageIn, imageOut;
    struct SwsContext  *scontext = NULL;

    if (fifow)
        LOG(VB_GENERAL, LOG_INFO, "Dumping Video and Audio data to fifos");
    else if (copyaudio)
        LOG(VB_GENERAL, LOG_INFO, "Copying Audio while transcoding Video");
    else if (hlsMode)
        LOG(VB_GENERAL, LOG_INFO, "Transcoding for HTTP Live Streaming");
    else if (avfMode)
        LOG(VB_GENERAL, LOG_INFO, "Transcoding to libavformat container");
    else
        LOG(VB_GENERAL, LOG_INFO, "Transcoding Video and Audio");

    TranscodeFrameQueue *frameQueue =
        new TranscodeFrameQueue(player, videoOutput, honorCutList);
    MThreadPool::globalInstance()->start(frameQueue, "TranscodeFrameQueue");

    QTime flagTime;
    flagTime.start();

<<<<<<< HEAD
    if (cleanCut)
        cutter.Activate(vidFrameTime * rateTimeConv, total_frame_count);

    while (player->TranscodeGetNextFrame(dm_iter, did_ff, is_key, honorCutList))
=======
    bool stopSignalled = false;
    VideoFrame *lastDecode = NULL;

    if (hls)
        hls->UpdateStatus(kHLSStatusRunning);

    while ((!stopSignalled) && (lastDecode = frameQueue->GetFrame(did_ff, is_key)))
>>>>>>> c6855a18
    {
        if (first_loop)
        {
            copyaudio = player->GetRawAudioState();
            first_loop = false;
        }

        float new_aspect = lastDecode->aspect;

        cutter.NewFrame(lastDecode->frameNumber);

        frame.timecode = lastDecode->timecode;

        if (frame.timecode < lasttimecode)
            frame.timecode = (long long)(lasttimecode + vidFrameTime);

        if (fifow)
        {
            frame.buf = lastDecode->buf;
            totalAudio += arb->audiobuffer_frames;
            int audbufTime = (int)(totalAudio / rateTimeConv);
            int auddelta = arb->last_audiotime - audbufTime;
            int vidTime = (int)(curFrameNum * vidFrameTime + 0.5);
            int viddelta = frame.timecode - vidTime;
            int delta = viddelta - auddelta;
            if (abs(delta) < 500 && abs(delta) >= vidFrameTime)
            {
               QString msg = QString("Audio is %1ms %2 video at # %3: "
                                     "auddelta=%4, viddelta=%5")
                   .arg(abs(delta))
                   .arg(((delta > 0) ? "ahead of" : "behind"))
                   .arg((int)curFrameNum)
                   .arg(auddelta)
                   .arg(viddelta);
                LOG(VB_GENERAL, LOG_INFO, msg);
                dropvideo = (delta > 0) ? 1 : -1;
                wait_recover = 0;
            }
            else if (delta >= 500 && delta < 10000)
            {
                if (wait_recover == 0)
                {
                    dropvideo = 5;
                    wait_recover = 6;
                }
                else if (wait_recover == 1)
                {
                    // Video is badly lagging.  Try to catch up.
                    int count = 0;
                    while (delta > vidFrameTime)
                    {
                        if (!cutter.InhibitDummyFrame())
                            fifow->FIFOWrite(0, frame.buf, vidSize);

                        count++;
                        delta -= (int)vidFrameTime;
                    }
                    QString msg = QString("Added %1 blank video frames")
                                  .arg(count);
                    LOG(VB_GENERAL, LOG_INFO, msg);
                    curFrameNum += count;
                    dropvideo = 0;
                    wait_recover = 0;
                }
                else
                    wait_recover--;
            }
            else
            {
                dropvideo = 0;
                wait_recover = 0;
            }

#if 0
            int buflen = (int)(arb->audiobuffer_len / rateTimeConv);
            LOG(VB_GENERAL, LOG_DEBUG,
                QString("%1: video time: %2 audio time: %3 "
                        "buf: %4 exp: %5 delta: %6")
                    .arg(curFrameNum) .arg(frame.timecode)
                    .arg(arb->last_audiotime) .arg(buflen) .arg(audbufTime)
                    .arg(delta));
#endif
            if (arb->audiobuffer_len)
            {
                if (!cutter.InhibitUseAudioFrames(arb->audiobuffer_frames, &totalAudio))
                    fifow->FIFOWrite(1, arb->audiobuffer, arb->audiobuffer_len);
            }

            if (dropvideo < 0)
            {
                if (cutter.InhibitDropFrame())
                    fifow->FIFOWrite(0, frame.buf, vidSize);

                dropvideo++;
                curFrameNum--;
            }
            else
            {
                if (!cutter.InhibitUseVideoFrame())
                    fifow->FIFOWrite(0, frame.buf, vidSize);

                if (dropvideo)
                {
                    if (!cutter.InhibitDummyFrame())
                        fifow->FIFOWrite(0, frame.buf, vidSize);

                    curFrameNum++;
                    dropvideo--;
                }
            }
            videoOutput->DoneDisplayingFrame(lastDecode);
            audioOutput->Reset();
            player->GetCC608Reader()->FlushTxtBuffers();
            lasttimecode = frame.timecode;
        }
        else if (copyaudio)
        {
            // Encoding from NuppelVideo to NuppelVideo with MP3 audio
            // So let's not decode/reencode audio
            if (!player->GetRawAudioState())
            {
                // The Raw state changed during decode.  This is not good
                LOG(VB_GENERAL, LOG_ERR, "Transcoding aborted, MythPlayer "
                                         "is not in raw audio mode.");

                unlink(outputname.toLocal8Bit().constData());
                delete [] newFrame;
                if (player_ctx)
                    delete player_ctx;
                if (frameQueue)
                    frameQueue->stop();
                return REENCODE_ERROR;
            }

            if (forceKeyFrames)
                writekeyframe = true;
            else
            {
                writekeyframe = is_key;
                if (writekeyframe)
                {
                    // Currently, we don't create new sync frames,
                    // (though we do create new 'I' frames), so we mark
                    // the key-frames before deciding whether we need a
                    // new 'I' frame.

                    //need to correct the frame# and timecode here
                    // Question:  Is it necessary to change the timecodes?
                    long sync_offset = player->UpdateStoredFrameNum(curFrameNum);
                    nvr->UpdateSeekTable(num_keyframes, sync_offset);
                    ReencoderAddKFA(curFrameNum, lastKeyFrame, num_keyframes);
                    num_keyframes++;
                    lastKeyFrame = curFrameNum;

                    if (did_ff)
                        did_ff = 0;
                }
            }

            if (did_ff == 1)
            {
                timecodeOffset +=
                    (frame.timecode - lasttimecode - (int)vidFrameTime);
            }
            lasttimecode = frame.timecode;
            frame.timecode -= timecodeOffset;

            if (! player->WriteStoredData(outRingBuffer, (did_ff == 0),
                                       timecodeOffset))
            {
                if (video_aspect != new_aspect)
                {
                    video_aspect = new_aspect;
                    nvr->SetNewVideoParams(video_aspect);
                }

                QSize buf_size = player->GetVideoBufferSize();

                if (video_width != buf_size.width() ||
                    video_height != buf_size.height())
                {
                    video_width = buf_size.width();
                    video_height = buf_size.height();

                    LOG(VB_GENERAL, LOG_INFO,
                        QString("Resizing from %1x%2 to %3x%4")
                            .arg(video_width).arg(video_height)
                            .arg(newWidth).arg(newHeight));

                }

                if (did_ff == 1)
                {
                  // Create a new 'I' frame if we just processed a cut.
                  did_ff = 2;
                  writekeyframe = true;
                }

                if ((video_width == newWidth) && (video_height == newHeight))
                {
                    frame.buf = lastDecode->buf;
                }
                else
                {
                    frame.buf = newFrame;
                    avpicture_fill(&imageIn, lastDecode->buf, PIX_FMT_YUV420P,
                                   video_width, video_height);
                    avpicture_fill(&imageOut, frame.buf, PIX_FMT_YUV420P,
                                   newWidth, newHeight);

                    int bottomBand = (video_height == 1088) ? 8 : 0;
                    scontext = sws_getCachedContext(scontext, video_width,
                                   video_height, PIX_FMT_YUV420P, newWidth,
                                   newHeight, PIX_FMT_YUV420P,
                                   SWS_FAST_BILINEAR, NULL, NULL, NULL);

                    sws_scale(scontext, imageIn.data, imageIn.linesize, 0,
                              video_height - bottomBand,
                              imageOut.data, imageOut.linesize);
                }

                nvr->WriteVideo(&frame, true, writekeyframe);
            }
            audioOutput->Reset();
            player->GetCC608Reader()->FlushTxtBuffers();
        }
        else
        {
            if (did_ff == 1)
            {
                did_ff = 2;
                timecodeOffset +=
                    (frame.timecode - lasttimecode - (int)vidFrameTime);
            }

            if (video_aspect != new_aspect)
            {
                video_aspect = new_aspect;
                if (nvr)
                    nvr->SetNewVideoParams(video_aspect);
            }


            QSize buf_size = player->GetVideoBufferSize();

            if (video_width != buf_size.width() ||
                video_height != buf_size.height())
            {
                video_width = buf_size.width();
                video_height = buf_size.height();

                LOG(VB_GENERAL, LOG_INFO,
                    QString("Resizing from %1x%2 to %3x%4")
                        .arg(video_width).arg(video_height)
                        .arg(newWidth).arg(newHeight));
            }

            if ((video_width == newWidth) && (video_height == newHeight))
            {
                frame.buf = lastDecode->buf;
            }
            else
            {
                frame.buf = newFrame;
                avpicture_fill(&imageIn, lastDecode->buf, PIX_FMT_YUV420P,
                               video_width, video_height);
                avpicture_fill(&imageOut, frame.buf, PIX_FMT_YUV420P,
                               newWidth, newHeight);

                int bottomBand = (video_height == 1088) ? 8 : 0;
                scontext = sws_getCachedContext(scontext, video_width,
                               video_height, PIX_FMT_YUV420P, newWidth,
                               newHeight, PIX_FMT_YUV420P,
                               SWS_FAST_BILINEAR, NULL, NULL, NULL);

                sws_scale(scontext, imageIn.data, imageIn.linesize, 0,
                          video_height - bottomBand,
                          imageOut.data, imageOut.linesize);
            }

            // audio is fully decoded, so we need to reencode it
            if (arb->ab_count)
            {
                uint loop = 0;
                int bytesConsumed = 0;
                int buffersConsumed = 0;
                for (loop = 0; loop < arb->ab_count; loop++)
                {
                    if (arb->ab[loop].time > frame.timecode)
                        break;

                    if (avfMode)
                    {
                        if (did_ff != 1)
                        {
                            avfw->WriteAudioFrame(
                                arb->audiobuffer + arb->ab[loop].offset,
                                audioFrame,
                                arb->ab[loop].time - timecodeOffset);

                            if (avfw2)
                            {
                                if ((avfw2->GetTimecodeOffset() == -1) &&
                                    (avfw->GetTimecodeOffset() != -1))
                                {
                                    avfw2->SetTimecodeOffset(
                                        avfw->GetTimecodeOffset());
                                }

                                avfw2->WriteAudioFrame(
                                    arb->audiobuffer + arb->ab[loop].offset,
                                    audioFrame,
                                    arb->ab[loop].time - timecodeOffset);
                            }

                            ++audioFrame;
                        }
                    }
                    else
                    {
                        nvr->SetOption("audioframesize", arb->ab[loop].len);
                        nvr->WriteAudio(arb->audiobuffer + arb->ab[loop].offset,
                                        audioFrame++,
                                        arb->ab[loop].time - timecodeOffset);
                        if (nvr->IsErrored())
                        {
                            LOG(VB_GENERAL, LOG_ERR,
                                "Transcode: Encountered irrecoverable error in "
                                "NVR::WriteAudio");

                            delete [] newFrame;
                            if (player_ctx)
                                delete player_ctx;
                            if (frameQueue)
                                frameQueue->stop();
                            return REENCODE_ERROR;
                        }
                    }

                    ++buffersConsumed;
                    bytesConsumed += arb->ab[loop].len;
                }

                if (loop && (loop < arb->ab_count))
                {
                    int newCount = 0;
                    int newLen = 0;
                    int offset = 0;
                    int index = 0;
                    for (; loop < arb->ab_count; ++loop)
                    {
                        memcpy(arb->audiobuffer + offset,
                               arb->audiobuffer + arb->ab[loop].offset,
                               arb->ab[loop].len);
                        arb->ab[loop].offset = offset;
                        offset += arb->ab[loop].len;
                        newCount++;
                        newLen += arb->ab[loop].len;
                        arb->ab[index].len = arb->ab[loop].len;
                        arb->ab[index].offset = arb->ab[loop].offset;
                        arb->ab[index].time = arb->ab[loop].time;
                        index++;
                    }

                    arb->ab_count = newCount;
                    arb->audiobuffer_len = newLen;
                }
            }

            if (!avfMode)
                player->GetCC608Reader()->TranscodeWriteText(&TranscodeWriteText,
                                                             (void *)(nvr));
            lasttimecode = frame.timecode;
            frame.timecode -= timecodeOffset;

            if (avfMode)
            {
                if (halfFramerate && !skippedLastFrame)
                {
                    skippedLastFrame = true;
                }
                else
                {
                    skippedLastFrame = false;

                    if ((hls) &&
                        (avfw->GetFramesWritten()) &&
                        (hlsSegmentFrames > hlsSegmentSize) &&
                        (avfw->NextFrameIsKeyFrame()))
                    {
                        hls->AddSegment();
                        avfw->ReOpen(hls->GetCurrentFilename());

                        if (avfw2)
                            avfw2->ReOpen(hls->GetCurrentFilename(true));

                        hlsSegmentFrames = 0;
                    }

                    avfw->WriteVideoFrame(&frame);
                    ++hlsSegmentFrames;
                }
            }
            else
            {
                if (forceKeyFrames)
                    nvr->WriteVideo(&frame, true, true);
                else
                    nvr->WriteVideo(&frame);
            }
        }
        if (QDateTime::currentDateTime() > statustime)
        {
            if (showprogress)
            {
                LOG(VB_GENERAL, LOG_INFO,
                    QString("Processed: %1 of %2 frames(%3 seconds)").
                        arg((long)curFrameNum).arg((long)total_frame_count).
                        arg((long)(curFrameNum / video_frame_rate)));
            }

            if (hls && hls->CheckStop())
            {
                hls->UpdateStatus(kHLSStatusStopping);
                stopSignalled = true;
            }

            statustime = QDateTime::currentDateTime();
            statustime = statustime.addSecs(5);
        }
        if (QDateTime::currentDateTime() > curtime)
        {
            if (honorCutList && m_proginfo && !hls &&
                m_proginfo->QueryMarkupFlag(MARK_UPDATED_CUT))
            {
                LOG(VB_GENERAL, LOG_NOTICE,
                    "Transcoding aborted, cutlist updated");

                unlink(outputname.toLocal8Bit().constData());
                delete [] newFrame;
                if (player_ctx)
                    delete player_ctx;
                if (frameQueue)
                    frameQueue->stop();
                return REENCODE_CUTLIST_CHANGE;
            }

            if ((jobID >= 0) || (VERBOSE_LEVEL_CHECK(VB_GENERAL, LOG_INFO)))
            {
                if (JobQueue::GetJobCmd(jobID) == JOB_STOP)
                {
                    LOG(VB_GENERAL, LOG_NOTICE,
                        "Transcoding STOPped by JobQueue");

                    unlink(outputname.toLocal8Bit().constData());
                    delete [] newFrame;
                    if (player_ctx)
                        delete player_ctx;
                    if (frameQueue)
                        frameQueue->stop();
                    return REENCODE_STOPPED;
                }

                float flagFPS = 0.0;
                float elapsed = flagTime.elapsed() / 1000.0;
                if (elapsed)
                    flagFPS = curFrameNum / elapsed;

                int percentage = curFrameNum * 100 / total_frame_count;

                if (hls)
                    hls->UpdatePercentComplete(percentage);

                if (jobID >= 0)
                    JobQueue::ChangeJobComment(jobID,
                              QObject::tr("%1% Completed @ %2 fps.")
                                          .arg(percentage).arg(flagFPS));
                else
                    LOG(VB_GENERAL, LOG_INFO,
                        QString("mythtranscode: %1% Completed @ %2 fps.")
                            .arg(percentage).arg(flagFPS));

            }
            curtime = QDateTime::currentDateTime();
            curtime = curtime.addSecs(20);
        }

        curFrameNum++;
        frame.frameNumber = 1 + (curFrameNum << 1);

        player->DiscardVideoFrame(lastDecode);
    }

    sws_freeContext(scontext);

    if (! fifow)
    {
        if (avfw)
            avfw->CloseFile();

        if (avfw2)
            avfw2->CloseFile();

        if (!hls && m_proginfo)
        {
            m_proginfo->ClearPositionMap(MARK_KEYFRAME);
            m_proginfo->ClearPositionMap(MARK_GOP_START);
            m_proginfo->ClearPositionMap(MARK_GOP_BYFRAME);
        }

        if (nvr)
        {
            nvr->WriteSeekTable();
            if (!kfa_table->empty())
                nvr->WriteKeyFrameAdjustTable(*kfa_table);
        }
    } else {
        fifow->FIFODrain();
    }

    if (avfw)
        delete avfw;

    if (avfw2)
        delete avfw2;

    if (hls)
    {
        if (!stopSignalled)
        {
            hls->UpdateStatus(kHLSStatusCompleted);
            hls->UpdateStatusMessage("Transcoding Completed");
            hls->UpdatePercentComplete(100);
        }
        else
        {
            hls->UpdateStatus(kHLSStatusStopped);
            hls->UpdateStatusMessage("Transcoding Stopped");
        }
        delete hls;
    }

    if (frameQueue)
        frameQueue->stop();

    delete [] newFrame;
    if (player_ctx)
        delete player_ctx;
    return REENCODE_OK;
}

/* vim: set expandtab tabstop=4 shiftwidth=4: */
<|MERGE_RESOLUTION|>--- conflicted
+++ resolved
@@ -309,7 +309,6 @@
     bool                m_initpassthru;
 };
 
-<<<<<<< HEAD
 // Cutter object is used in performing clean cutting. The
 // act of cutting is shared between the player and the
 // transcode loop. The player performs the initial part
@@ -494,7 +493,8 @@
             return false;
         }
     }
-=======
+};
+
 typedef struct transcodeFrameInfo
 {
     VideoFrame *frame;
@@ -619,7 +619,6 @@
     QList<TranscodeFrameInfo> m_frameList;
     QWaitCondition            m_frameWaitCond;
     QMutex                    m_frameWaitLock;
->>>>>>> c6855a18
 };
 
 Transcode::Transcode(ProgramInfo *pginfo) :
@@ -786,15 +785,12 @@
     QDateTime curtime = QDateTime::currentDateTime();
     QDateTime statustime = curtime;
     int audioFrame = 0;
-<<<<<<< HEAD
     Cutter cutter;
-=======
     AVFormatWriter *avfw = NULL;
     AVFormatWriter *avfw2 = NULL;
     HTTPLiveStream *hls = NULL;
     int hlsSegmentSize = 0;
     int hlsSegmentFrames = 0;
->>>>>>> c6855a18
 
     if (jobID >= 0)
         JobQueue::ChangeJobComment(jobID, "0% " + QObject::tr("Completed"));
@@ -1523,12 +1519,9 @@
     QTime flagTime;
     flagTime.start();
 
-<<<<<<< HEAD
     if (cleanCut)
         cutter.Activate(vidFrameTime * rateTimeConv, total_frame_count);
 
-    while (player->TranscodeGetNextFrame(dm_iter, did_ff, is_key, honorCutList))
-=======
     bool stopSignalled = false;
     VideoFrame *lastDecode = NULL;
 
@@ -1536,7 +1529,6 @@
         hls->UpdateStatus(kHLSStatusRunning);
 
     while ((!stopSignalled) && (lastDecode = frameQueue->GetFrame(did_ff, is_key)))
->>>>>>> c6855a18
     {
         if (first_loop)
         {
