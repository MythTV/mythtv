#include <fcntl.h>
#include <math.h>
#include <iostream>

#include <QStringList>
#include <QMap>
#include <QRegExp>
#include <QList>
#include <QWaitCondition>

#include "mythconfig.h"

#include "transcode.h"
#include "audiooutput.h"
#include "recordingprofile.h"
#include "mythcorecontext.h"
#include "jobqueue.h"
#include "exitcodes.h"
#include "mthreadpool.h"
#include "deletemap.h"

#include "NuppelVideoRecorder.h"
#include "mythplayer.h"
#include "programinfo.h"
#include "mythdbcon.h"
#include "avformatwriter.h"
#include "httplivestream.h"


extern "C" {
#include "libavcodec/avcodec.h"
#include "libswscale/swscale.h"
}

using namespace std;

#define LOC QString("Transcode: ")
#define LOC_ERR QString("Transcode, Error: ")

// This class is to act as a fake audio output device to store the data
// for reencoding.

class AudioReencodeBuffer : public AudioOutput
{
  public:
    AudioReencodeBuffer(AudioFormat audio_format, int audio_channels,
                        bool passthru)
    {
        Reset();
        const AudioSettings settings(audio_format, audio_channels, 0, 0, false);
        Reconfigure(settings);
        bufsize = 512000;
        audiobuffer = new unsigned char[bufsize];

        ab_count = 0;
        ab_size = 128;
        ab = new AudioBuffer[ab_size];
        m_initpassthru = passthru;

        m_audioFrameSize = 0;
    }

    ~AudioReencodeBuffer()
    {
        delete [] audiobuffer;
        delete [] ab;
    }

    // reconfigure sound out for new params
    virtual void Reconfigure(const AudioSettings &settings)
    {
        ClearError();

        m_passthru      = settings.use_passthru;
        channels        = settings.channels;
        bytes_per_frame = channels *
            AudioOutputSettings::SampleSize(settings.format);
        eff_audiorate   = settings.samplerate;
    }

    // dsprate is in 100 * frames/second
    virtual void SetEffDsp(int dsprate)
    {
        eff_audiorate = (dsprate / 100);
    }

    virtual void Reset(void)
    {
        audiobuffer_len = 0;
        audiobuffer_frames = 0;
        ab_count = 0;
    }

    // timecode is in milliseconds.
    virtual bool AddFrames(void *buffer, int frames, int64_t timecode)
    {
        return AddData(buffer, frames * bytes_per_frame, timecode, frames);
    }

    // timecode is in milliseconds.
    virtual bool AddData(void *buffer, int len, int64_t timecode, int frames)
    {
        int freebuf = bufsize - audiobuffer_len;

        if (len > freebuf)
        {
            bufsize += len - freebuf;
            unsigned char *tmpbuf = new unsigned char[bufsize];
            memcpy(tmpbuf, audiobuffer, audiobuffer_len);
            delete [] audiobuffer;
            audiobuffer = tmpbuf;
        }
        if (ab_count >= ab_size)
        {
            AudioBuffer *tmp = new AudioBuffer[ab_size + 128];
            memcpy(tmp, ab, sizeof(AudioBuffer) * ab_size);
            delete[] ab;
            ab = tmp;
            ab_size += 128;
        }

        if (m_audioFrameSize)
        {
            int inputOffset = 0;
            if ((ab_count) &&
                (ab[ab_count-1].len != m_audioFrameSize))
            {
                int copyLen = m_audioFrameSize - ab[ab_count-1].len;
                if (copyLen > len)
                    copyLen = len;

                memcpy(audiobuffer + audiobuffer_len, buffer,
                       copyLen);
                inputOffset += copyLen;

                ab[ab_count-1].len  += copyLen;
                ab[ab_count-1].time += (copyLen / bytes_per_frame /
                                        (eff_audiorate / 1000));
                audiobuffer_len   += copyLen;
            }

            while (inputOffset < len)
            {
                int copyLen = m_audioFrameSize;
                if (copyLen > (len - inputOffset))
                    copyLen = (len - inputOffset);

                memcpy(audiobuffer + audiobuffer_len,
                       (char *)buffer + inputOffset, copyLen);
                inputOffset += copyLen;

                last_audiotime = timecode + ((inputOffset / bytes_per_frame) /
                                             (eff_audiorate / 1000));

                ab[ab_count].len = copyLen;
                ab[ab_count].offset = audiobuffer_len;
                ab[ab_count].time = last_audiotime;

                audiobuffer_len += copyLen;

                ++ab_count;
            }
        }
        else
        {
            ab[ab_count].len = len;
            ab[ab_count].offset = audiobuffer_len;

            memcpy(audiobuffer + audiobuffer_len, buffer,
                   len);
            audiobuffer_len    += len;
            audiobuffer_frames += frames;

            // last_audiotime is at the end of the frame
            last_audiotime = timecode + frames * 1000 /
                eff_audiorate;

            ab[ab_count].time = last_audiotime;
            ab_count++;
        }

        return true;
    }

    virtual void SetTimecode(int64_t timecode)
    {
        last_audiotime = timecode;
    }
    virtual bool IsPaused(void) const
    {
        return false;
    }
    virtual void Pause(bool paused)
    {
        (void)paused;
    }
    virtual void PauseUntilBuffered(void)
    {
        // Do nothing
    }
    virtual void Drain(void)
    {
        // Do nothing
    }

    virtual int64_t GetAudiotime(void)
    {
        return last_audiotime;
    }

    virtual int GetVolumeChannel(int) const
    {
        // Do nothing
        return 100;
    }
    virtual void SetVolumeChannel(int, int)
    {
        // Do nothing
    }
    virtual void SetVolumeAll(int)
    {
        // Do nothing
    }
    virtual uint GetCurrentVolume(void) const
    {
        // Do nothing
        return 100;
    }
    virtual void SetCurrentVolume(int)
    {
        // Do nothing
    }
    virtual void AdjustCurrentVolume(int)
    {
        // Do nothing
    }
    virtual void SetMute(bool)
    {
        // Do nothing
    }
    virtual void ToggleMute(void)
    {
        // Do nothing
    }
    virtual MuteState GetMuteState(void) const
    {
        // Do nothing
        return kMuteOff;
    }
    virtual MuteState IterateMutedChannels(void)
    {
        // Do nothing
        return kMuteOff;
    }

    virtual bool IsUpmixing(void)
    {
        // Do nothing
        return false;
    }

    virtual bool ToggleUpmix(void)
    {
        // Do nothing
        return false;
    }

    virtual bool CanUpmix(void)
    {
        // Do nothing
        return false;
    }

    virtual void SetSWVolume(int new_volume, bool save)
    {
        // Do nothing
        return;
    }
    virtual int GetSWVolume(void)
    {
        // Do nothing
        return 100;
    }

    //  These are pure virtual in AudioOutput, but we don't need them here
    virtual void bufferOutputData(bool){ return; }
    virtual int readOutputData(unsigned char*, int ){ return 0; }

    /**
     * Test if we can output digital audio
     */
    virtual bool CanPassthrough(int, int, int, int) const
        { return m_initpassthru; }

    int bufsize;
    uint ab_count;
    struct AudioBuffer
    {
        int len;
        int offset;
        long long time;
    };
    AudioBuffer *ab;
    uint ab_size;
    unsigned char *audiobuffer;
    int audiobuffer_len, audiobuffer_frames;
    int channels, bits, bytes_per_frame, eff_audiorate;
    long long last_audiotime;
    bool                m_passthru;
    int                 m_audioFrameSize;
  private:
    bool                m_initpassthru;
};

// Cutter object is used in performing clean cutting. The
// act of cutting is shared between the player and the
// transcode loop. The player performs the initial part
// of the cut by seeking, and the transcode loop handles
// the remaining part by discarding data.
class Cutter
{
  private:
    bool          active;
    frm_dir_map_t foreshortenedCutList;
    DeleteMap     tracker;
    int64_t       totalFrames;
    int64_t       videoFramesToCut;
    int64_t       audioFramesToCut;
    float         audioFramesPerVideoFrame;
    enum
    {
        MAXLEADIN  = 200,
        MINCUT     = 20
    };

  public:
    Cutter() : active(false), videoFramesToCut(0), audioFramesToCut(0),
        audioFramesPerVideoFrame(0.0) {};

    void SetCutList(frm_dir_map_t &deleteMap)
    {
        // Break each cut into two parts, the first for
        // the player and the second for the transcode loop.
        frm_dir_map_t           remainingCutList;
        frm_dir_map_t::Iterator it;
        int64_t                 start = 0;
        int64_t                 leadinLength;

        foreshortenedCutList.clear();

        for (it = deleteMap.begin(); it != deleteMap.end(); ++it)
        {
            switch(it.value())
            {
                case MARK_CUT_START:
                    foreshortenedCutList[it.key()] = MARK_CUT_START;
                    start = it.key();
                    break;

                case MARK_CUT_END:
                    leadinLength = min((int64_t)(it.key() - start),
                                       (int64_t)MAXLEADIN);
                    if (leadinLength >= MINCUT)
                    {
                        foreshortenedCutList[it.key() - leadinLength + 2] =
                            MARK_CUT_END;
                        remainingCutList[it.key() - leadinLength + 1] =
                            MARK_CUT_START;
                        remainingCutList[it.key()] = MARK_CUT_END;
                    }
                    else
                    {
                        // Cut too short to use new method.
                        foreshortenedCutList[it.key()] = MARK_CUT_END;
                    }
                    break;
            }
        }

        tracker.SetMap(remainingCutList);
    }

    frm_dir_map_t AdjustedCutList() const
    {
        return foreshortenedCutList;
    }

    void Activate(float v2a, int64_t total)
    {
        active = true;
        audioFramesPerVideoFrame = v2a;
        totalFrames = total;
        videoFramesToCut = 0;
        audioFramesToCut = 0;
        tracker.TrackerReset(0, totalFrames);
    }

    void NewFrame(int64_t currentFrame)
    {
        if (active)
        {
            if (videoFramesToCut == 0)
            {
                uint64_t jumpTo = 0;

                if (tracker.TrackerWantsToJump(currentFrame, totalFrames,
                                               jumpTo))
                {
                    // Reset the tracker and work out how much video and audio
                    // to drop
                    tracker.TrackerReset(jumpTo, totalFrames);
                    videoFramesToCut = jumpTo - currentFrame;
                    audioFramesToCut += (int64_t)(videoFramesToCut *
                                        audioFramesPerVideoFrame + 0.5);
                    LOG(VB_GENERAL, LOG_INFO,
                        QString("Clean cut: discarding frame from %1 to %2: "
                                "vid %3 aud %4")
                        .arg((long)currentFrame).arg((long)jumpTo)
                        .arg((long)videoFramesToCut)
                        .arg((long)audioFramesToCut));
                }
            }
        }
    }

    bool InhibitUseVideoFrame()
    {
        if (videoFramesToCut == 0)
        {
            return false;
        }
        else
        {
            // We are inside a cut. Inhibit use of this frame
            videoFramesToCut--;

            if(videoFramesToCut == 0)
                LOG(VB_GENERAL, LOG_INFO,
                    QString("Clean cut: end of video cut; audio frames left "
                            "to cut %1") .arg((long)audioFramesToCut));

            return true;
        }
    }

    bool InhibitUseAudioFrames(int64_t frames, long *totalAudio)
    {
        if (audioFramesToCut == 0)
        {
            return false;
        }
        else if (abs(audioFramesToCut - frames) < audioFramesToCut)
        {
            // Drop the packet containing these frames if doing
            // so gets us closer to zero left to drop
            audioFramesToCut -= frames;
            if(audioFramesToCut == 0)
                LOG(VB_GENERAL, LOG_INFO,
                    QString("Clean cut: end of audio cut; vidio frames left "
                            "to cut %1") .arg((long)videoFramesToCut));
            return true;
        }
        else
        {
            // Don't drop this packet even though we still have frames to cut,
            // because doing so would put us further out. Instead, inflate the 
            // callers record of how many audio frames have been output.
            *totalAudio += audioFramesToCut;
            audioFramesToCut = 0;
            LOG(VB_GENERAL, LOG_INFO,
                QString("Clean cut: end of audio cut; vidio frames left to "
                        "cut %1") .arg((long)videoFramesToCut));
            return false;
        }
    }

    bool InhibitDummyFrame()
    {
        if (audioFramesToCut > 0)
        {
            // If the cutter is in the process of dropping audio then
            // it is better to drop more audio rather than insert a dummy frame
            audioFramesToCut += (int64_t)(audioFramesPerVideoFrame + 0.5);
            return true;
        }
        else
        {
            return false;
        }
    }

    bool InhibitDropFrame()
    {
        if (audioFramesToCut > (int64_t)(audioFramesPerVideoFrame + 0.5))
        {
            // If the cutter is in the process of dropping audio and the
            // amount to drop is sufficient then we can drop less
            // audio rather than drop a frame
            audioFramesToCut -= (int64_t)(audioFramesPerVideoFrame + 0.5);
            return true;
        }
        else
        {
            return false;
        }
    }
};

typedef struct transcodeFrameInfo
{
    VideoFrame *frame;
    int         didFF;
    bool        isKey;
} TranscodeFrameInfo;

class TranscodeFrameQueue : public QRunnable
{
  public:
    TranscodeFrameQueue(MythPlayer *player, VideoOutput *videoout,
        bool cutlist, int size = 5)
      : m_player(player),         m_videoOutput(videoout),
        m_honorCutlist(cutlist),
        m_eof(false),             m_maxFrames(size),
        m_runThread(true),        m_isRunning(false)
    {

    }

    ~TranscodeFrameQueue()
    {
        m_runThread = false;
        m_frameWaitCond.wakeAll();

        while (m_isRunning)
            usleep(50000);
    }

    void stop(void)
    {
        m_runThread = false;
        m_frameWaitCond.wakeAll();

        while (m_isRunning)
            usleep(50000);
    }

    void run()
    {
        threadRegister("TranscodeFrameQueue");

        frm_dir_map_t::iterator dm_iter;

        m_isRunning = true;
        while (m_runThread)
        {
            if (m_frameList.size() < m_maxFrames)
            {
                TranscodeFrameInfo tfInfo;
                tfInfo.frame = NULL;
                tfInfo.didFF = 0;
                tfInfo.isKey = false;

                if (m_player->TranscodeGetNextFrame(dm_iter, tfInfo.didFF,
                    tfInfo.isKey, m_honorCutlist))
                {
                    tfInfo.frame = m_videoOutput->GetLastDecodedFrame();

                    QMutexLocker locker(&m_queueLock);
                    m_frameList.append(tfInfo);
                }
                else
                {
                    m_eof = true;
                }

                m_frameWaitCond.wakeAll();
            }
            else
            {
                m_frameWaitLock.lock();
                m_frameWaitCond.wait(&m_frameWaitLock);
                m_frameWaitLock.unlock();
            }
        }
        m_isRunning = false;

        threadDeregister();
    }

    VideoFrame *GetFrame(int &didFF, bool &isKey)
    {
        if (m_eof)
            return NULL;

        m_queueLock.lock();

        if (m_frameList.isEmpty())
        {
            m_queueLock.unlock();

            m_frameWaitLock.lock();
            m_frameWaitCond.wait(&m_frameWaitLock);
            m_frameWaitLock.unlock();

            if (m_frameList.isEmpty())
                return NULL;

            m_queueLock.lock();
        }

        TranscodeFrameInfo tfInfo = m_frameList.takeFirst();
        m_queueLock.unlock();
        m_frameWaitCond.wakeAll();

        didFF = tfInfo.didFF;
        isKey = tfInfo.isKey;

        return tfInfo.frame;
    }

  private:
    MythPlayer               *m_player;
    VideoOutput              *m_videoOutput;
    bool                      m_honorCutlist;
    bool                      m_eof;
    int                       m_maxFrames;
    bool                      m_runThread;
    bool                      m_isRunning;
    QMutex                    m_queueLock;
    QList<TranscodeFrameInfo> m_frameList;
    QWaitCondition            m_frameWaitCond;
    QMutex                    m_frameWaitLock;
};

Transcode::Transcode(ProgramInfo *pginfo) :
    m_proginfo(pginfo),
    keyframedist(30),
    nvr(NULL),
    player(NULL),
    player_ctx(NULL),
    inRingBuffer(NULL),
    outRingBuffer(NULL),
    fifow(NULL),
    kfa_table(NULL),
    showprogress(false),
    recorderOptions(""),
    avfMode(false),
    hlsMode(false),                 hlsStreamID(-1),
    hlsDisableAudioOnly(false),
    hlsMaxSegments(0),
    cmdContainer("mpegts"),         cmdAudioCodec("libmp3lame"),
    cmdVideoCodec("libx264"),
    cmdWidth(480),                  cmdHeight(0),
    cmdBitrate(800000),             cmdAudioBitrate(64000)
{
}

Transcode::~Transcode()
{
    if (nvr)
        delete nvr;
    if (player_ctx)
    {
        player       = NULL;
        inRingBuffer = NULL;
        delete player_ctx;
    }
    if (outRingBuffer)
        delete outRingBuffer;
    if (fifow)
        delete fifow;
    if (kfa_table)
        delete kfa_table;
}
void Transcode::ReencoderAddKFA(long curframe, long lastkey, long num_keyframes)
{
    long delta = curframe - lastkey;
    if (delta != 0 && delta != keyframedist)
    {
        struct kfatable_entry kfate;
        kfate.adjust = keyframedist - delta;
        kfate.keyframe_number = num_keyframes;
        kfa_table->push_back(kfate);
    }
}

bool Transcode::GetProfile(QString profileName, QString encodingType,
                           int height, int frameRate)
{
    if (profileName.toLower() == "autodetect")
    {
        if (height == 1088)
            height = 1080;

        QString autoProfileName = QObject::tr("Autodetect from %1").arg(height);
        if (frameRate == 25 || frameRate == 30)
            autoProfileName += "i";
        if (frameRate == 50 || frameRate == 60)
            autoProfileName += "p";

        bool result = false;
        LOG(VB_GENERAL, LOG_NOTICE,
            QString("Transcode: Looking for autodetect profile: %1")
                .arg(autoProfileName));
        result = profile.loadByGroup(autoProfileName, "Transcoders");

        if (!result && encodingType == "MPEG-2")
        {
            result = profile.loadByGroup("MPEG2", "Transcoders");
            autoProfileName = "MPEG2";
        }
        if (!result && (encodingType == "MPEG-4" || encodingType == "RTjpeg"))
        {
            result = profile.loadByGroup("RTjpeg/MPEG4",
                                         "Transcoders");
            autoProfileName = "RTjpeg/MPEG4";
        }
        if (!result)
        {
            LOG(VB_GENERAL, LOG_ERR,
                QString("Transcode: Couldn't find profile for : %1")
                    .arg(encodingType));

            return false;
        }

        LOG(VB_GENERAL, LOG_NOTICE,
            QString("Transcode: Using autodetect profile: %1")
                .arg(autoProfileName));
    }
    else
    {
        bool isNum;
        int profileID;
        profileID = profileName.toInt(&isNum);
        // If a bad profile is specified, there will be trouble
        if (isNum && profileID > 0)
            profile.loadByID(profileID);
        else if (!profile.loadByGroup(profileName, "Transcoders"))
        {
            LOG(VB_GENERAL, LOG_ERR, QString("Couldn't find profile #: %1")
                    .arg(profileName));
            return false;
        }
    }
    return true;
}

static QString get_str_option(RecordingProfile &profile, const QString &name)
{
    const Setting *setting = profile.byName(name);
    if (setting)
        return setting->getValue();

    LOG(VB_GENERAL, LOG_ERR, LOC +
        QString("get_str_option(...%1): Option not in profile.").arg(name));

    return QString::null;
}

static int get_int_option(RecordingProfile &profile, const QString &name)
{
    QString ret_str = get_str_option(profile, name);
    if (ret_str.isEmpty())
        return 0;

    bool ok = false;
    int ret_int = ret_str.toInt(&ok);

    if (!ok)
    {
        LOG(VB_GENERAL, LOG_ERR, LOC +
            QString("get_int_option(...%1): Option is not an int.").arg(name));
    }

    return ret_int;
}

static void TranscodeWriteText(void *ptr, unsigned char *buf, int len,
                               int timecode, int pagenr)
{
    NuppelVideoRecorder *nvr = (NuppelVideoRecorder *)ptr;
    nvr->WriteText(buf, len, timecode, pagenr);
}

int Transcode::TranscodeFile(const QString &inputname,
                             const QString &outputname,
                             const QString &profileName,
                             bool honorCutList, bool framecontrol,
                             int jobID, QString fifodir,
                             bool fifo_info, bool cleanCut,
                             frm_dir_map_t &deleteMap,
                             int AudioTrackNo,
                             bool passthru)
{
    QDateTime curtime = MythDate::current();
    QDateTime statustime = curtime;
    int audioFrame = 0;
    Cutter cutter;
    AVFormatWriter *avfw = NULL;
    AVFormatWriter *avfw2 = NULL;
    HTTPLiveStream *hls = NULL;
    int hlsSegmentSize = 0;
    int hlsSegmentFrames = 0;

    if (jobID >= 0)
        JobQueue::ChangeJobComment(jobID, "0% " + QObject::tr("Completed"));

    if (hlsMode)
    {
        avfMode = true;

        if (hlsStreamID != -1)
        {
            hls = new HTTPLiveStream(hlsStreamID);
            hls->UpdateStatus(kHLSStatusStarting);
            cmdWidth = hls->GetWidth();
            cmdHeight = hls->GetHeight();
            cmdBitrate = hls->GetBitrate();
            cmdAudioBitrate = hls->GetAudioBitrate();
        }
    }

    if (!avfMode)
    {
        nvr = new NuppelVideoRecorder(NULL, NULL);

        if (!nvr)
        {
            LOG(VB_GENERAL, LOG_ERR,
                "Transcoding aborted, error creating NuppelVideoRecorder.");
            return REENCODE_ERROR;
        }
    }

    // Input setup
    if (hls && (hlsStreamID != -1))
        inRingBuffer = RingBuffer::Create(hls->GetSourceFile(), false, false);
    else
        inRingBuffer = RingBuffer::Create(inputname, false, false);

    player = new MythPlayer(kVideoIsNull);

    player_ctx = new PlayerContext(kTranscoderInUseID);
    player_ctx->SetPlayingInfo(m_proginfo);
    player_ctx->SetRingBuffer(inRingBuffer);
    player_ctx->SetPlayer(player);
    player->SetPlayerInfo(NULL, NULL, true, player_ctx);

    if (showprogress)
    {
        statustime = statustime.addSecs(5);
    }

    AudioOutput *audioOutput = new AudioReencodeBuffer(FORMAT_NONE, 0,
                                                       passthru);
    AudioReencodeBuffer *arb = ((AudioReencodeBuffer*)audioOutput);
    player->GetAudio()->SetAudioOutput(audioOutput);
    player->SetTranscoding(true);

    if (player->OpenFile() < 0)
    {
        LOG(VB_GENERAL, LOG_ERR, "Transcoding aborted, error opening file.");
        if (player_ctx)
            delete player_ctx;
        return REENCODE_ERROR;
    }

    if (AudioTrackNo > -1)
    {
        LOG(VB_GENERAL, LOG_INFO,
            QString("Set audiotrack number to %1").arg(AudioTrackNo));
        player->GetDecoder()->SetTrack(kTrackTypeAudio, AudioTrackNo);
    }

    long long total_frame_count = player->GetTotalFrameCount();
    long long new_frame_count = total_frame_count;
    if (honorCutList && m_proginfo)
    {
        LOG(VB_GENERAL, LOG_INFO, "Honoring the cutlist while transcoding");

        frm_dir_map_t::const_iterator it;
        QString cutStr;
        long long lastStart = 0;

        if (deleteMap.size() == 0)
            m_proginfo->QueryCutList(deleteMap);

        for (it = deleteMap.begin(); it != deleteMap.end(); ++it)
        {
            if (*it)
            {
                if (!cutStr.isEmpty())
                    cutStr += ",";
                cutStr += QString("%1-").arg((long)it.key());
                lastStart = it.key();
            }
            else
            {
                if (cutStr.isEmpty())
                    cutStr += "0-";
                cutStr += QString("%1").arg((long)it.key());
                new_frame_count -= (it.key() - lastStart);
            }
        }
        if (cutStr.isEmpty())
            cutStr = "Is Empty";
        else if (cutStr.endsWith('-') && (total_frame_count > lastStart))
        {
            new_frame_count -= (total_frame_count - lastStart);
            cutStr += QString("%1").arg(total_frame_count);
        }
        LOG(VB_GENERAL, LOG_INFO, QString("Cutlist        : %1").arg(cutStr));
        LOG(VB_GENERAL, LOG_INFO, QString("Original Length: %1 frames")
                .arg((long)total_frame_count));
        LOG(VB_GENERAL, LOG_INFO, QString("New Length     : %1 frames")
                .arg((long)new_frame_count));

        if ((m_proginfo->QueryIsEditing()) ||
            (JobQueue::IsJobRunning(JOB_COMMFLAG, *m_proginfo)))
        {
            LOG(VB_GENERAL, LOG_INFO, "Transcoding aborted, cutlist changed");
            if (player_ctx)
                delete player_ctx;
            return REENCODE_CUTLIST_CHANGE;
        }
        m_proginfo->ClearMarkupFlag(MARK_UPDATED_CUT);
        curtime = curtime.addSecs(60);
    }

    player->GetAudio()->ReinitAudio();
    QString encodingType = player->GetEncodingType();
    bool copyvideo = false, copyaudio = false;

    QString vidsetting = NULL, audsetting = NULL, vidfilters = NULL;

    QSize buf_size = player->GetVideoBufferSize();
    int video_width = buf_size.width();
    int video_height = buf_size.height();

    if (video_height == 1088) {
       LOG(VB_GENERAL, LOG_NOTICE,
           "Found video height of 1088.  This is unusual and "
           "more than likely the video is actually 1080 so mythtranscode "
           "will treat it as such.");
    }

    DecoderBase* dec = player->GetDecoder();
    float video_aspect = dec ? dec->GetVideoAspect() : 4.0f / 3.0f;
    float video_frame_rate = player->GetFrameRate();
    int newWidth = video_width;
    int newHeight = video_height;
    bool halfFramerate = false;
    bool skippedLastFrame = false;

    kfa_table = new vector<struct kfatable_entry>;

    if (avfMode)
    {
        newWidth = cmdWidth;
        newHeight = cmdHeight;

        // TODO: is this necessary?  It got commented out, but may still be
        // needed.
        // int actualHeight = (video_height == 1088 ? 1080 : video_height);

        // If height or width are 0, then we need to calculate them
        if (newHeight == 0 && newWidth > 0)
            newHeight = (int)(1.0 * newWidth / video_aspect);
        else if (newWidth == 0 && newHeight > 0)
            newWidth = (int)(1.0 * newHeight * video_aspect);
        else if (newWidth == 0 && newHeight == 0)
        {
            newHeight = 480;
            newWidth = (int)(1.0 * 480 * video_aspect);
            if (newWidth > 640)
            {
                newWidth = 640;
                newHeight = (int)(1.0 * 640 / video_aspect);
            }
        }

        // make sure dimensions are valid for MPEG codecs
        newHeight = (newHeight + 15) & ~0xF;
        newWidth  = (newWidth  + 15) & ~0xF;

        avfw = new AVFormatWriter();
        if (!avfw)
        {
            LOG(VB_GENERAL, LOG_ERR,
                "Transcoding aborted, error creating AVFormatWriter.");
            if (player_ctx)
                delete player_ctx;
            return REENCODE_ERROR;
        }

        avfw->SetVideoBitrate(cmdBitrate);
        avfw->SetHeight(newHeight);
        avfw->SetWidth(newWidth);
        avfw->SetAspect(video_aspect);
        avfw->SetAudioBitrate(cmdAudioBitrate);
        avfw->SetAudioChannels(arb->channels);
        avfw->SetAudioBits(16);
        avfw->SetAudioSampleRate(arb->eff_audiorate);
        avfw->SetAudioSampleBytes(2);

        if (hlsMode)
        {
            int segmentSize = 10;
            int audioOnlyBitrate = 0;

            if (!hlsDisableAudioOnly)
            {
                audioOnlyBitrate = 48000;

                avfw2 = new AVFormatWriter();
                if (!avfw2)
                {
                    LOG(VB_GENERAL, LOG_ERR, "Transcoding aborted, error "
                        "creating low-bitrate AVFormatWriter.");
                    if (player_ctx)
                        delete player_ctx;
                    return REENCODE_ERROR;
                }

                avfw2->SetContainer("mpegts");
                avfw2->SetAudioCodec("libmp3lame");
                avfw2->SetAudioBitrate(audioOnlyBitrate);
                avfw2->SetAudioChannels(arb->channels);
                avfw2->SetAudioBits(16);
                avfw2->SetAudioSampleRate(arb->eff_audiorate);
                avfw2->SetAudioSampleBytes(2);
            }

            avfw->SetContainer("mpegts");
            avfw->SetVideoCodec("libx264");
            avfw->SetAudioCodec("libmp3lame");
            //avfw->SetAudioCodec("libfaac");

            if (hlsStreamID == -1)
                hls = new HTTPLiveStream(inputname, newWidth, newHeight,
                                         cmdBitrate,
                                         cmdAudioBitrate, hlsMaxSegments,
                                         segmentSize, audioOnlyBitrate);

            hls->UpdateStatus(kHLSStatusStarting);
            hls->UpdateSizeInfo(newWidth, newHeight, video_width, video_height);

            if ((hlsStreamID != -1) &&
                (!hls->InitForWrite()))
            {
                LOG(VB_GENERAL, LOG_ERR, "hls->InitForWrite() failed");
                if (player_ctx)
                    delete player_ctx;
                return REENCODE_ERROR;
            }

            if (video_frame_rate > 30)
            {
                halfFramerate = true;
                avfw->SetFramerate(video_frame_rate/2);

                if (avfw2)
                    avfw2->SetFramerate(video_frame_rate/2);

                hlsSegmentSize = (int)(segmentSize * video_frame_rate / 2);
            }
            else
            {
                avfw->SetFramerate(video_frame_rate);

                if (avfw2)
                    avfw2->SetFramerate(video_frame_rate);

                hlsSegmentSize = (int)(segmentSize * video_frame_rate);
            }

            avfw->SetKeyFrameDist(90);
            if (avfw2)
                avfw2->SetKeyFrameDist(90);

            hls->AddSegment();
            avfw->SetFilename(hls->GetCurrentFilename());
            if (avfw2)
                avfw2->SetFilename(hls->GetCurrentFilename(true));
        }
        else
        {
            avfw->SetContainer(cmdContainer);
            avfw->SetVideoCodec(cmdVideoCodec);
            avfw->SetAudioCodec(cmdAudioCodec);
            avfw->SetFilename(outputname);
            avfw->SetFramerate(video_frame_rate);
        }

        avfw->SetThreadCount(
            gCoreContext->GetNumSetting("HTTPLiveStreamThreads", 2));

        if (avfw2)
            avfw2->SetThreadCount(1);

        if (!avfw->Init())
        {
            LOG(VB_GENERAL, LOG_ERR, "avfw->Init() failed");
            if (player_ctx)
                delete player_ctx;
            return REENCODE_ERROR;
        }

        if (!avfw->OpenFile())
        {
            LOG(VB_GENERAL, LOG_ERR, "avfw->OpenFile() failed");
            if (player_ctx)
                delete player_ctx;
            return REENCODE_ERROR;
        }

        if (avfw2 && !avfw2->Init())
        {
            LOG(VB_GENERAL, LOG_ERR, "avfw2->Init() failed");
            if (player_ctx)
                delete player_ctx;
            return REENCODE_ERROR;
        }

        if (avfw2 && !avfw2->OpenFile())
        {
            LOG(VB_GENERAL, LOG_ERR, "avfw2->OpenFile() failed");
            if (player_ctx)
                delete player_ctx;
            return REENCODE_ERROR;
        }

        arb->m_audioFrameSize = avfw->GetAudioFrameSize() * arb->channels * 2;

        player->SetVideoFilters(
            gCoreContext->GetSetting("HTTPLiveStreamFilters"));
    }
    else if (fifodir.isEmpty())
    {
        if (!GetProfile(profileName, encodingType, video_height,
                        (int)round(video_frame_rate))) {
            LOG(VB_GENERAL, LOG_ERR, "Transcoding aborted, no profile found.");
            if (player_ctx)
                delete player_ctx;
            return REENCODE_ERROR;
        }

        // For overriding settings on the command line
        QMap<QString, QString> recorderOptionsMap;
        if (!recorderOptions.isEmpty())
        {
            QStringList options = recorderOptions
                .split(",", QString::SkipEmptyParts);
            int loop = 0;
            while (loop < options.size())
            {
                QStringList tokens = options[loop].split("=");
                recorderOptionsMap[tokens[0]] = tokens[1];

                loop++;
            }
        }

        vidsetting = get_str_option(profile, "videocodec");
        audsetting = get_str_option(profile, "audiocodec");
        vidfilters = get_str_option(profile, "transcodefilters");

        if (encodingType == "MPEG-2" &&
            get_int_option(profile, "transcodelossless"))
        {
            LOG(VB_GENERAL, LOG_NOTICE, "Switching to MPEG-2 transcoder.");
            if (player_ctx)
                delete player_ctx;
            return REENCODE_MPEG2TRANS;
        }

        // Recorder setup
        if (get_int_option(profile, "transcodelossless"))
        {
            vidsetting = encodingType;
            audsetting = "MP3";
        }
        else if (get_int_option(profile, "transcoderesize"))
        {
            int actualHeight = (video_height == 1088 ? 1080 : video_height);

            player->SetVideoFilters(vidfilters);
            newWidth = get_int_option(profile, "width");
            newHeight = get_int_option(profile, "height");

            // If height or width are 0, then we need to calculate them
            if (newHeight == 0 && newWidth > 0)
                newHeight = (int)(1.0 * newWidth * actualHeight / video_width);
            else if (newWidth == 0 && newHeight > 0)
                newWidth = (int)(1.0 * newHeight * video_width / actualHeight);
            else if (newWidth == 0 && newHeight == 0)
            {
                newHeight = 480;
                newWidth = (int)(1.0 * 480 * video_width / actualHeight);
                if (newWidth > 640)
                {
                    newWidth = 640;
                    newHeight = (int)(1.0 * 640 * actualHeight / video_width);
                }
            }

            if (encodingType.left(4).toLower() == "mpeg")
            {
                // make sure dimensions are valid for MPEG codecs
                newHeight = (newHeight + 15) & ~0xF;
                newWidth  = (newWidth  + 15) & ~0xF;
            }

            LOG(VB_GENERAL, LOG_INFO, QString("Resizing from %1x%2 to %3x%4")
                    .arg(video_width).arg(video_height)
                    .arg(newWidth).arg(newHeight));
        }
        else  // lossy and no resize
            player->SetVideoFilters(vidfilters);

        // this is ripped from tv_rec SetupRecording. It'd be nice to merge
        nvr->SetOption("inpixfmt", FMT_YV12);

        nvr->SetOption("width", newWidth);
        nvr->SetOption("height", newHeight);

        nvr->SetOption("tvformat", gCoreContext->GetSetting("TVFormat"));
        nvr->SetOption("vbiformat", gCoreContext->GetSetting("VbiFormat"));

        nvr->SetFrameRate(video_frame_rate);
        nvr->SetVideoAspect(video_aspect);
        nvr->SetTranscoding(true);

        if ((vidsetting == "MPEG-4") ||
            (recorderOptionsMap["videocodec"] == "mpeg4"))
        {
            nvr->SetOption("videocodec", "mpeg4");

            nvr->SetIntOption(&profile, "mpeg4bitrate");
            nvr->SetIntOption(&profile, "scalebitrate");
            nvr->SetIntOption(&profile, "mpeg4maxquality");
            nvr->SetIntOption(&profile, "mpeg4minquality");
            nvr->SetIntOption(&profile, "mpeg4qualdiff");
            nvr->SetIntOption(&profile, "mpeg4optionvhq");
            nvr->SetIntOption(&profile, "mpeg4option4mv");
#ifdef USING_FFMPEG_THREADS
            nvr->SetIntOption(profile, "encodingthreadcount");
#endif
        }
        else if ((vidsetting == "MPEG-2") ||
                 (recorderOptionsMap["videocodec"] == "mpeg2video"))
        {
            nvr->SetOption("videocodec", "mpeg2video");

            nvr->SetIntOption(&profile, "mpeg2bitrate");
            nvr->SetIntOption(&profile, "scalebitrate");
#ifdef USING_FFMPEG_THREADS
            nvr->SetIntOption(&profile, "encodingthreadcount");
#endif
        }
        else if ((vidsetting == "RTjpeg") ||
                 (recorderOptionsMap["videocodec"] == "rtjpeg"))
        {
            nvr->SetOption("videocodec", "rtjpeg");
            nvr->SetIntOption(&profile, "rtjpegquality");
            nvr->SetIntOption(&profile, "rtjpegchromafilter");
            nvr->SetIntOption(&profile, "rtjpeglumafilter");
        }
        else if (vidsetting.isEmpty())
        {
            LOG(VB_GENERAL, LOG_ERR, "No video information found!");
            LOG(VB_GENERAL, LOG_ERR, "Please ensure that recording profiles "
                                     "for the transcoder are set");
            if (player_ctx)
                delete player_ctx;
            return REENCODE_ERROR;
        }
        else
        {
            LOG(VB_GENERAL, LOG_ERR,
                QString("Unknown video codec: %1").arg(vidsetting));
            if (player_ctx)
                delete player_ctx;
            return REENCODE_ERROR;
        }

        nvr->SetOption("samplerate", arb->eff_audiorate);
        if (audsetting == "MP3")
        {
            nvr->SetOption("audiocompression", 1);
            nvr->SetIntOption(&profile, "mp3quality");
            copyaudio = true;
        }
        else if (audsetting == "Uncompressed")
        {
            nvr->SetOption("audiocompression", 0);
        }
        else
        {
            LOG(VB_GENERAL, LOG_ERR,
                QString("Unknown audio codec: %1").arg(audsetting));
        }

        nvr->AudioInit(true);

        // For overriding settings on the command line
        if (recorderOptionsMap.size() > 0)
        {
            QMap<QString, QString>::Iterator it;
            QString key, value;
            for (it = recorderOptionsMap.begin();
                 it != recorderOptionsMap.end(); ++it)
            {
                key   = it.key();
                value = *it;

                LOG(VB_GENERAL, LOG_NOTICE,
                    QString("Forcing Recorder option '%1' to '%2'")
                        .arg(key).arg(value));

                if (value.contains(QRegExp("[^0-9]")))
                    nvr->SetOption(key, value);
                else
                    nvr->SetOption(key, value.toInt());

                if (key == "width")
                    newWidth  = (value.toInt() + 15) & ~0xF;
                else if (key == "height")
                    newHeight = (value.toInt() + 15) & ~0xF;
                else if (key == "videocodec")
                {
                    if (value == "mpeg4")
                        vidsetting = "MPEG-4";
                    else if (value == "mpeg2video")
                        vidsetting = "MPEG-2";
                    else if (value == "rtjpeg")
                        vidsetting = "RTjpeg";
                }
            }
        }

        if ((vidsetting == "MPEG-4") ||
            (vidsetting == "MPEG-2"))
            nvr->SetupAVCodecVideo();
        else if (vidsetting == "RTjpeg")
            nvr->SetupRTjpeg();

        outRingBuffer = RingBuffer::Create(outputname, true, false);
        nvr->SetRingBuffer(outRingBuffer);
        nvr->WriteHeader();
        nvr->StreamAllocate();
    }

    if (vidsetting == encodingType && !framecontrol && !avfMode &&
        fifodir.isEmpty() && honorCutList &&
        video_width == newWidth && video_height == newHeight)
    {
        copyvideo = true;
        LOG(VB_GENERAL, LOG_INFO, "Reencoding video in 'raw' mode");
    }

    if (deleteMap.size() > 0)
    {
        if (cleanCut)
        {
            // Have the player seek only part of the way
            // through a cut, and then use the cutter to
            // discard the rest
            cutter.SetCutList(deleteMap);

            player->SetCutList(cutter.AdjustedCutList());
        }
        else
        {
            // Have the player apply the cut list
            player->SetCutList(deleteMap);
        }
    }

    player->InitForTranscode(copyaudio, copyvideo);
    if (player->IsErrored())
    {
        LOG(VB_GENERAL, LOG_ERR,
            "Unable to initialize MythPlayer for Transcode");
        if (player_ctx)
            delete player_ctx;
        return REENCODE_ERROR;
    }

    int vidSize = 0;

    // 1920x1080 video is actually 1920x1088 because of the 16x16 blocks so
    // we have to fudge the output size here.  nuvexport knows how to handle
    // this and as of right now it is the only app that uses the fifo ability.
    if (video_height == 1080 && video_width == 1920)
        vidSize = (1088 * 1920) * 3 / 2;
    else
        vidSize = (video_height * video_width) * 3 / 2;

    VideoFrame frame;
    frame.codec = FMT_YV12;
    frame.width = newWidth;
    frame.height = newHeight;
    frame.size = newWidth * newHeight * 3 / 2;

    if (!fifodir.isEmpty())
    {
        AudioPlayer *aplayer = player->GetAudio();
        const char  *audio_codec_name;

        switch(aplayer->GetCodec())
        {
            case CODEC_ID_AC3:
                audio_codec_name = "ac3";
                break;
            case CODEC_ID_EAC3:
                audio_codec_name = "eac3";
                break;
            case CODEC_ID_DTS:
                audio_codec_name = "dts";
                break;
            case CODEC_ID_TRUEHD:
                audio_codec_name = "truehd";
                break;
            case CODEC_ID_MP3:
                audio_codec_name = "mp3";
                break;
            case CODEC_ID_MP2:
                audio_codec_name = "mp2";
                break;
            default:
                audio_codec_name = "unknown";
        }

        if (!arb->m_passthru)
            audio_codec_name = "raw";

        // Display details of the format of the fifo data.
        LOG(VB_GENERAL, LOG_INFO,
            QString("FifoVideoWidth %1").arg(video_width));
        LOG(VB_GENERAL, LOG_INFO,
            QString("FifoVideoHeight %1").arg(video_height));
        LOG(VB_GENERAL, LOG_INFO,
            QString("FifoVideoAspectRatio %1").arg(video_aspect));
        LOG(VB_GENERAL, LOG_INFO,
            QString("FifoVideoFrameRate %1").arg(video_frame_rate));
        LOG(VB_GENERAL, LOG_INFO,
            QString("FifoAudioFormat %1").arg(audio_codec_name));
        LOG(VB_GENERAL, LOG_INFO,
            QString("FifoAudioChannels %1").arg(arb->channels));
        LOG(VB_GENERAL, LOG_INFO,
            QString("FifoAudioSampleRate %1").arg(arb->eff_audiorate));

        if(fifo_info)
        {
            // Request was for just the format of fifo data, not for
            // the actual transcode, so stop here.
            unlink(outputname.toLocal8Bit().constData());
            if (player_ctx)
                delete player_ctx;
            return REENCODE_OK;
        }

        QString audfifo = fifodir + QString("/audout");
        QString vidfifo = fifodir + QString("/vidout");
        int audio_size = arb->eff_audiorate * arb->bytes_per_frame;
        // framecontrol is true if we want to enforce fifo sync.
        if (framecontrol)
            LOG(VB_GENERAL, LOG_INFO, "Enforcing sync on fifos");
        fifow = new FIFOWriter(2, framecontrol);

        if (!fifow->FIFOInit(0, QString("video"), vidfifo, vidSize, 50) ||
            !fifow->FIFOInit(1, QString("audio"), audfifo, audio_size, 25))
        {
            LOG(VB_GENERAL, LOG_ERR,
                "Error initializing fifo writer.  Aborting");
            unlink(outputname.toLocal8Bit().constData());
            if (player_ctx)
                delete player_ctx;
            return REENCODE_ERROR;
        }
        LOG(VB_GENERAL, LOG_INFO,
            QString("Video %1x%2@%3fps Audio rate: %4")
                .arg(video_width).arg(video_height)
                .arg(video_frame_rate)
                .arg(arb->eff_audiorate));
        LOG(VB_GENERAL, LOG_INFO, "Created fifos. Waiting for connection.");
    }

    bool forceKeyFrames = (fifow == NULL) ? framecontrol : false;

    frm_dir_map_t::iterator dm_iter;
    bool writekeyframe = true;

    int num_keyframes = 0;

    int did_ff = 0;

    long curFrameNum = 0;
    frame.frameNumber = 1;
    long lastKeyFrame = 0;
    long totalAudio = 0;
    int dropvideo = 0;
    long long lasttimecode = 0;
    long long timecodeOffset = 0;

    float rateTimeConv = arb->eff_audiorate / 1000.0f;
    float vidFrameTime = 1000.0f / video_frame_rate;
    int wait_recover = 0;
    VideoOutput *videoOutput = player->GetVideoOutput();
    bool is_key = 0;
    bool first_loop = true;
    unsigned char *newFrame = new unsigned char[frame.size];
    frame.buf = newFrame;
    AVPicture imageIn, imageOut;
    struct SwsContext  *scontext = NULL;

    if (fifow)
        LOG(VB_GENERAL, LOG_INFO, "Dumping Video and Audio data to fifos");
    else if (copyaudio)
        LOG(VB_GENERAL, LOG_INFO, "Copying Audio while transcoding Video");
    else if (hlsMode)
        LOG(VB_GENERAL, LOG_INFO, "Transcoding for HTTP Live Streaming");
    else if (avfMode)
        LOG(VB_GENERAL, LOG_INFO, "Transcoding to libavformat container");
    else
        LOG(VB_GENERAL, LOG_INFO, "Transcoding Video and Audio");

    TranscodeFrameQueue *frameQueue =
        new TranscodeFrameQueue(player, videoOutput, honorCutList);
    MThreadPool::globalInstance()->start(frameQueue, "TranscodeFrameQueue");

    QTime flagTime;
    flagTime.start();

    if (cleanCut)
        cutter.Activate(vidFrameTime * rateTimeConv, total_frame_count);

    bool stopSignalled = false;
    VideoFrame *lastDecode = NULL;

    if (hls)
        hls->UpdateStatus(kHLSStatusRunning);

    while ((!stopSignalled) &&
           (lastDecode = frameQueue->GetFrame(did_ff, is_key)))
    {
        if (first_loop)
        {
            copyaudio = player->GetRawAudioState();
            first_loop = false;
        }

        float new_aspect = lastDecode->aspect;

        cutter.NewFrame(lastDecode->frameNumber);

        frame.timecode = lastDecode->timecode;

        if (frame.timecode < lasttimecode)
            frame.timecode = (long long)(lasttimecode + vidFrameTime);

        if (fifow)
        {
            frame.buf = lastDecode->buf;
            totalAudio += arb->audiobuffer_frames;
            int audbufTime = (int)(totalAudio / rateTimeConv);
            int auddelta = arb->last_audiotime - audbufTime;
            int vidTime = (int)(curFrameNum * vidFrameTime + 0.5);
            int viddelta = frame.timecode - vidTime;
            int delta = viddelta - auddelta;
            if (abs(delta) < 500 && abs(delta) >= vidFrameTime)
            {
               QString msg = QString("Audio is %1ms %2 video at # %3: "
                                     "auddelta=%4, viddelta=%5")
                   .arg(abs(delta))
                   .arg(((delta > 0) ? "ahead of" : "behind"))
                   .arg((int)curFrameNum)
                   .arg(auddelta)
                   .arg(viddelta);
                LOG(VB_GENERAL, LOG_INFO, msg);
                dropvideo = (delta > 0) ? 1 : -1;
                wait_recover = 0;
            }
            else if (delta >= 500 && delta < 10000)
            {
                if (wait_recover == 0)
                {
                    dropvideo = 5;
                    wait_recover = 6;
                }
                else if (wait_recover == 1)
                {
                    // Video is badly lagging.  Try to catch up.
                    int count = 0;
                    while (delta > vidFrameTime)
                    {
                        if (!cutter.InhibitDummyFrame())
                            fifow->FIFOWrite(0, frame.buf, vidSize);

                        count++;
                        delta -= (int)vidFrameTime;
                    }
                    QString msg = QString("Added %1 blank video frames")
                                  .arg(count);
                    LOG(VB_GENERAL, LOG_INFO, msg);
                    curFrameNum += count;
                    dropvideo = 0;
                    wait_recover = 0;
                }
                else
                    wait_recover--;
            }
            else
            {
                dropvideo = 0;
                wait_recover = 0;
            }

#if 0
            int buflen = (int)(arb->audiobuffer_len / rateTimeConv);
            LOG(VB_GENERAL, LOG_DEBUG,
                QString("%1: video time: %2 audio time: %3 "
                        "buf: %4 exp: %5 delta: %6")
                    .arg(curFrameNum) .arg(frame.timecode)
                    .arg(arb->last_audiotime) .arg(buflen) .arg(audbufTime)
                    .arg(delta));
#endif
            if (arb->audiobuffer_len)
            {
                if (!cutter.InhibitUseAudioFrames(arb->audiobuffer_frames,
                                                  &totalAudio))
                    fifow->FIFOWrite(1, arb->audiobuffer, arb->audiobuffer_len);
            }

            if (dropvideo < 0)
            {
                if (cutter.InhibitDropFrame())
                    fifow->FIFOWrite(0, frame.buf, vidSize);

                dropvideo++;
                curFrameNum--;
            }
            else
            {
                if (!cutter.InhibitUseVideoFrame())
                    fifow->FIFOWrite(0, frame.buf, vidSize);

                if (dropvideo)
                {
                    if (!cutter.InhibitDummyFrame())
                        fifow->FIFOWrite(0, frame.buf, vidSize);

                    curFrameNum++;
                    dropvideo--;
                }
            }
            videoOutput->DoneDisplayingFrame(lastDecode);
            audioOutput->Reset();
            player->GetCC608Reader()->FlushTxtBuffers();
            lasttimecode = frame.timecode;
        }
        else if (copyaudio)
        {
            // Encoding from NuppelVideo to NuppelVideo with MP3 audio
            // So let's not decode/reencode audio
            if (!player->GetRawAudioState())
            {
                // The Raw state changed during decode.  This is not good
                LOG(VB_GENERAL, LOG_ERR, "Transcoding aborted, MythPlayer "
                                         "is not in raw audio mode.");

                unlink(outputname.toLocal8Bit().constData());
                delete [] newFrame;
                if (player_ctx)
                    delete player_ctx;
                if (frameQueue)
                    frameQueue->stop();
                return REENCODE_ERROR;
            }

            if (forceKeyFrames)
                writekeyframe = true;
            else
            {
                writekeyframe = is_key;
                if (writekeyframe)
                {
                    // Currently, we don't create new sync frames,
                    // (though we do create new 'I' frames), so we mark
                    // the key-frames before deciding whether we need a
                    // new 'I' frame.

                    //need to correct the frame# and timecode here
                    // Question:  Is it necessary to change the timecodes?
                    long sync_offset;
                    sync_offset = player->UpdateStoredFrameNum(curFrameNum);
                    nvr->UpdateSeekTable(num_keyframes, sync_offset);
                    ReencoderAddKFA(curFrameNum, lastKeyFrame, num_keyframes);
                    num_keyframes++;
                    lastKeyFrame = curFrameNum;

                    if (did_ff)
                        did_ff = 0;
                }
            }

            if (did_ff == 1)
            {
                timecodeOffset +=
                    (frame.timecode - lasttimecode - (int)vidFrameTime);
            }
            lasttimecode = frame.timecode;
            frame.timecode -= timecodeOffset;

            if (! player->WriteStoredData(outRingBuffer, (did_ff == 0),
                                       timecodeOffset))
            {
                if (video_aspect != new_aspect)
                {
                    video_aspect = new_aspect;
                    nvr->SetNewVideoParams(video_aspect);
                }

                QSize buf_size = player->GetVideoBufferSize();

                if (video_width != buf_size.width() ||
                    video_height != buf_size.height())
                {
                    video_width = buf_size.width();
                    video_height = buf_size.height();

                    LOG(VB_GENERAL, LOG_INFO,
                        QString("Resizing from %1x%2 to %3x%4")
                            .arg(video_width).arg(video_height)
                            .arg(newWidth).arg(newHeight));

                }

                if (did_ff == 1)
                {
                  // Create a new 'I' frame if we just processed a cut.
                  did_ff = 2;
                  writekeyframe = true;
                }

                if ((video_width == newWidth) && (video_height == newHeight))
                {
                    frame.buf = lastDecode->buf;
                }
                else
                {
                    frame.buf = newFrame;
                    avpicture_fill(&imageIn, lastDecode->buf, PIX_FMT_YUV420P,
                                   video_width, video_height);
                    avpicture_fill(&imageOut, frame.buf, PIX_FMT_YUV420P,
                                   newWidth, newHeight);

                    int bottomBand = (video_height == 1088) ? 8 : 0;
                    scontext = sws_getCachedContext(scontext, video_width,
                                   video_height, PIX_FMT_YUV420P, newWidth,
                                   newHeight, PIX_FMT_YUV420P,
                                   SWS_FAST_BILINEAR, NULL, NULL, NULL);

                    sws_scale(scontext, imageIn.data, imageIn.linesize, 0,
                              video_height - bottomBand,
                              imageOut.data, imageOut.linesize);
                }

                nvr->WriteVideo(&frame, true, writekeyframe);
            }
            audioOutput->Reset();
            player->GetCC608Reader()->FlushTxtBuffers();
        }
        else
        {
            if (did_ff == 1)
            {
                did_ff = 2;
                timecodeOffset +=
                    (frame.timecode - lasttimecode - (int)vidFrameTime);
            }

            if (video_aspect != new_aspect)
            {
                video_aspect = new_aspect;
                if (nvr)
                    nvr->SetNewVideoParams(video_aspect);
            }


            QSize buf_size = player->GetVideoBufferSize();

            if (video_width != buf_size.width() ||
                video_height != buf_size.height())
            {
                video_width = buf_size.width();
                video_height = buf_size.height();

                LOG(VB_GENERAL, LOG_INFO,
                    QString("Resizing from %1x%2 to %3x%4")
                        .arg(video_width).arg(video_height)
                        .arg(newWidth).arg(newHeight));
            }

            if ((video_width == newWidth) && (video_height == newHeight))
            {
                frame.buf = lastDecode->buf;
            }
            else
            {
                frame.buf = newFrame;
                avpicture_fill(&imageIn, lastDecode->buf, PIX_FMT_YUV420P,
                               video_width, video_height);
                avpicture_fill(&imageOut, frame.buf, PIX_FMT_YUV420P,
                               newWidth, newHeight);

                int bottomBand = (video_height == 1088) ? 8 : 0;
                scontext = sws_getCachedContext(scontext, video_width,
                               video_height, PIX_FMT_YUV420P, newWidth,
                               newHeight, PIX_FMT_YUV420P,
                               SWS_FAST_BILINEAR, NULL, NULL, NULL);

                sws_scale(scontext, imageIn.data, imageIn.linesize, 0,
                          video_height - bottomBand,
                          imageOut.data, imageOut.linesize);
            }

            // audio is fully decoded, so we need to reencode it
            if (arb->ab_count)
            {
                uint loop = 0;
                int bytesConsumed = 0;
                int buffersConsumed = 0;
                for (loop = 0; loop < arb->ab_count; loop++)
                {
                    if (arb->ab[loop].time > frame.timecode)
                        break;

                    if (avfMode)
                    {
                        if (did_ff != 1)
                        {
                            avfw->WriteAudioFrame(
                                arb->audiobuffer + arb->ab[loop].offset,
                                audioFrame,
                                arb->ab[loop].time - timecodeOffset);

                            if (avfw2)
                            {
                                if ((avfw2->GetTimecodeOffset() == -1) &&
                                    (avfw->GetTimecodeOffset() != -1))
                                {
                                    avfw2->SetTimecodeOffset(
                                        avfw->GetTimecodeOffset());
                                }

                                avfw2->WriteAudioFrame(
                                    arb->audiobuffer + arb->ab[loop].offset,
                                    audioFrame,
                                    arb->ab[loop].time - timecodeOffset);
                            }

                            ++audioFrame;
                        }
                    }
                    else
                    {
                        nvr->SetOption("audioframesize", arb->ab[loop].len);
                        nvr->WriteAudio(arb->audiobuffer + arb->ab[loop].offset,
                                        audioFrame++,
                                        arb->ab[loop].time - timecodeOffset);
                        if (nvr->IsErrored())
                        {
                            LOG(VB_GENERAL, LOG_ERR,
                                "Transcode: Encountered irrecoverable error in "
                                "NVR::WriteAudio");

                            delete [] newFrame;
                            if (player_ctx)
                                delete player_ctx;
                            if (frameQueue)
                                frameQueue->stop();
                            return REENCODE_ERROR;
                        }
                    }

                    ++buffersConsumed;
                    bytesConsumed += arb->ab[loop].len;
                }

                if (loop && (loop < arb->ab_count))
                {
                    int newCount = 0;
                    int newLen = 0;
                    int offset = 0;
                    int index = 0;
                    for (; loop < arb->ab_count; ++loop)
                    {
                        memcpy(arb->audiobuffer + offset,
                               arb->audiobuffer + arb->ab[loop].offset,
                               arb->ab[loop].len);
                        arb->ab[loop].offset = offset;
                        offset += arb->ab[loop].len;
                        newCount++;
                        newLen += arb->ab[loop].len;
                        arb->ab[index].len = arb->ab[loop].len;
                        arb->ab[index].offset = arb->ab[loop].offset;
                        arb->ab[index].time = arb->ab[loop].time;
                        index++;
                    }

                    arb->ab_count = newCount;
                    arb->audiobuffer_len = newLen;
                }
            }

            if (!avfMode)
                player->GetCC608Reader()->
                    TranscodeWriteText(&TranscodeWriteText, (void *)(nvr));
            lasttimecode = frame.timecode;
            frame.timecode -= timecodeOffset;

            if (avfMode)
            {
                if (halfFramerate && !skippedLastFrame)
                {
                    skippedLastFrame = true;
                }
                else
                {
                    skippedLastFrame = false;

                    if ((hls) &&
                        (avfw->GetFramesWritten()) &&
                        (hlsSegmentFrames > hlsSegmentSize) &&
                        (avfw->NextFrameIsKeyFrame()))
                    {
                        hls->AddSegment();
                        avfw->ReOpen(hls->GetCurrentFilename());

                        if (avfw2)
                            avfw2->ReOpen(hls->GetCurrentFilename(true));

                        hlsSegmentFrames = 0;
                    }

                    avfw->WriteVideoFrame(&frame);
                    ++hlsSegmentFrames;
                }
            }
            else
            {
                if (forceKeyFrames)
                    nvr->WriteVideo(&frame, true, true);
                else
                    nvr->WriteVideo(&frame);
            }
        }
<<<<<<< HEAD
        if (showprogress && MythDate::current() > statustime)
        {
            LOG(VB_GENERAL, LOG_INFO,
                QString("Processed: %1 of %2 frames(%3 seconds)").
                    arg((long)curFrameNum).arg((long)total_frame_count).
                    arg((long)(curFrameNum / video_frame_rate)));
            statustime = MythDate::current();
=======
        if (QDateTime::currentDateTime() > statustime)
        {
            if (showprogress)
            {
                LOG(VB_GENERAL, LOG_INFO,
                    QString("Processed: %1 of %2 frames(%3 seconds)").
                        arg((long)curFrameNum).arg((long)total_frame_count).
                        arg((long)(curFrameNum / video_frame_rate)));
            }

            if (hls && hls->CheckStop())
            {
                hls->UpdateStatus(kHLSStatusStopping);
                stopSignalled = true;
            }

            statustime = QDateTime::currentDateTime();
>>>>>>> e2f74e9a
            statustime = statustime.addSecs(5);
        }
        if (MythDate::current() > curtime)
        {
            if (honorCutList && m_proginfo && !hls &&
                m_proginfo->QueryMarkupFlag(MARK_UPDATED_CUT))
            {
                LOG(VB_GENERAL, LOG_NOTICE,
                    "Transcoding aborted, cutlist updated");

                unlink(outputname.toLocal8Bit().constData());
                delete [] newFrame;
                if (player_ctx)
                    delete player_ctx;
                if (frameQueue)
                    frameQueue->stop();
                return REENCODE_CUTLIST_CHANGE;
            }

            if ((jobID >= 0) || (VERBOSE_LEVEL_CHECK(VB_GENERAL, LOG_INFO)))
            {
                if (JobQueue::GetJobCmd(jobID) == JOB_STOP)
                {
                    LOG(VB_GENERAL, LOG_NOTICE,
                        "Transcoding STOPped by JobQueue");

                    unlink(outputname.toLocal8Bit().constData());
                    delete [] newFrame;
                    if (player_ctx)
                        delete player_ctx;
                    if (frameQueue)
                        frameQueue->stop();
                    return REENCODE_STOPPED;
                }

                float flagFPS = 0.0;
                float elapsed = flagTime.elapsed() / 1000.0;
                if (elapsed)
                    flagFPS = curFrameNum / elapsed;

                int percentage = curFrameNum * 100 / total_frame_count;

                if (hls)
                    hls->UpdatePercentComplete(percentage);

                if (jobID >= 0)
                    JobQueue::ChangeJobComment(jobID,
                              QObject::tr("%1% Completed @ %2 fps.")
                                          .arg(percentage).arg(flagFPS));
                else
                    LOG(VB_GENERAL, LOG_INFO,
                        QString("mythtranscode: %1% Completed @ %2 fps.")
                            .arg(percentage).arg(flagFPS));

            }
            curtime = MythDate::current();
            curtime = curtime.addSecs(20);
        }

        curFrameNum++;
        frame.frameNumber = 1 + (curFrameNum << 1);

        player->DiscardVideoFrame(lastDecode);
    }

    sws_freeContext(scontext);

    if (! fifow)
    {
        if (avfw)
            avfw->CloseFile();

        if (avfw2)
            avfw2->CloseFile();

        if (!hls && m_proginfo)
        {
            m_proginfo->ClearPositionMap(MARK_KEYFRAME);
            m_proginfo->ClearPositionMap(MARK_GOP_START);
            m_proginfo->ClearPositionMap(MARK_GOP_BYFRAME);
        }

        if (nvr)
        {
            nvr->WriteSeekTable();
            if (!kfa_table->empty())
                nvr->WriteKeyFrameAdjustTable(*kfa_table);
        }
    } else {
        fifow->FIFODrain();
    }

    if (avfw)
        delete avfw;

    if (avfw2)
        delete avfw2;

    if (hls)
    {
        if (!stopSignalled)
        {
            hls->UpdateStatus(kHLSStatusCompleted);
            hls->UpdateStatusMessage("Transcoding Completed");
            hls->UpdatePercentComplete(100);
        }
        else
        {
            hls->UpdateStatus(kHLSStatusStopped);
            hls->UpdateStatusMessage("Transcoding Stopped");
        }
        delete hls;
    }

    if (frameQueue)
        frameQueue->stop();

    delete [] newFrame;
    if (player_ctx)
        delete player_ctx;
    return REENCODE_OK;
}

/* vim: set expandtab tabstop=4 shiftwidth=4: */
<|MERGE_RESOLUTION|>--- conflicted
+++ resolved
@@ -1958,16 +1958,7 @@
                     nvr->WriteVideo(&frame);
             }
         }
-<<<<<<< HEAD
-        if (showprogress && MythDate::current() > statustime)
-        {
-            LOG(VB_GENERAL, LOG_INFO,
-                QString("Processed: %1 of %2 frames(%3 seconds)").
-                    arg((long)curFrameNum).arg((long)total_frame_count).
-                    arg((long)(curFrameNum / video_frame_rate)));
-            statustime = MythDate::current();
-=======
-        if (QDateTime::currentDateTime() > statustime)
+        if (MythDate::current() > statustime)
         {
             if (showprogress)
             {
@@ -1983,9 +1974,7 @@
                 stopSignalled = true;
             }
 
-            statustime = QDateTime::currentDateTime();
->>>>>>> e2f74e9a
-            statustime = statustime.addSecs(5);
+            statustime = MythDate::current().addSecs(5);
         }
         if (MythDate::current() > curtime)
         {
@@ -2040,8 +2029,7 @@
                             .arg(percentage).arg(flagFPS));
 
             }
-            curtime = MythDate::current();
-            curtime = curtime.addSecs(20);
+            curtime = MythDate::current().addSecs(20);
         }
 
         curFrameNum++;
