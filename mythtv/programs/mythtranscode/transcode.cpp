#include <fcntl.h>
#include <math.h>

#include <QStringList>
#include <QMap>
#include <QRegExp>

#include "mythconfig.h"

#include "transcode.h"
#include "audiooutput.h"
#include "recordingprofile.h"
#include "mythcorecontext.h"
#include "jobqueue.h"
#include "exitcodes.h"

#include "NuppelVideoRecorder.h"
#include "mythplayer.h"
#include "programinfo.h"
#include "mythdbcon.h"


extern "C" {
#include "libavcodec/avcodec.h"
#include "libswscale/swscale.h"
}

using namespace std;

#define LOC QString("Transcode: ")
#define LOC_ERR QString("Transcode, Error: ")

// This class is to act as a fake audio output device to store the data
// for reencoding.

class AudioReencodeBuffer : public AudioOutput
{
 public:
    AudioReencodeBuffer(AudioFormat audio_format, int audio_channels,
                        bool passthru)
    {
        Reset();
        const AudioSettings settings(audio_format, audio_channels, 0, 0, false);
        Reconfigure(settings);
        bufsize = 512000;
        audiobuffer = new unsigned char[bufsize];

        ab_count = 0;
        ab_size = 128;
        ab = new AudioBuffer[ab_size];
<<<<<<< HEAD
        m_initpassthru = passthru;
=======
>>>>>>> 088335b4
    }

    ~AudioReencodeBuffer()
    {
        delete [] audiobuffer;
        delete [] ab;
    }

    // reconfigure sound out for new params
    virtual void Reconfigure(const AudioSettings &settings)
    {
        ClearError();

        m_passthru      = settings.use_passthru;
        channels        = settings.channels;
        bytes_per_frame = channels *
            AudioOutputSettings::SampleSize(settings.format);
        eff_audiorate   = settings.samplerate;
    }

    // dsprate is in 100 * frames/second
    virtual void SetEffDsp(int dsprate)
    {
        eff_audiorate = (dsprate / 100);
    }

    virtual void Reset(void)
    {
        audiobuffer_len = 0;
        audiobuffer_frames = 0;
        ab_count = 0;
    }

    // timecode is in milliseconds.
    virtual bool AddFrames(void *buffer, int frames, int64_t timecode)
    {
        return AddData(buffer, frames * bytes_per_frame, timecode, frames);
    }

    // timecode is in milliseconds.
    virtual bool AddData(void *buffer, int len, int64_t timecode, int frames)
    {
        int freebuf = bufsize - audiobuffer_len;
        int newlen;

        if (len > freebuf)
        {
            bufsize += len - freebuf;
            unsigned char *tmpbuf = new unsigned char[bufsize];
            memcpy(tmpbuf, audiobuffer, audiobuffer_len);
            delete [] audiobuffer;
            audiobuffer = tmpbuf;
        }
<<<<<<< HEAD
=======

>>>>>>> 088335b4
        if (ab_count >= ab_size)
        {
            AudioBuffer *tmp = new AudioBuffer[ab_size + 128];
            memcpy(tmp, ab, sizeof(AudioBuffer) * ab_size);
            delete[] ab;
            ab = tmp;
            ab_size += 128;
        }
<<<<<<< HEAD
        ab[ab_count].len = len;
=======
        ab[ab_count].len = frames * bytes_per_frame;
>>>>>>> 088335b4
        ab[ab_count].offset = audiobuffer_len;

        memcpy(audiobuffer + audiobuffer_len, buffer,
               len);
        audiobuffer_len    += len;
        audiobuffer_frames += frames;

        // last_audiotime is at the end of the frame
        last_audiotime = timecode + frames * 1000 /
            eff_audiorate;

        ab[ab_count].time = last_audiotime;
        ab_count++;

        return true;
    }

    virtual void SetTimecode(int64_t timecode)
    {
        last_audiotime = timecode;
    }
    virtual bool IsPaused(void) const
    {
        return false;
    }
    virtual void Pause(bool paused)
    {
        (void)paused;
    }
    virtual void PauseUntilBuffered(void)
    {
        // Do nothing
    }
    virtual void Drain(void)
    {
        // Do nothing
    }

    virtual int64_t GetAudiotime(void)
    {
        return last_audiotime;
    }

    virtual int GetVolumeChannel(int) const
    {
        // Do nothing
        return 100;
    }
    virtual void SetVolumeChannel(int, int)
    {
        // Do nothing
    }
    virtual void SetVolumeAll(int)
    {
        // Do nothing
    }
    virtual uint GetCurrentVolume(void) const
    {
        // Do nothing
        return 100;
    }
    virtual void SetCurrentVolume(int)
    {
        // Do nothing
    }
    virtual void AdjustCurrentVolume(int)
    {
        // Do nothing
    }
    virtual void SetMute(bool)
    {
        // Do nothing
    }
    virtual void ToggleMute(void)
    {
        // Do nothing
    }
    virtual MuteState GetMuteState(void) const
    {
        // Do nothing
        return kMuteOff;
    }
    virtual MuteState IterateMutedChannels(void)
    {
        // Do nothing
        return kMuteOff;
    }
    virtual bool ToggleUpmix(void)
    {
        // Do nothing
        return false;
    }

    virtual void SetSWVolume(int new_volume, bool save)
    {
        // Do nothing
        return;
    }
    virtual int GetSWVolume(void)
    {
        // Do nothing
        return 100;
    }

    //  These are pure virtual in AudioOutput, but we don't need them here
    virtual void bufferOutputData(bool){ return; }
    virtual int readOutputData(unsigned char*, int ){ return 0; }

    /**
     * Test if we can output digital audio
     */
    virtual bool CanPassthrough(int, int, int, int) const
        { return m_initpassthru; }

    int bufsize;
    uint ab_count;
    struct AudioBuffer
    {
        int len;
        int offset;
        long long time;
    };
    AudioBuffer *ab;
    uint ab_size;
    unsigned char *audiobuffer;
    int audiobuffer_len, audiobuffer_frames;
    int channels, bits, bytes_per_frame, eff_audiorate;
    long long last_audiotime;
private:
    bool                m_passthru, m_initpassthru;
};

Transcode::Transcode(ProgramInfo *pginfo) :
    m_proginfo(pginfo),
    keyframedist(30),
    nvr(NULL),
    player(NULL),
    player_ctx(NULL),
    inRingBuffer(NULL),
    outRingBuffer(NULL),
    fifow(NULL),
    kfa_table(NULL),
    showprogress(false),
    recorderOptions("")
{
}

Transcode::~Transcode()
{
    if (nvr)
        delete nvr;
    if (player_ctx)
    {
        player       = NULL;
        inRingBuffer = NULL;
        delete player_ctx;
    }
    if (outRingBuffer)
        delete outRingBuffer;
    if (fifow)
        delete fifow;
    if (kfa_table)
        delete kfa_table;
}
void Transcode::ReencoderAddKFA(long curframe, long lastkey, long num_keyframes)
{
    long delta = curframe - lastkey;
    if (delta != 0 && delta != keyframedist)
    {
        struct kfatable_entry kfate;
        kfate.adjust = keyframedist - delta;
        kfate.keyframe_number = num_keyframes;
        kfa_table->push_back(kfate);
    }
}

bool Transcode::GetProfile(QString profileName, QString encodingType,
                           int height, int frameRate)
{
    if (profileName.toLower() == "autodetect")
    {
        if (height == 1088)
            height = 1080;

        QString autoProfileName = QObject::tr("Autodetect from %1").arg(height);
        if (frameRate == 25 || frameRate == 30)
            autoProfileName += "i";
        if (frameRate == 50 || frameRate == 60)
            autoProfileName += "p";

        bool result = false;
        VERBOSE(VB_IMPORTANT,
                QString("Transcode: Looking for autodetect profile: %1").
                arg(autoProfileName));
        result = profile.loadByGroup(autoProfileName, "Transcoders");

        if (!result && encodingType == "MPEG-2")
        {
            result = profile.loadByGroup("MPEG2", "Transcoders");
            autoProfileName = "MPEG2";
        }
        if (!result && (encodingType == "MPEG-4" || encodingType == "RTjpeg"))
        {
            result = profile.loadByGroup("RTjpeg/MPEG4",
                                         "Transcoders");
            autoProfileName = "RTjpeg/MPEG4";
        }
        if (!result)
        {
            VERBOSE(VB_IMPORTANT,
                    QString("Transcode: Couldn't find profile for : %1").
                    arg(encodingType));

            return false;
        }

        VERBOSE(VB_IMPORTANT,
                QString("Transcode: Using autodetect profile: %1").
                arg(autoProfileName));
    }
    else
    {
        bool isNum;
        int profileID;
        profileID = profileName.toInt(&isNum);
        // If a bad profile is specified, there will be trouble
        if (isNum && profileID > 0)
            profile.loadByID(profileID);
        else if (!profile.loadByGroup(profileName, "Transcoders"))
        {
            VERBOSE(VB_IMPORTANT, QString("Couldn't find profile #: %1").
                    arg(profileName));
            return false;
        }
    }
    return true;
}

static QString get_str_option(RecordingProfile &profile, const QString &name)
{
    const Setting *setting = profile.byName(name);
    if (setting)
        return setting->getValue();

    VERBOSE(VB_IMPORTANT, LOC_ERR + QString(
                "get_str_option(...%1): Option not in profile.").arg(name));

    return QString::null;
}

static int get_int_option(RecordingProfile &profile, const QString &name)
{
    QString ret_str = get_str_option(profile, name);
    if (ret_str.isEmpty())
        return 0;

    bool ok = false;
    int ret_int = ret_str.toInt(&ok);

    if (!ok)
    {
        VERBOSE(VB_IMPORTANT, LOC_ERR + QString(
                    "get_int_option(...%1): Option is not an int.").arg(name));
    }

    return ret_int;
}

static void TranscodeWriteText(void *ptr, unsigned char *buf, int len, int timecode, int pagenr)
{
  NuppelVideoRecorder *nvr = (NuppelVideoRecorder *)ptr;
  nvr->WriteText(buf, len, timecode, pagenr);
}

int Transcode::TranscodeFile(
    const QString &inputname,
    const QString &outputname,
    const QString &profileName,
    bool honorCutList, bool framecontrol,
    int jobID, QString fifodir,
    bool fifo_info,
    frm_dir_map_t &deleteMap,
    bool passthru)
{
    QDateTime curtime = QDateTime::currentDateTime();
    QDateTime statustime = curtime;
    int audioframesize;
    int audioFrame = 0;

    if (jobID >= 0)
        JobQueue::ChangeJobComment(jobID, "0% " + QObject::tr("Completed"));

    nvr = new NuppelVideoRecorder(NULL, NULL);

    // Input setup
    inRingBuffer = new RingBuffer(inputname, false, false);
    player = new MythPlayer();

    player_ctx = new PlayerContext(kTranscoderInUseID);
    player_ctx->SetPlayingInfo(m_proginfo);
    player_ctx->SetRingBuffer(inRingBuffer);
    player_ctx->SetPlayer(player);
    player->SetNullVideo();
    player->SetPlayerInfo(NULL, NULL, true, player_ctx);

    if (showprogress)
    {
        statustime = statustime.addSecs(5);
    }

    AudioOutput *audioOutput = new AudioReencodeBuffer(FORMAT_NONE, 0,
                                                       passthru);
    AudioReencodeBuffer *arb = ((AudioReencodeBuffer*)audioOutput);
    player->GetAudio()->SetAudioOutput(audioOutput);
    player->SetTranscoding(true);

    if (player->OpenFile(false) < 0)
    {
        VERBOSE(VB_IMPORTANT, "Transcoding aborted, error opening file.");
        if (player_ctx)
            delete player_ctx;
        return REENCODE_ERROR;
    }

    long long total_frame_count = player->GetTotalFrameCount();
    long long new_frame_count = total_frame_count;
    if (honorCutList && m_proginfo)
    {
        VERBOSE(VB_GENERAL, "Honoring the cutlist while transcoding");

        frm_dir_map_t::const_iterator it;
        QString cutStr;
        long long lastStart = 0;

        if (deleteMap.size() == 0)
            m_proginfo->QueryCutList(deleteMap);

        for (it = deleteMap.begin(); it != deleteMap.end(); ++it)
        {
            if (*it)
            {
                if (!cutStr.isEmpty())
                    cutStr += ",";
                cutStr += QString("%1-").arg((long)it.key());
                lastStart = it.key();
            }
            else
            {
                cutStr += QString("%1").arg((long)it.key());
                new_frame_count -= (it.key() - lastStart);
            }
        }
        if (cutStr.isEmpty())
            cutStr = "Is Empty";
        VERBOSE(VB_GENERAL, QString("Cutlist        : %1").arg(cutStr));
        VERBOSE(VB_GENERAL, QString("Original Length: %1 frames")
                                    .arg((long)total_frame_count));
        VERBOSE(VB_GENERAL, QString("New Length     : %1 frames")
                                    .arg((long)new_frame_count));

        if ((m_proginfo->QueryIsEditing()) ||
            (JobQueue::IsJobRunning(JOB_COMMFLAG, *m_proginfo)))
        {
            VERBOSE(VB_IMPORTANT, "Transcoding aborted, cutlist changed");
            if (player_ctx)
                delete player_ctx;
            return REENCODE_CUTLIST_CHANGE;
        }
        m_proginfo->ClearMarkupFlag(MARK_UPDATED_CUT);
        curtime = curtime.addSecs(60);
    }

    player->GetAudio()->ReinitAudio();
    QString encodingType = player->GetEncodingType();
    bool copyvideo = false, copyaudio = false;

    QString vidsetting = NULL, audsetting = NULL, vidfilters = NULL;

    QSize buf_size = player->GetVideoBufferSize();
    int video_width = buf_size.width();
    int video_height = buf_size.height();

    if (video_height == 1088) {
       VERBOSE(VB_IMPORTANT, "Found video height of 1088.  This is unusual and "
               "more than likely the video is actually 1080 so mythtranscode "
               "will treat it as such.");
    }

    float video_aspect = player->GetVideoAspect();
    float video_frame_rate = player->GetFrameRate();
    int newWidth = video_width;
    int newHeight = video_height;

    kfa_table = new vector<struct kfatable_entry>;

    if (fifodir.isEmpty())
    {
        if (!GetProfile(profileName, encodingType, video_height,
                        (int)round(video_frame_rate))) {
            VERBOSE(VB_IMPORTANT, "Transcoding aborted, no profile found.");
            if (player_ctx)
                delete player_ctx;
            return REENCODE_ERROR;
        }

        // For overriding settings on the command line
        QMap<QString, QString> recorderOptionsMap;
        if (!recorderOptions.isEmpty())
        {
            QStringList options = recorderOptions
                .split(",", QString::SkipEmptyParts);
            int loop = 0;
            while (loop < options.size())
            {
                QStringList tokens = options[loop].split("=");
                recorderOptionsMap[tokens[0]] = tokens[1];

                loop++;
            }
        }

        vidsetting = get_str_option(profile, "videocodec");
        audsetting = get_str_option(profile, "audiocodec");
        vidfilters = get_str_option(profile, "transcodefilters");

        if (encodingType == "MPEG-2" &&
            get_int_option(profile, "transcodelossless"))
        {
            VERBOSE(VB_IMPORTANT, "Switching to MPEG-2 transcoder.");
            if (player_ctx)
                delete player_ctx;
            return REENCODE_MPEG2TRANS;
        }

        // Recorder setup
        if (get_int_option(profile, "transcodelossless"))
        {
            vidsetting = encodingType;
            audsetting = "MP3";
        }
        else if (get_int_option(profile, "transcoderesize"))
        {
            int actualHeight = (video_height == 1088 ? 1080 : video_height);

            player->SetVideoFilters(vidfilters);
            newWidth = get_int_option(profile, "width");
            newHeight = get_int_option(profile, "height");

            // If height or width are 0, then we need to calculate them
            if (newHeight == 0 && newWidth > 0)
                newHeight = (int)(1.0 * newWidth * actualHeight / video_width);
            else if (newWidth == 0 && newHeight > 0)
                newWidth = (int)(1.0 * newHeight * video_width / actualHeight);
            else if (newWidth == 0 && newHeight == 0)
            {
                newHeight = 480;
                newWidth = (int)(1.0 * 480 * video_width / actualHeight);
                if (newWidth > 640)
                {
                    newWidth = 640;
                    newHeight = (int)(1.0 * 640 * actualHeight / video_width);
                }
            }

            if (encodingType.left(4).toLower() == "mpeg")
            {
                // make sure dimensions are valid for MPEG codecs
                newHeight = (newHeight + 15) & ~0xF;
                newWidth  = (newWidth  + 15) & ~0xF;
            }

            VERBOSE(VB_IMPORTANT, QString("Resizing from %1x%2 to %3x%4")
                    .arg(video_width).arg(video_height)
                    .arg(newWidth).arg(newHeight));
        }
        else  // lossy and no resize
            player->SetVideoFilters(vidfilters);

        // this is ripped from tv_rec SetupRecording. It'd be nice to merge
        nvr->SetOption("inpixfmt", FMT_YV12);

        nvr->SetOption("width", newWidth);
        nvr->SetOption("height", newHeight);

        nvr->SetOption("tvformat", gCoreContext->GetSetting("TVFormat"));
        nvr->SetOption("vbiformat", gCoreContext->GetSetting("VbiFormat"));

        nvr->SetFrameRate(video_frame_rate);
        nvr->SetVideoAspect(video_aspect);
        nvr->SetTranscoding(true);

        if ((vidsetting == "MPEG-4") ||
            (recorderOptionsMap["videocodec"] == "mpeg4"))
        {
            nvr->SetOption("videocodec", "mpeg4");

            nvr->SetIntOption(&profile, "mpeg4bitrate");
            nvr->SetIntOption(&profile, "scalebitrate");
            nvr->SetIntOption(&profile, "mpeg4maxquality");
            nvr->SetIntOption(&profile, "mpeg4minquality");
            nvr->SetIntOption(&profile, "mpeg4qualdiff");
            nvr->SetIntOption(&profile, "mpeg4optionvhq");
            nvr->SetIntOption(&profile, "mpeg4option4mv");
#ifdef USING_FFMPEG_THREADS
            nvr->SetIntOption(profile, "encodingthreadcount");
#endif
        }
        else if ((vidsetting == "MPEG-2") ||
                 (recorderOptionsMap["videocodec"] == "mpeg2video"))
        {
            nvr->SetOption("videocodec", "mpeg2video");

            nvr->SetIntOption(&profile, "mpeg2bitrate");
            nvr->SetIntOption(&profile, "scalebitrate");
#ifdef USING_FFMPEG_THREADS
            nvr->SetIntOption(&profile, "encodingthreadcount");
#endif
        }
        else if ((vidsetting == "RTjpeg") ||
                 (recorderOptionsMap["videocodec"] == "rtjpeg"))
        {
            nvr->SetOption("videocodec", "rtjpeg");
            nvr->SetIntOption(&profile, "rtjpegquality");
            nvr->SetIntOption(&profile, "rtjpegchromafilter");
            nvr->SetIntOption(&profile, "rtjpeglumafilter");
        }
        else if (vidsetting.isEmpty())
        {
            VERBOSE(VB_IMPORTANT, "No video information found!");
            VERBOSE(VB_IMPORTANT, "Please ensure that recording profiles "
                                  "for the transcoder are set");
            if (player_ctx)
                delete player_ctx;
            return REENCODE_ERROR;
        }
        else
        {
            VERBOSE(VB_IMPORTANT, QString("Unknown video codec: %1").arg(vidsetting));
            if (player_ctx)
                delete player_ctx;
            return REENCODE_ERROR;
        }

        nvr->SetOption("samplerate", arb->eff_audiorate);
        if (audsetting == "MP3")
        {
            nvr->SetOption("audiocompression", 1);
            nvr->SetIntOption(&profile, "mp3quality");
            copyaudio = true;
        }
        else if (audsetting == "Uncompressed")
        {
            nvr->SetOption("audiocompression", 0);
        }
        else
        {
            VERBOSE(VB_IMPORTANT, QString("Unknown audio codec: %1").arg(audsetting));
        }

        nvr->AudioInit(true);

        // For overriding settings on the command line
        if (recorderOptionsMap.size() > 0)
        {
            QMap<QString, QString>::Iterator it;
            QString key, value;
            for (it = recorderOptionsMap.begin();
                 it != recorderOptionsMap.end(); ++it)
            {
                key   = it.key();
                value = *it;

                VERBOSE(VB_IMPORTANT,
                        QString("Forcing Recorder option '%1' to '%2'")
                        .arg(key).arg(value));

                if (value.contains(QRegExp("[^0-9]")))
                    nvr->SetOption(key, value);
                else
                    nvr->SetOption(key, value.toInt());

                if (key == "width")
                    newWidth  = (value.toInt() + 15) & ~0xF;
                else if (key == "height")
                    newHeight = (value.toInt() + 15) & ~0xF;
                else if (key == "videocodec")
                {
                    if (value == "mpeg4")
                        vidsetting = "MPEG-4";
                    else if (value == "mpeg2video")
                        vidsetting = "MPEG-2";
                    else if (value == "rtjpeg")
                        vidsetting = "RTjpeg";
                }
            }
        }

        if ((vidsetting == "MPEG-4") ||
            (vidsetting == "MPEG-2"))
            nvr->SetupAVCodecVideo();
        else if (vidsetting == "RTjpeg")
            nvr->SetupRTjpeg();

        outRingBuffer = new RingBuffer(outputname, true, false);
        nvr->SetRingBuffer(outRingBuffer);
        nvr->WriteHeader();
        nvr->StreamAllocate();
    }

    if (vidsetting == encodingType && !framecontrol &&
        fifodir.isEmpty() && honorCutList &&
        video_width == newWidth && video_height == newHeight)
    {
        copyvideo = true;
        VERBOSE(VB_GENERAL, "Reencoding video in 'raw' mode");
    }

    if (deleteMap.size() > 0)
        player->SetCutList(deleteMap);

    keyframedist = 30;
    player->InitForTranscode(copyaudio, copyvideo);
    if (player->IsErrored())
    {
        VERBOSE(VB_IMPORTANT, "Unable to initialize MythPlayer "
                "for Transcode");
        if (player_ctx)
            delete player_ctx;
        return REENCODE_ERROR;
    }

    int vidSize = 0;

    // 1920x1080 video is actually 1920x1088 because of the 16x16 blocks so
    // we have to fudge the output size here.  nuvexport knows how to handle
    // this and as of right now it is the only app that uses the fifo ability.
    if (video_height == 1080 && video_width == 1920)
        vidSize = (1088 * 1920) * 3 / 2;
    else
        vidSize = (video_height * video_width) * 3 / 2;

    VideoFrame frame;
    frame.codec = FMT_YV12;
    frame.width = newWidth;
    frame.height = newHeight;
    frame.size = newWidth * newHeight * 3 / 2;

    if (!fifodir.isEmpty())
    {
        const char  *audio_codec_name;

        audio_codec_name = "raw";

        // Display details of the format of the fifo data.
        // Circumvent logging system so that output is independent
        // of logging level.
        cout << "FifoVideoWidth "      << video_width              << endl;
        cout << "FifoVideoHeight "     << video_height             << endl;
        cout << "FifoVideoAspectRatio "<< player->GetVideoAspect() << endl;
        cout << "FifoVideoFrameRate "  << video_frame_rate         << endl;
        cout << "FifoAudioFormat "     << audio_codec_name         << endl;
        cout << "FifoAudioChannels "   << arb->channels            << endl;
        cout << "FifoAudioHz "         << arb->eff_audiorate       << endl;

        if(fifo_info)
        {
            // Request was for just the format of fifo data, not for
            // the actual transcode, so stop here.
            unlink(outputname.toLocal8Bit().constData());
            if (player_ctx)
                delete player_ctx;
            return REENCODE_OK;
        }

        QString audfifo = fifodir + QString("/audout");
        QString vidfifo = fifodir + QString("/vidout");
        int audio_size = arb->eff_audiorate * arb->bytes_per_frame;
        // framecontrol is true if we want to enforce fifo sync.
        if (framecontrol)
            VERBOSE(VB_GENERAL, "Enforcing sync on fifos");
        fifow = new FIFOWriter(2, framecontrol);

        if (!fifow->FIFOInit(0, QString("video"), vidfifo, vidSize, 50) ||
            !fifow->FIFOInit(1, QString("audio"), audfifo, audio_size, 25))
        {
            VERBOSE(VB_IMPORTANT, "Error initializing fifo writer.  Aborting");
            unlink(outputname.toLocal8Bit().constData());
            if (player_ctx)
                delete player_ctx;
            return REENCODE_ERROR;
        }
        VERBOSE(VB_GENERAL, QString("Video %1x%2@%3fps Audio rate: %4")
                                   .arg(video_width).arg(video_height)
                                   .arg(video_frame_rate)
                                   .arg(arb->eff_audiorate));
        VERBOSE(VB_GENERAL, "Created fifos. Waiting for connection.");
    }

    bool forceKeyFrames = (fifow == NULL) ? framecontrol : false;

    frm_dir_map_t::iterator dm_iter;
    bool writekeyframe = true;

    int num_keyframes = 0;

    int did_ff = 0;

    long curFrameNum = 0;
    frame.frameNumber = 1;
    long lastKeyFrame = 0;
    long totalAudio = 0;
    int dropvideo = 0;
    long long lasttimecode = 0;
    long long timecodeOffset = 0;

    float rateTimeConv = arb->eff_audiorate / 1000.0f;
    float vidFrameTime = 1000.0f / video_frame_rate;
    int wait_recover = 0;
    VideoOutput *videoOutput = player->getVideoOutput();
    bool is_key = 0;
    bool first_loop = true;
    unsigned char *newFrame = new unsigned char[frame.size];

    frame.buf = newFrame;
    AVPicture imageIn, imageOut;
    struct SwsContext  *scontext = NULL;

    if (fifow)
        VERBOSE(VB_GENERAL, "Dumping Video and Audio data to fifos");
    else if (copyaudio)
        VERBOSE(VB_GENERAL, "Copying Audio while transcoding Video");
    else
        VERBOSE(VB_GENERAL, "Transcoding Video and Audio");

    QTime flagTime;
    flagTime.start();

    while (player->TranscodeGetNextFrame(dm_iter, did_ff, is_key, honorCutList))
    {
        if (first_loop)
        {
            copyaudio = player->GetRawAudioState();
            first_loop = false;
        }
        VideoFrame *lastDecode = videoOutput->GetLastDecodedFrame();

        frame.timecode = lastDecode->timecode;

        if (frame.timecode < lasttimecode)
            frame.timecode = (long long)(lasttimecode + vidFrameTime);

        if (fifow)
        {
            frame.buf = lastDecode->buf;
            totalAudio += arb->audiobuffer_frames;
            int audbufTime = (int)(totalAudio / rateTimeConv);
            int auddelta = arb->last_audiotime - audbufTime;
            int vidTime = (int)(curFrameNum * vidFrameTime + 0.5);
            int viddelta = frame.timecode - vidTime;
            int delta = viddelta - auddelta;
            if (abs(delta) < 500 && abs(delta) >= vidFrameTime)
            {
               QString msg = QString("Audio is %1ms %2 video at # %3: "
                                     "auddelta=%4, viddelta=%5")
                   .arg(abs(delta))
                   .arg(((delta > 0) ? "ahead of" : "behind"))
                   .arg((int)curFrameNum)
                   .arg(auddelta)
                   .arg(viddelta);
                VERBOSE(VB_GENERAL, msg);
                dropvideo = (delta > 0) ? 1 : -1;
                wait_recover = 0;
            }
            else if (delta >= 500 && delta < 10000)
            {
                if (wait_recover == 0)
                {
                    dropvideo = 5;
                    wait_recover = 6;
                }
                else if (wait_recover == 1)
                {
                    // Video is badly lagging.  Try to catch up.
                    int count = 0;
                    while (delta > vidFrameTime)
                    {
                        fifow->FIFOWrite(0, frame.buf, vidSize);
                        count++;
                        delta -= (int)vidFrameTime;
                    }
                    QString msg = QString("Added %1 blank video frames")
                                  .arg(count);
                    curFrameNum += count;
                    dropvideo = 0;
                    wait_recover = 0;
                }
                else
                    wait_recover--;
            }
            else
            {
                dropvideo = 0;
                wait_recover = 0;
            }

            // int buflen = (int)(arb->audiobuffer_len / rateTimeConv);
            // cout << curFrameNum << ": video time: " << frame.timecode
            //      << " audio time: " << arb->last_audiotime << " buf: "
            //      << buflen << " exp: "
            //      << audbufTime << " delta: " << delta << endl;
            if (arb->audiobuffer_len)
                fifow->FIFOWrite(1, arb->audiobuffer, arb->audiobuffer_len);
            if (dropvideo < 0)
            {
                dropvideo++;
                curFrameNum--;
            }
            else
            {
                fifow->FIFOWrite(0, frame.buf, vidSize);
                if (dropvideo)
                {
                    fifow->FIFOWrite(0, frame.buf, vidSize);
                    curFrameNum++;
                    dropvideo--;
                }
            }
            videoOutput->DoneDisplayingFrame(lastDecode);
            audioOutput->Reset();
            player->GetCC608Reader()->FlushTxtBuffers();
            lasttimecode = frame.timecode;
        }
        else if (copyaudio)
        {
            // Encoding from NuppelVideo to NuppelVideo with MP3 audio
            // So let's not decode/reencode audio
            if (!player->GetRawAudioState())
            {
                // The Raw state changed during decode.  This is not good
                VERBOSE(VB_IMPORTANT, "Transcoding aborted, MythPlayer "
                        "is not in raw audio mode.");

                unlink(outputname.toLocal8Bit().constData());
                delete [] newFrame;
                if (player_ctx)
                    delete player_ctx;
                return REENCODE_ERROR;
            }

            if (forceKeyFrames)
                writekeyframe = true;
            else
            {
                writekeyframe = is_key;
                if (writekeyframe)
                {
                    // Currently, we don't create new sync frames,
                    // (though we do create new 'I' frames), so we mark
                    // the key-frames before deciding whether we need a
                    // new 'I' frame.

                    //need to correct the frame# and timecode here
                    // Question:  Is it necessary to change the timecodes?
                    long sync_offset = player->UpdateStoredFrameNum(curFrameNum);
                    nvr->UpdateSeekTable(num_keyframes, sync_offset);
                    ReencoderAddKFA(curFrameNum, lastKeyFrame, num_keyframes);
                    num_keyframes++;
                    lastKeyFrame = curFrameNum;

                    if (did_ff)
                        did_ff = 0;
                }
            }

            if (did_ff == 1)
            {
                timecodeOffset +=
                    (frame.timecode - lasttimecode - (int)vidFrameTime);
            }
            lasttimecode = frame.timecode;
            frame.timecode -= timecodeOffset;

            if (! player->WriteStoredData(outRingBuffer, (did_ff == 0),
                                       timecodeOffset))
            {
                if (video_aspect != player->GetVideoAspect())
                {
                    video_aspect = player->GetVideoAspect();
                    nvr->SetNewVideoParams(video_aspect);
                }

                QSize buf_size = player->GetVideoBufferSize();

                if (video_width != buf_size.width() ||
                    video_height != buf_size.height())
                {
                    video_width = buf_size.width();
                    video_height = buf_size.height();

                    VERBOSE(VB_IMPORTANT, QString("Resizing from %1x%2 to %3x%4")
                        .arg(video_width).arg(video_height)
                        .arg(newWidth).arg(newHeight));

                }

                if (did_ff == 1)
                {
                  // Create a new 'I' frame if we just processed a cut.
                  did_ff = 2;
                  writekeyframe = true;
                }

                if ((video_width == newWidth) && (video_height == newHeight))
                {
                    frame.buf = lastDecode->buf;
                }
                else
                {
                    frame.buf = newFrame;
                    avpicture_fill(&imageIn, lastDecode->buf, PIX_FMT_YUV420P,
                                   video_width, video_height);
                    avpicture_fill(&imageOut, frame.buf, PIX_FMT_YUV420P,
                                   newWidth, newHeight);

                    int bottomBand = (video_height == 1088) ? 8 : 0;
                    scontext = sws_getCachedContext(scontext, video_width,
                                   video_height, PIX_FMT_YUV420P, newWidth,
                                   newHeight, PIX_FMT_YUV420P,
                                   SWS_FAST_BILINEAR, NULL, NULL, NULL);

                    sws_scale(scontext, imageIn.data, imageIn.linesize, 0,
                              video_height - bottomBand,
                              imageOut.data, imageOut.linesize);
                }

                nvr->WriteVideo(&frame, true, writekeyframe);
            }
            audioOutput->Reset();
            player->GetCC608Reader()->FlushTxtBuffers();
        }
        else
        {
            if (did_ff == 1)
            {
                did_ff = 2;
                timecodeOffset +=
                    (frame.timecode - lasttimecode - (int)vidFrameTime);
            }

            if (video_aspect != player->GetVideoAspect())
            {
                video_aspect = player->GetVideoAspect();
                nvr->SetNewVideoParams(video_aspect);
            }


            QSize buf_size = player->GetVideoBufferSize();

            if (video_width != buf_size.width() ||
                video_height != buf_size.height())
            {
                video_width = buf_size.width();
                video_height = buf_size.height();

                VERBOSE(VB_IMPORTANT, QString("Resizing from %1x%2 to %3x%4")
                        .arg(video_width).arg(video_height)
                        .arg(newWidth).arg(newHeight));
            }

            if ((video_width == newWidth) && (video_height == newHeight))
            {
                frame.buf = lastDecode->buf;
            }
            else
            {
                frame.buf = newFrame;
                avpicture_fill(&imageIn, lastDecode->buf, PIX_FMT_YUV420P,
                               video_width, video_height);
                avpicture_fill(&imageOut, frame.buf, PIX_FMT_YUV420P,
                               newWidth, newHeight);

                int bottomBand = (video_height == 1088) ? 8 : 0;
                scontext = sws_getCachedContext(scontext, video_width,
                               video_height, PIX_FMT_YUV420P, newWidth,
                               newHeight, PIX_FMT_YUV420P,
                               SWS_FAST_BILINEAR, NULL, NULL, NULL);

                sws_scale(scontext, imageIn.data, imageIn.linesize, 0,
                          video_height - bottomBand,
                          imageOut.data, imageOut.linesize);
            }

            // audio is fully decoded, so we need to reencode it
            audioframesize = arb->audiobuffer_len;
            if (arb->ab_count)
            {
                for (uint loop = 0; loop < arb->ab_count; loop++)
                {
                    nvr->SetOption("audioframesize", arb->ab[loop].len);
                    nvr->WriteAudio(arb->audiobuffer + arb->ab[loop].offset,
                                    audioFrame++,
                                    arb->ab[loop].time - timecodeOffset);
                    if (nvr->IsErrored())
                    {
                        VERBOSE(VB_IMPORTANT, "Transcode: Encountered "
                                "irrecoverable error in NVR::WriteAudio");

                        delete [] newFrame;
                        if (player_ctx)
                            delete player_ctx;
                        return REENCODE_ERROR;
                    }
                }
                arb->ab_count = 0;
                arb->audiobuffer_len = 0;
            }

            player->GetCC608Reader()->TranscodeWriteText(&TranscodeWriteText,
                                                   (void *)(nvr));

            lasttimecode = frame.timecode;
            frame.timecode -= timecodeOffset;

            if (forceKeyFrames)
                nvr->WriteVideo(&frame, true, true);
            else
                nvr->WriteVideo(&frame);
        }
        if (showprogress && QDateTime::currentDateTime() > statustime)
        {
            VERBOSE(VB_IMPORTANT, QString("Processed: %1 of %2 frames(%3 seconds)").
                    arg((long)curFrameNum).arg((long)total_frame_count).
                    arg((long)(curFrameNum / video_frame_rate)));
            statustime = QDateTime::currentDateTime();
            statustime = statustime.addSecs(5);
        }
        if (QDateTime::currentDateTime() > curtime)
        {
            if (honorCutList && m_proginfo &&
                m_proginfo->QueryMarkupFlag(MARK_UPDATED_CUT))
            {
                VERBOSE(VB_IMPORTANT, "Transcoding aborted, cutlist updated");

                unlink(outputname.toLocal8Bit().constData());
                delete [] newFrame;
                if (player_ctx)
                    delete player_ctx;
                return REENCODE_CUTLIST_CHANGE;
            }

            if ((jobID >= 0) || (VERBOSE_LEVEL_CHECK(VB_IMPORTANT)))
            {
                if (JobQueue::GetJobCmd(jobID) == JOB_STOP)
                {
                    VERBOSE(VB_IMPORTANT, "Transcoding STOPped by JobQueue");

                    unlink(outputname.toLocal8Bit().constData());
                    delete [] newFrame;
                    if (player_ctx)
                        delete player_ctx;
                    return REENCODE_STOPPED;
                }

                float flagFPS = 0.0;
                float elapsed = flagTime.elapsed() / 1000.0;
                if (elapsed)
                    flagFPS = curFrameNum / elapsed;

                int percentage = curFrameNum * 100 / total_frame_count;

                if (jobID >= 0)
                    JobQueue::ChangeJobComment(jobID,
                              QObject::tr("%1% Completed @ %2 fps.")
                                          .arg(percentage).arg(flagFPS));
                else
                    VERBOSE(VB_IMPORTANT, QString(
                            "mythtranscode: %1% Completed @ %2 fps.")
                            .arg(percentage).arg(flagFPS));

            }
            curtime = QDateTime::currentDateTime();
            curtime = curtime.addSecs(20);
        }

        curFrameNum++;
        frame.frameNumber = 1 + (curFrameNum << 1);
    }

    sws_freeContext(scontext);

    if (! fifow)
    {
        if (m_proginfo)
        {
            m_proginfo->ClearPositionMap(MARK_KEYFRAME);
            m_proginfo->ClearPositionMap(MARK_GOP_START);
            m_proginfo->ClearPositionMap(MARK_GOP_BYFRAME);
        }

        nvr->WriteSeekTable();
        if (!kfa_table->empty())
            nvr->WriteKeyFrameAdjustTable(*kfa_table);
    } else {
        fifow->FIFODrain();
    }

    delete [] newFrame;
    if (player_ctx)
        delete player_ctx;
    return REENCODE_OK;
}

/* vim: set expandtab tabstop=4 shiftwidth=4: */
<|MERGE_RESOLUTION|>--- conflicted
+++ resolved
@@ -36,8 +36,7 @@
 class AudioReencodeBuffer : public AudioOutput
 {
  public:
-    AudioReencodeBuffer(AudioFormat audio_format, int audio_channels,
-                        bool passthru)
+    AudioReencodeBuffer(AudioFormat audio_format, int audio_channels)
     {
         Reset();
         const AudioSettings settings(audio_format, audio_channels, 0, 0, false);
@@ -46,18 +45,14 @@
         audiobuffer = new unsigned char[bufsize];
 
         ab_count = 0;
-        ab_size = 128;
-        ab = new AudioBuffer[ab_size];
-<<<<<<< HEAD
-        m_initpassthru = passthru;
-=======
->>>>>>> 088335b4
-    }
-
-    ~AudioReencodeBuffer()
+        memset(ab_len, 0, sizeof(ab_len));
+        memset(ab_offset, 0, sizeof(ab_offset));
+        memset(ab_time, 0, sizeof(ab_time));
+    }
+
+   ~AudioReencodeBuffer()
     {
         delete [] audiobuffer;
-        delete [] ab;
     }
 
     // reconfigure sound out for new params
@@ -65,75 +60,49 @@
     {
         ClearError();
 
-        m_passthru      = settings.use_passthru;
-        channels        = settings.channels;
+        channels = settings.channels;
         bytes_per_frame = channels *
-            AudioOutputSettings::SampleSize(settings.format);
-        eff_audiorate   = settings.samplerate;
-    }
-
-    // dsprate is in 100 * frames/second
+                           AudioOutputSettings::SampleSize(settings.format);
+    }
+
+    // dsprate is in 100 * samples/second
     virtual void SetEffDsp(int dsprate)
     {
         eff_audiorate = (dsprate / 100);
     }
 
+    virtual void SetBlocking(bool block) { (void)block; }
     virtual void Reset(void)
     {
         audiobuffer_len = 0;
-        audiobuffer_frames = 0;
         ab_count = 0;
     }
 
     // timecode is in milliseconds.
     virtual bool AddFrames(void *buffer, int frames, int64_t timecode)
     {
-        return AddData(buffer, frames * bytes_per_frame, timecode, frames);
-    }
-
-    // timecode is in milliseconds.
-    virtual bool AddData(void *buffer, int len, int64_t timecode, int frames)
-    {
         int freebuf = bufsize - audiobuffer_len;
-        int newlen;
-
-        if (len > freebuf)
-        {
-            bufsize += len - freebuf;
+
+        if (frames * bytes_per_frame > freebuf)
+        {
+            bufsize += frames * bytes_per_frame - freebuf;
             unsigned char *tmpbuf = new unsigned char[bufsize];
             memcpy(tmpbuf, audiobuffer, audiobuffer_len);
             delete [] audiobuffer;
             audiobuffer = tmpbuf;
         }
-<<<<<<< HEAD
-=======
-
->>>>>>> 088335b4
-        if (ab_count >= ab_size)
-        {
-            AudioBuffer *tmp = new AudioBuffer[ab_size + 128];
-            memcpy(tmp, ab, sizeof(AudioBuffer) * ab_size);
-            delete[] ab;
-            ab = tmp;
-            ab_size += 128;
-        }
-<<<<<<< HEAD
-        ab[ab_count].len = len;
-=======
-        ab[ab_count].len = frames * bytes_per_frame;
->>>>>>> 088335b4
-        ab[ab_count].offset = audiobuffer_len;
+
+        ab_len[ab_count] = frames * bytes_per_frame;
+        ab_offset[ab_count] = audiobuffer_len;
 
         memcpy(audiobuffer + audiobuffer_len, buffer,
-               len);
-        audiobuffer_len    += len;
-        audiobuffer_frames += frames;
-
-        // last_audiotime is at the end of the frame
-        last_audiotime = timecode + frames * 1000 /
-            eff_audiorate;
-
-        ab[ab_count].time = last_audiotime;
+               frames * bytes_per_frame);
+        audiobuffer_len += frames * bytes_per_frame;
+
+        // last_audiotime is at the end of the sample
+        last_audiotime = timecode + frames * 1000 / eff_audiorate;
+
+        ab_time[ab_count] = last_audiotime;
         ab_count++;
 
         return true;
@@ -142,6 +111,10 @@
     virtual void SetTimecode(int64_t timecode)
     {
         last_audiotime = timecode;
+    }
+    virtual bool CanPassthrough(int, int) const
+    {
+        return false;
     }
     virtual bool IsPaused(void) const
     {
@@ -230,28 +203,14 @@
     virtual void bufferOutputData(bool){ return; }
     virtual int readOutputData(unsigned char*, int ){ return 0; }
 
-    /**
-     * Test if we can output digital audio
-     */
-    virtual bool CanPassthrough(int, int, int, int) const
-        { return m_initpassthru; }
-
     int bufsize;
-    uint ab_count;
-    struct AudioBuffer
-    {
-        int len;
-        int offset;
-        long long time;
-    };
-    AudioBuffer *ab;
-    uint ab_size;
+    int ab_count;
+    int ab_len[128];
+    int ab_offset[128];
+    long long ab_time[128];
     unsigned char *audiobuffer;
-    int audiobuffer_len, audiobuffer_frames;
-    int channels, bits, bytes_per_frame, eff_audiorate;
+    int audiobuffer_len, channels, bits, bytes_per_frame, eff_audiorate;
     long long last_audiotime;
-private:
-    bool                m_passthru, m_initpassthru;
 };
 
 Transcode::Transcode(ProgramInfo *pginfo) :
@@ -403,8 +362,7 @@
     bool honorCutList, bool framecontrol,
     int jobID, QString fifodir,
     bool fifo_info,
-    frm_dir_map_t &deleteMap,
-    bool passthru)
+    frm_dir_map_t &deleteMap)
 {
     QDateTime curtime = QDateTime::currentDateTime();
     QDateTime statustime = curtime;
@@ -432,8 +390,7 @@
         statustime = statustime.addSecs(5);
     }
 
-    AudioOutput *audioOutput = new AudioReencodeBuffer(FORMAT_NONE, 0,
-                                                       passthru);
+    AudioOutput *audioOutput = new AudioReencodeBuffer(FORMAT_NONE, 0);
     AudioReencodeBuffer *arb = ((AudioReencodeBuffer*)audioOutput);
     player->GetAudio()->SetAudioOutput(audioOutput);
     player->SetTranscoding(true);
@@ -837,8 +794,8 @@
     long long lasttimecode = 0;
     long long timecodeOffset = 0;
 
-    float rateTimeConv = arb->eff_audiorate / 1000.0f;
-    float vidFrameTime = 1000.0f / video_frame_rate;
+    float rateTimeConv = arb->eff_audiorate * arb->bytes_per_frame / 1000.0;
+    float vidFrameTime = 1000.0 / video_frame_rate;
     int wait_recover = 0;
     VideoOutput *videoOutput = player->getVideoOutput();
     bool is_key = 0;
@@ -876,7 +833,7 @@
         if (fifow)
         {
             frame.buf = lastDecode->buf;
-            totalAudio += arb->audiobuffer_frames;
+            totalAudio += arb->audiobuffer_len;
             int audbufTime = (int)(totalAudio / rateTimeConv);
             int auddelta = arb->last_audiotime - audbufTime;
             int vidTime = (int)(curFrameNum * vidFrameTime + 0.5);
@@ -884,13 +841,10 @@
             int delta = viddelta - auddelta;
             if (abs(delta) < 500 && abs(delta) >= vidFrameTime)
             {
-               QString msg = QString("Audio is %1ms %2 video at # %3: "
-                                     "auddelta=%4, viddelta=%5")
-                   .arg(abs(delta))
-                   .arg(((delta > 0) ? "ahead of" : "behind"))
-                   .arg((int)curFrameNum)
-                   .arg(auddelta)
-                   .arg(viddelta);
+               QString msg = QString("Audio is %1ms %2 video at # %3")
+                          .arg(abs(delta))
+                          .arg(((delta > 0) ? "ahead of" : "behind"))
+                          .arg((int)curFrameNum);
                 VERBOSE(VB_GENERAL, msg);
                 dropvideo = (delta > 0) ? 1 : -1;
                 wait_recover = 0;
@@ -1118,12 +1072,12 @@
             audioframesize = arb->audiobuffer_len;
             if (arb->ab_count)
             {
-                for (uint loop = 0; loop < arb->ab_count; loop++)
-                {
-                    nvr->SetOption("audioframesize", arb->ab[loop].len);
-                    nvr->WriteAudio(arb->audiobuffer + arb->ab[loop].offset,
+                for (int loop = 0; loop < arb->ab_count; loop++)
+                {
+                    nvr->SetOption("audioframesize", arb->ab_len[loop]);
+                    nvr->WriteAudio(arb->audiobuffer + arb->ab_offset[loop],
                                     audioFrame++,
-                                    arb->ab[loop].time - timecodeOffset);
+                                    arb->ab_time[loop] - timecodeOffset);
                     if (nvr->IsErrored())
                     {
                         VERBOSE(VB_IMPORTANT, "Transcode: Encountered "
