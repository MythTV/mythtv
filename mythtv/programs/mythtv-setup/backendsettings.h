--- conflicted
+++ resolved
@@ -3,33 +3,28 @@
 
 #include "standardsettings.h"
 
-<<<<<<< HEAD
+class IpAddressSettings;
 class BackendSettings : public GroupSetting
-=======
-class IpAddressSettings;
-class BackendSettings :  public QObject, public ConfigurationWizard
->>>>>>> 8cf4fc4e
 {
   Q_OBJECT
   public:
     BackendSettings();
     virtual void Load(void);
-    using ConfigurationDialog::Save;
     virtual void Save(void);
     ~BackendSettings();
 
   private:
-    TransCheckBoxSetting *isMasterBackend;
-    HostLineEdit *localServerPort;
-    HostComboBox *backendServerAddr;
-    GlobalLineEdit *masterServerName;
+    TransMythUICheckBoxSetting *isMasterBackend;
+    HostTextEditSetting *localServerPort;
+    HostComboBoxSetting *backendServerAddr;
+    GlobalTextEditSetting *masterServerName;
     IpAddressSettings *ipAddressSettings;
     bool isLoaded;
     QString priorMasterName;
 
     // Deprecated - still here to support bindings
-    GlobalLineEdit *masterServerIP;
-    GlobalLineEdit *masterServerPort;
+    GlobalTextEditSetting *masterServerIP;
+    GlobalTextEditSetting *masterServerPort;
 
   private slots:
     void masterBackendChanged(void);
