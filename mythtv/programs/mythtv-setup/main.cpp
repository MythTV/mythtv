
#include <unistd.h>
#include <fcntl.h>
#include <signal.h>

#include <iostream>
#include <memory>

#include <QString>
#include <QDir>
#include <QMap>
#include <QApplication>
#include <QFileInfo>

#include "mythconfig.h"
#include "mythcontext.h"
#include "mythdbcon.h"
#include "mythverbose.h"
#include "mythversion.h"
#include "langsettings.h"
#include "mythtranslation.h"
#include "exitcodes.h"
#include "exitprompt.h"
#include "storagegroupeditor.h"
#include "myththemedmenu.h"
#include "mythuihelper.h"
#include "mythdirs.h"
#include "channelscanner_cli.h"
#include "scanwizardconfig.h"
#include "scaninfo.h"
#include "channelimporter.h"
#include "cardutil.h"
#include "dbcheck.h"
#include "videosource.h"
#include "channeleditor.h"
#include "remoteutil.h"
#include "backendsettings.h"
#include "checksetup.h"
#include "startprompt.h"
#include "mythsystemevent.h"
#include "expertsettingseditor.h"
#include "mythcommandlineparser.h"

using namespace std;

ExitPrompter   *exitPrompt  = NULL;
StartPrompter  *startPrompt = NULL;

static MythThemedMenu *menu;
static QString  logfile;

static void SetupMenuCallback(void* data, QString& selection)
{
    (void)data;

    QString sel = selection.toLower();

    if (sel == "general")
    {
        BackendSettings be;
        be.exec();
    }
    else if (sel == "capture cards")
    {
        CaptureCardEditor cce;
        cce.exec();
    }
    else if (sel == "video sources")
    {
        VideoSourceEditor vse;
        vse.exec();
    }
    else if (sel == "card inputs")
    {
        CardInputEditor cie;
        cie.exec();
    }
    else if (sel == "channel editor")
    {
        MythScreenStack *mainStack = GetMythMainWindow()->GetMainStack();

        ChannelEditor *chanedit = new ChannelEditor(mainStack);

        if (chanedit->Create())
            mainStack->AddScreen(chanedit);
        else
            delete chanedit;
    }
    else if (sel == "storage groups")
    {
        StorageGroupListEditor sge;
        sge.exec();
    }
    else if (sel == "systemeventeditor")
    {
        MythScreenStack *mainStack = GetMythMainWindow()->GetMainStack();

        MythSystemEventEditor *msee = new MythSystemEventEditor(
                                    mainStack, "System Event Editor");

        if (msee->Create())
            mainStack->AddScreen(msee);
        else
            delete msee;
    }
    else if (sel == "exiting_app")
    {
        if (!exitPrompt)
            exitPrompt = new ExitPrompter();
        exitPrompt->handleExit();
    }
    else
        VERBOSE(VB_IMPORTANT, "Unknown menu action: " + selection);
}

static bool RunMenu(QString themedir, QString themename)
{
    QByteArray tmp = themedir.toLocal8Bit();
    menu = new MythThemedMenu(
        QString(tmp.constData()), "setup.xml",
        GetMythMainWindow()->GetMainStack(), "mainmenu", false);

    if (menu->foundTheme())
    {
        menu->setCallback(SetupMenuCallback, gContext);
        GetMythMainWindow()->GetMainStack()->AddScreen(menu);
        return true;
    }

    VERBOSE(VB_IMPORTANT, QString("Couldn't use theme '%1'").arg(themename));
    delete menu;
    menu = NULL;

    return false;
}

// If the theme specified in the DB is somehow broken, try a standard one:
//
static bool resetTheme(QString themedir, const QString badtheme)
{
    QString themename = DEFAULT_UI_THEME;

    if (badtheme == DEFAULT_UI_THEME)
        themename = FALLBACK_UI_THEME;

    VERBOSE(VB_IMPORTANT,
                QString("Overriding broken theme '%1' with '%2'")
                .arg(badtheme).arg(themename));

    gCoreContext->OverrideSettingForSession("Theme", themename);
    themedir = GetMythUI()->FindThemeDir(themename);

    MythTranslation::reload();
    GetMythUI()->LoadQtConfig();
    GetMythMainWindow()->Init();

    GetMythMainWindow()->ReinitDone();

    return RunMenu(themedir, themename);
}

static int reloadTheme(void)
{
    QString themename = gCoreContext->GetSetting("Theme", DEFAULT_UI_THEME);
    QString themedir = GetMythUI()->FindThemeDir(themename);
    if (themedir.isEmpty())
    {
        VERBOSE(VB_IMPORTANT, QString("Couldn't find theme '%1'")
                .arg(themename));
        return GENERIC_EXIT_NO_THEME;
    }

    MythTranslation::reload();

    GetMythMainWindow()->SetEffectsEnabled(false);

    GetMythUI()->LoadQtConfig();

    menu->Close();
    GetMythMainWindow()->Init();

    GetMythMainWindow()->ReinitDone();

    GetMythMainWindow()->SetEffectsEnabled(true);

    if (!RunMenu(themedir, themename) && !resetTheme(themedir, themename))
        return GENERIC_EXIT_NO_THEME;

    return 0;
}

<<<<<<< HEAD
static void print_usage()
{
        cerr << "Valid options are: "<<endl
#ifdef USING_X11
             << "-display X-server              "
            "Create GUI on X-server, not localhost" << endl
#endif
             << "-geometry or --geometry WxH    "
                "Override window size settings" << endl
             << "-geometry WxH+X+Y              "
                "Override window size and position" << endl
             << "-O or " << endl
             << "  --override-setting KEY=VALUE "
                "Force the setting named 'KEY' to value 'VALUE'" << endl
             << "-v or --verbose debug-level    "
                "Use '-v help' for level info" << endl
             << "-l or --logpath path           "
                "Writes STDERR and STDOUT messages to path" << endl
             << endl;
}

=======
>>>>>>> 1857db52
static int log_rotate(int report_error)
{
#if 0
    int new_logfd = open(logfile.toLocal8Bit().constData(),
                         O_WRONLY|O_CREAT|O_APPEND, 0664);

    if (new_logfd < 0) {
        /* If we can't open the new log file, send data to /dev/null */
        if (report_error)
        {
            VERBOSE(VB_IMPORTANT, QString("Can not open log file '%1'")
                    .arg(logfile));
            return -1;
        }

        new_logfd = open("/dev/null", O_WRONLY);

        if (new_logfd < 0) {
            /* There's not much we can do, so punt. */
            return -1;
        }
    }

    while (dup2(new_logfd, 1) < 0 && errno == EINTR);
    while (dup2(new_logfd, 2) < 0 && errno == EINTR);
    while (close(new_logfd) < 0   && errno == EINTR);

#endif
    logStart(logfile);
    return 0;
}

static void log_rotate_handler(int)
{
    log_rotate(0);
}

int main(int argc, char *argv[])
{
    QString geometry = QString::null;
    QString display  = QString::null;
    bool    doScan   = false;
    bool    doScanList = false;
    bool    doScanSaveOnly = false;
    bool    scanInteractive = true;
    bool    expertMode = false;
    uint    scanImport = 0;
    bool    scanFTAOnly = false;
    ServiceRequirements scanServiceRequirements = kRequireAV;
    uint    scanCardId = 0;
    QString scanTableName = "atsc-vsb8-us";
    QString scanInputName = "";
    bool    use_display = true;

    MythTVSetupCommandLineParser cmdline;
    if (!cmdline.Parse(argc, argv))
    {
        cmdline.PrintHelp();
        return GENERIC_EXIT_INVALID_CMDLINE;
    }

    if (cmdline.toBool("showhelp"))
    {
        cmdline.PrintHelp();
        return GENERIC_EXIT_OK;
    }

    if (cmdline.toBool("showversion"))
    {
        cmdline.PrintVersion();
        return GENERIC_EXIT_OK;
    }

    if (cmdline.toBool("display"))
        display = cmdline.toString("display");
    if (cmdline.toBool("geometry"))
        geometry = cmdline.toString("geometry");

    if (cmdline.toBool("scan"))
    {
        use_display = false;
        print_verbose_messages = VB_NONE;
        verboseString = "";
    }

#ifdef Q_WS_MACX
    // Without this, we can't set focus to any of the CheckBoxSetting, and most
    // of the MythPushButton widgets, and they don't use the themed background.
    QApplication::setDesktopSettingsAware(FALSE);
#endif
    QApplication a(argc, argv, use_display);

    QCoreApplication::setApplicationName(MYTH_APPNAME_MYTHTV_SETUP);

    QMap<QString, QString> settingsOverride;

    VERBOSE(VB_IMPORTANT, QString("%1 version: %2 [%3] www.mythtv.org")
                            .arg(MYTH_APPNAME_MYTHTV_SETUP)
                            .arg(MYTH_SOURCE_PATH)
                            .arg(MYTH_SOURCE_VERSION));

    if (cmdline.toBool("logfile"))
        logfile = cmdline.toString("logfile");
    if (cmdline.toBool("verbose"))
        if (parse_verbose_arg(cmdline.toString("verbose")) ==
                    GENERIC_EXIT_INVALID_CMDLINE)
            return GENERIC_EXIT_INVALID_CMDLINE;
    if (cmdline.toBool("overridesettings"))
        settingsOverride = cmdline.GetSettingsOverride();
    if (cmdline.toBool("expert"))
        expertMode = true;
    if (cmdline.toBool("scanlist"))
        doScanList = true;
    if (cmdline.toBool("savescan"))
        doScanSaveOnly = true;
    if (cmdline.toBool("scannoninteractive"))
        scanInteractive = false;

    if (cmdline.toBool("importscan"))
        scanImport = cmdline.toUInt("importscan");
    if (cmdline.toBool("ftaonly"))
        scanFTAOnly = true;
    if (cmdline.toBool("servicetype"))
    {
<<<<<<< HEAD
        if (!strcmp(a.argv()[argpos],"-display") ||
            !strcmp(a.argv()[argpos],"--display"))
        {
            if (a.argc()-1 > argpos)
            {
                display = a.argv()[argpos+1];
                if (display.startsWith("-"))
                {
                    cerr << "Invalid or missing argument to -display option\n";
                    return GENERIC_EXIT_INVALID_CMDLINE;
                }
                else
                    ++argpos;
            }
            else
            {
                cerr << "Missing argument to -display option\n";
                return GENERIC_EXIT_INVALID_CMDLINE;
            }
        }
        else if (!strcmp(a.argv()[argpos],"-geometry") ||
                 !strcmp(a.argv()[argpos],"--geometry"))
        {
            if (a.argc()-1 > argpos)
            {
                geometry = a.argv()[argpos+1];
                if (geometry.startsWith("-"))
                {
                    cerr << "Invalid or missing argument to "
                        "-geometry option\n";
                    return GENERIC_EXIT_INVALID_CMDLINE;
                }
                else
                    ++argpos;
            }
            else
            {
                cerr << "Missing argument to -geometry option\n";
                return GENERIC_EXIT_INVALID_CMDLINE;
            }
        }
        else if (!strcmp(a.argv()[argpos],"-l") ||
                 !strcmp(a.argv()[argpos],"--logpath") ||
                 !strcmp(a.argv()[argpos],"--logfile"))
        {
            if (a.argc()-1 > argpos)
            {
                QString value = a.argv()[argpos+1];
                if (value.startsWith("-"))
                {
                    cerr << "Invalid or missing argument"
                            " to -l/--logpath option\n";
                    return GENERIC_EXIT_INVALID_CMDLINE;
                }
                else
                {
                    ++argpos;
                }
                QFileInfo finfo(value);
                if (finfo.isDir())
                    logfile = QFileInfo(QDir(value),
                                        QCoreApplication::applicationName() +
                                        ".log").filePath();
                else
                    logfile = value;
            }
            else
            {
                cerr << "Missing argument to -l/--log file option\n";
                return GENERIC_EXIT_INVALID_CMDLINE;
            }
        }
        else if (!strcmp(a.argv()[argpos],"-v") ||
                  !strcmp(a.argv()[argpos],"--verbose"))
        {
            if (a.argc()-1 > argpos)
            {
                if (parse_verbose_arg(a.argv()[argpos+1]) ==
                        GENERIC_EXIT_INVALID_CMDLINE)
                    return GENERIC_EXIT_INVALID_CMDLINE;
                ++argpos;
            }
            else
            {
                cerr << "Missing argument to -v/--verbose option\n";
                return GENERIC_EXIT_INVALID_CMDLINE;
            }
        }
        else if (!strcmp(a.argv()[argpos],"-O") ||
                 !strcmp(a.argv()[argpos],"--override-setting"))
        {
            if (a.argc()-1 > argpos)
            {
                QString tmpArg = a.argv()[argpos+1];
                if (tmpArg.startsWith("-"))
                {
                    cerr << "Invalid or missing argument to "
                            "-O/--override-setting option\n";
                    return GENERIC_EXIT_INVALID_CMDLINE;
                }

                QStringList pairs = tmpArg.split(",");
                for (int index = 0; index < pairs.size(); ++index)
                {
                    QStringList tokens = pairs[index].split("=");
                    tokens[0].replace(QRegExp("^[\"']"), "");
                    tokens[0].replace(QRegExp("[\"']$"), "");
                    tokens[1].replace(QRegExp("^[\"']"), "");
                    tokens[1].replace(QRegExp("[\"']$"), "");
                    settingsOverride[tokens[0]] = tokens[1];
                }
            }
            else
            {
                cerr << "Invalid or missing argument to "
                        "-O/--override-setting option\n";
                return GENERIC_EXIT_INVALID_CMDLINE;
            }
=======
        scanServiceRequirements = kRequireNothing;
        if (cmdline.toString("servicetype").contains("radio"))
           scanServiceRequirements = kRequireAudio;
        if (cmdline.toString("servicetype").contains("tv"))
           scanServiceRequirements = kRequireAV;
        if (cmdline.toString("servicetype").contains("tv+radio") ||
            cmdline.toString("servicetype").contains("radio+tv"))
                scanServiceRequirements = kRequireAudio;
        if (cmdline.toString("servicetype").contains("all"))
           scanServiceRequirements = kRequireNothing;
    }
>>>>>>> 1857db52

    if (cmdline.toBool("scan"))
    {
        scanCardId = cmdline.toUInt("scan");
        doScan = true;
    }
    if (cmdline.toBool("freqtable"))
        scanTableName = cmdline.toString("freqtable");
    if (cmdline.toBool("inputname"))
        scanInputName = cmdline.toString("inputname");

    if (logfile.size())
    {
        if (log_rotate(1) < 0)
            cerr << "cannot open log file; using stdout/stderr" << endl;
        else
        {
            VERBOSE(VB_IMPORTANT, QString("%1 version: %2 [%3] www.mythtv.org")
                                    .arg(MYTH_APPNAME_MYTHTV_SETUP)
                                    .arg(MYTH_SOURCE_PATH)
                                    .arg(MYTH_SOURCE_VERSION));

            signal(SIGHUP, &log_rotate_handler);
        }
    }

    if (!display.isEmpty())
    {
        MythUIHelper::SetX11Display(display);
    }

    if (!geometry.isEmpty())
    {
        MythUIHelper::ParseGeometryOverride(geometry);
    }

    gContext = new MythContext(MYTH_BINARY_VERSION);

    std::auto_ptr<MythContext> contextScopeDelete(gContext);
    // Override settings as early as possible to cover bootstrapped screens
    // such as the language prompt
    if (settingsOverride.size())
    {
        QMap<QString, QString>::iterator it;
        for (it = settingsOverride.begin(); it != settingsOverride.end(); ++it)
        {
            VERBOSE(VB_IMPORTANT, QString("Setting '%1' being forced to '%2'")
                                  .arg(it.key()).arg(*it));
            gCoreContext->OverrideSettingForSession(it.key(), *it);
        }
    }

    if (!gContext->Init(use_display)) // No Upnp, Prompt for db
    {
        VERBOSE(VB_IMPORTANT, "Failed to init MythContext, exiting.");
        return GENERIC_EXIT_NO_MYTHCONTEXT;
    }

    if (!GetMythDB()->HaveSchema())
    {
        if (!InitializeMythSchema())
            return GENERIC_EXIT_DB_ERROR;
    }

    if (use_display)
    {
        gCoreContext->SetSetting("Theme", DEFAULT_UI_THEME);
        GetMythUI()->LoadQtConfig();

        QString fileprefix = GetConfDir();

        QDir dir(fileprefix);
        if (!dir.exists())
            dir.mkdir(fileprefix);
    }

    if (doScan)
    {
        bool okCardID = scanCardId;

        QStringList inputnames = CardUtil::GetInputNames(scanCardId);
        okCardID &= !inputnames.empty();

        if (scanInputName.isEmpty())
            scanInputName = CardUtil::GetDefaultInput(scanCardId);

        bool okInputName = inputnames.contains(scanInputName);

        doScan = (okCardID && okInputName);

        if (!okCardID)
        {
            cerr << "You must enter a valid cardid to scan." << endl;
            vector<uint> cardids = CardUtil::GetCardIDs();
            if (cardids.empty())
            {
                cerr << "But no cards have been defined on this host"
                     << endl;
                return GENERIC_EXIT_INVALID_CMDLINE;
            }
            cerr << "Valid cards: " << endl;
            for (uint i = 0; i < cardids.size(); i++)
            {
                fprintf(stderr, "%5i: %s %s\n",
                        cardids[i],
                        CardUtil::GetRawCardType(cardids[i])
                        .toAscii().constData(),
                        CardUtil::GetVideoDevice(cardids[i])
                        .toAscii().constData());
            }
            return GENERIC_EXIT_INVALID_CMDLINE;
        }

        if (!okInputName)
        {
            cerr << "You must enter a valid input to scan this card."
                 << endl;
            cerr << "Valid inputs: " << endl;
            for (int i = 0; i < inputnames.size(); i++)
            {
                cerr << inputnames[i].toAscii().constData() << endl;
            }
            return GENERIC_EXIT_INVALID_CMDLINE;
        }
    }

    if (doScan)
    {
        int ret = 0;
        int firstBreak   = scanTableName.indexOf("-");
        int secondBreak  = scanTableName.lastIndexOf("-");
        if (!firstBreak || !secondBreak || firstBreak == secondBreak)
        {
            cerr << "Failed to parse the frequence table parameter "
                 << scanTableName.toLocal8Bit().constData() << endl
                 << "Please make sure it is in the format freq_std-"
                    "modulation-country." << endl;
            return GENERIC_EXIT_INVALID_CMDLINE;
        }
        QString freq_std = scanTableName.mid(0, firstBreak).toLower();
        QString mod      = scanTableName.mid(
            firstBreak+1, secondBreak-firstBreak-1).toLower();
        QString tbl      = scanTableName.mid(secondBreak+1).toLower();
        uint    inputid  = CardUtil::GetInputID(scanCardId, scanInputName);
        uint    sourceid = CardUtil::GetSourceID(inputid);
        QMap<QString,QString> startChan;
        {
            ChannelScannerCLI scanner(doScanSaveOnly, scanInteractive);
            scanner.Scan(
                (freq_std=="atsc") ?
                ScanTypeSetting::FullScan_ATSC :
                ((freq_std=="dvbt") ?
                 ScanTypeSetting::FullScan_DVBT :
                 ScanTypeSetting::FullScan_ATSC),
                /* cardid    */ scanCardId,
                /* inputname */ scanInputName,
                /* sourceid  */ sourceid,
                /* ignore signal timeout */ false,
                /* follow_nit */            true,
                /* test decryption */       true,
                scanFTAOnly,
                scanServiceRequirements,
                // stuff needed for particular scans
                /* mplexid   */ 0,
                startChan, freq_std, mod, tbl);
            ret = a.exec();
        }
        return (ret) ? GENERIC_EXIT_NOT_OK : GENERIC_EXIT_OK;
    }

    if (doScanList)
    {
        vector<ScanInfo> scans = LoadScanList();

        cout<<" scanid cardid sourceid processed        date"<<endl;
        for (uint i = 0; i < scans.size(); i++)
        {
            printf("%5i %6i %8i %8s    %20s\n",
                   scans[i].scanid,   scans[i].cardid,
                   scans[i].sourceid, (scans[i].processed) ? "yes" : "no",
                   scans[i].scandate.toString().toAscii().constData());
        }
        cout<<endl;

        return GENERIC_EXIT_OK;
    }

    if (scanImport)
    {
        vector<ScanInfo> scans = LoadScanList();
        cout<<"*** SCAN IMPORT START ***"<<endl;
        {
            ScanDTVTransportList list = LoadScan(scanImport);
            ChannelImporter ci(false, true, true, true, false,
                               scanFTAOnly, scanServiceRequirements);
            ci.Process(list);
        }
        cout<<"*** SCAN IMPORT END ***"<<endl;
        return GENERIC_EXIT_OK;
    }

    MythTranslation::load("mythfrontend");

    QString themename = gCoreContext->GetSetting("Theme", DEFAULT_UI_THEME);
    QString themedir = GetMythUI()->FindThemeDir(themename);
    if (themedir.isEmpty())
    {
        VERBOSE(VB_IMPORTANT, QString("Couldn't find theme '%1'")
                .arg(themename));
        return GENERIC_EXIT_NO_THEME;
    }

    MythMainWindow *mainWindow = GetMythMainWindow();
    mainWindow->Init();
    mainWindow->setWindowTitle(QObject::tr("MythTV Setup"));

    // We must reload the translation after a language change and this
    // also means clearing the cached/loaded theme strings, so reload the
    // theme which also triggers a translation reload
    if (LanguageSelection::prompt())
    {
        if (!reloadTheme())
            return GENERIC_EXIT_NO_THEME;
    }

    if (!UpgradeTVDatabaseSchema(true))
    {
        VERBOSE(VB_IMPORTANT, "Couldn't upgrade database to new schema.");
        return GENERIC_EXIT_DB_OUTOFDATE;
    }

    // Refresh Global/Main Menu keys after DB update in case there was no DB
    // when they were written originally
    mainWindow->ResetKeys();

    if (!startPrompt)
        startPrompt = new StartPrompter();
    startPrompt->handleStart();

    // Let the user select buttons, type values, scan for channels, etc.
    if (!RunMenu(themedir, themename) && !resetTheme(themedir, themename))
        return GENERIC_EXIT_NO_THEME;

    ExpertSettingsEditor *expertEditor = NULL;
    if (expertMode)
    {
        MythScreenStack *mainStack = GetMythMainWindow()->GetMainStack();
        expertEditor =
            new ExpertSettingsEditor(mainStack, "Expert Settings Editor");
        if (expertEditor->Create())
            mainStack->AddScreen(expertEditor);
        else
        {
            delete expertEditor;
            expertEditor = NULL;
            VERBOSE(VB_IMPORTANT, "Unable to create expert settings editor "
                    "window");
            return GENERIC_EXIT_OK;
        }
    }

    qApp->exec();
    // Main menu callback to ExitPrompter does CheckSetup(), cleanup and exit.
}

/* vim: set expandtab tabstop=4 shiftwidth=4: */<|MERGE_RESOLUTION|>--- conflicted
+++ resolved
@@ -189,30 +189,6 @@
     return 0;
 }
 
-<<<<<<< HEAD
-static void print_usage()
-{
-        cerr << "Valid options are: "<<endl
-#ifdef USING_X11
-             << "-display X-server              "
-            "Create GUI on X-server, not localhost" << endl
-#endif
-             << "-geometry or --geometry WxH    "
-                "Override window size settings" << endl
-             << "-geometry WxH+X+Y              "
-                "Override window size and position" << endl
-             << "-O or " << endl
-             << "  --override-setting KEY=VALUE "
-                "Force the setting named 'KEY' to value 'VALUE'" << endl
-             << "-v or --verbose debug-level    "
-                "Use '-v help' for level info" << endl
-             << "-l or --logpath path           "
-                "Writes STDERR and STDOUT messages to path" << endl
-             << endl;
-}
-
-=======
->>>>>>> 1857db52
 static int log_rotate(int report_error)
 {
 #if 0
@@ -337,126 +313,6 @@
         scanFTAOnly = true;
     if (cmdline.toBool("servicetype"))
     {
-<<<<<<< HEAD
-        if (!strcmp(a.argv()[argpos],"-display") ||
-            !strcmp(a.argv()[argpos],"--display"))
-        {
-            if (a.argc()-1 > argpos)
-            {
-                display = a.argv()[argpos+1];
-                if (display.startsWith("-"))
-                {
-                    cerr << "Invalid or missing argument to -display option\n";
-                    return GENERIC_EXIT_INVALID_CMDLINE;
-                }
-                else
-                    ++argpos;
-            }
-            else
-            {
-                cerr << "Missing argument to -display option\n";
-                return GENERIC_EXIT_INVALID_CMDLINE;
-            }
-        }
-        else if (!strcmp(a.argv()[argpos],"-geometry") ||
-                 !strcmp(a.argv()[argpos],"--geometry"))
-        {
-            if (a.argc()-1 > argpos)
-            {
-                geometry = a.argv()[argpos+1];
-                if (geometry.startsWith("-"))
-                {
-                    cerr << "Invalid or missing argument to "
-                        "-geometry option\n";
-                    return GENERIC_EXIT_INVALID_CMDLINE;
-                }
-                else
-                    ++argpos;
-            }
-            else
-            {
-                cerr << "Missing argument to -geometry option\n";
-                return GENERIC_EXIT_INVALID_CMDLINE;
-            }
-        }
-        else if (!strcmp(a.argv()[argpos],"-l") ||
-                 !strcmp(a.argv()[argpos],"--logpath") ||
-                 !strcmp(a.argv()[argpos],"--logfile"))
-        {
-            if (a.argc()-1 > argpos)
-            {
-                QString value = a.argv()[argpos+1];
-                if (value.startsWith("-"))
-                {
-                    cerr << "Invalid or missing argument"
-                            " to -l/--logpath option\n";
-                    return GENERIC_EXIT_INVALID_CMDLINE;
-                }
-                else
-                {
-                    ++argpos;
-                }
-                QFileInfo finfo(value);
-                if (finfo.isDir())
-                    logfile = QFileInfo(QDir(value),
-                                        QCoreApplication::applicationName() +
-                                        ".log").filePath();
-                else
-                    logfile = value;
-            }
-            else
-            {
-                cerr << "Missing argument to -l/--log file option\n";
-                return GENERIC_EXIT_INVALID_CMDLINE;
-            }
-        }
-        else if (!strcmp(a.argv()[argpos],"-v") ||
-                  !strcmp(a.argv()[argpos],"--verbose"))
-        {
-            if (a.argc()-1 > argpos)
-            {
-                if (parse_verbose_arg(a.argv()[argpos+1]) ==
-                        GENERIC_EXIT_INVALID_CMDLINE)
-                    return GENERIC_EXIT_INVALID_CMDLINE;
-                ++argpos;
-            }
-            else
-            {
-                cerr << "Missing argument to -v/--verbose option\n";
-                return GENERIC_EXIT_INVALID_CMDLINE;
-            }
-        }
-        else if (!strcmp(a.argv()[argpos],"-O") ||
-                 !strcmp(a.argv()[argpos],"--override-setting"))
-        {
-            if (a.argc()-1 > argpos)
-            {
-                QString tmpArg = a.argv()[argpos+1];
-                if (tmpArg.startsWith("-"))
-                {
-                    cerr << "Invalid or missing argument to "
-                            "-O/--override-setting option\n";
-                    return GENERIC_EXIT_INVALID_CMDLINE;
-                }
-
-                QStringList pairs = tmpArg.split(",");
-                for (int index = 0; index < pairs.size(); ++index)
-                {
-                    QStringList tokens = pairs[index].split("=");
-                    tokens[0].replace(QRegExp("^[\"']"), "");
-                    tokens[0].replace(QRegExp("[\"']$"), "");
-                    tokens[1].replace(QRegExp("^[\"']"), "");
-                    tokens[1].replace(QRegExp("[\"']$"), "");
-                    settingsOverride[tokens[0]] = tokens[1];
-                }
-            }
-            else
-            {
-                cerr << "Invalid or missing argument to "
-                        "-O/--override-setting option\n";
-                return GENERIC_EXIT_INVALID_CMDLINE;
-            }
-=======
         scanServiceRequirements = kRequireNothing;
         if (cmdline.toString("servicetype").contains("radio"))
            scanServiceRequirements = kRequireAudio;
@@ -468,7 +324,6 @@
         if (cmdline.toString("servicetype").contains("all"))
            scanServiceRequirements = kRequireNothing;
     }
->>>>>>> 1857db52
 
     if (cmdline.toBool("scan"))
     {
