--- conflicted
+++ resolved
@@ -32,12 +32,8 @@
     Q_OBJECT
 
   public:
-<<<<<<< HEAD
     AudioConfigSettings();
     virtual void Load();
-=======
-    explicit AudioConfigSettings(ConfigurationWizard *);
->>>>>>> ee9c0efb
 
     typedef QMap<QString,AudioOutput::AudioDeviceConfig> ADCMap;
 
@@ -128,62 +124,6 @@
     AudioConfigSettings *m_parent;
 };
 
-<<<<<<< HEAD
-=======
-class AudioMixerSettings : public TriggeredConfigurationGroup
-{
-    Q_OBJECT
-
-  public:
-    AudioMixerSettings();
-  private:
-    HostCheckBox       *MythControlsVolume();
-    HostComboBox       *MixerDevice();
-    HostComboBox       *MixerControl();
-    HostSlider         *MixerVolume();
-    HostSlider         *PCMVolume();
-    static const char  *MixerControlControls[];
-};
-
-class AudioGeneralSettings : public ConfigurationWizard
-{
-  public:
-    AudioGeneralSettings();
-};
-
-class AudioAdvancedSettings : public VerticalConfigurationGroup
-{
-    Q_OBJECT
-
-  public:
-    explicit AudioAdvancedSettings(bool mpcm);
-
-    HostCheckBox       *MPCM();
-    HostCheckBox       *SRCQualityOverride();
-    HostComboBox       *SRCQuality();
-    HostCheckBox       *Audio48kOverride();
-    HostCheckBox       *PassThroughOverride();
-    HostComboBox       *PassThroughOutputDevice();
-    HostCheckBox       *SPDIFRateOverride();
-    HostCheckBox       *HBRPassthrough();
-
-    HostCheckBox       *m_PassThroughOverride;
-};
-
-class AudioAdvancedSettingsGroup : public ConfigurationWizard
-{
-  public:
-    explicit AudioAdvancedSettingsGroup(bool mpcm);
-};
-
-class AudioTestGroup : public ConfigurationWizard
-{
-  public:
-    AudioTestGroup(QString main, QString passthrough,
-                   int channels, AudioOutputSettings &settings);
-};
-
->>>>>>> ee9c0efb
 class ChannelChangedEvent : public QEvent
 {
   public:
