// C/C++
#include <vector>
#include <algorithm>
#include <functional>
using namespace std;

// Qt
#include <QCoreApplication>
#include <QRegExp>

// MythTV
#include "scheduledrecording.h"
#include "mythuibuttonlist.h"
#include "mythcorecontext.h"
#include "mythdialogbox.h"
#include "recordinginfo.h"
#include "recordingrule.h"
#include "channelutil.h"
#include "proglist.h"
#include "mythdb.h"
#include "util.h"

#define LOC      QString("ProgLister: ")
#define LOC_WARN QString("ProgLister, Warning: ")
#define LOC_ERR  QString("ProgLister, Error: ")

ProgLister::ProgLister(MythScreenStack *parent, ProgListType pltype,
                       const QString &view, const QString &extraArg) :
    ScheduleCommon(parent, "ProgLister"),
    m_type(pltype),
    m_recid(0),
    m_title(),
<<<<<<< HEAD
    m_addTables(from),
    m_startTime(MythDate::current()),
=======
    m_extraArg(extraArg),
    m_startTime(QDateTime::currentDateTime()),
>>>>>>> e2f74e9a
    m_searchTime(m_startTime),
    m_channelOrdering(gCoreContext->GetSetting("ChannelOrdering", "channum")),

    m_searchType(kNoSearch),

    m_view(view),
    m_curView(-1),
    m_viewList(),
    m_viewTextList(),

    m_itemList(),
    m_schedList(),

    m_typeList(),
    m_genreList(),
    m_stationList(),

    m_allowEvents(true),
    m_titleSort(false),
    m_reverseSort(false),
    m_useGenres(false),

    m_schedText(NULL),
    m_curviewText(NULL),
    m_positionText(NULL),
    m_progList(NULL),
    m_messageText(NULL)
{
    switch (pltype)
    {
        case plTitleSearch:   m_searchType = kTitleSearch;   break;
        case plKeywordSearch: m_searchType = kKeywordSearch; break;
        case plPeopleSearch:  m_searchType = kPeopleSearch;  break;
        case plPowerSearch:   m_searchType = kPowerSearch;   break;
        case plSQLSearch:     m_searchType = kPowerSearch;   break;
        case plStoredSearch:  m_searchType = kPowerSearch;   break;
        default:              m_searchType = kNoSearch;      break;
    }
}

// previously recorded ctor
ProgLister::ProgLister(
    MythScreenStack *parent, uint recid, const QString &title) :
    ScheduleCommon(parent, "PreviousList"),
    m_type(plPreviouslyRecorded),
    m_recid(recid),
    m_title(title),
<<<<<<< HEAD
    m_addTables(),
    m_startTime(MythDate::current()),
=======
    m_extraArg(),
    m_startTime(QDateTime::currentDateTime()),
>>>>>>> e2f74e9a
    m_searchTime(m_startTime),
    m_channelOrdering(gCoreContext->GetSetting("ChannelOrdering", "channum")),

    m_searchType(kNoSearch),

    m_view("reverse time"),
    m_curView(-1),
    m_viewList(),
    m_viewTextList(),

    m_itemList(),
    m_schedList(),

    m_typeList(),
    m_genreList(),
    m_stationList(),

    m_allowEvents(true),
    m_titleSort(false),
    m_reverseSort(true),
    m_useGenres(false),

    m_schedText(NULL),
    m_curviewText(NULL),
    m_positionText(NULL),
    m_progList(NULL),
    m_messageText(NULL)
{
}

ProgLister::~ProgLister()
{
    m_itemList.clear();
    gCoreContext->removeListener(this);
}

bool ProgLister::Create()
{
    if (!LoadWindowFromXML("schedule-ui.xml", "programlist", this))
        return false;

    bool err = false;
    UIUtilW::Assign(this, m_curviewText, "curview", &err);
    UIUtilE::Assign(this, m_progList, "proglist", &err);
    UIUtilW::Assign(this, m_schedText, "sched", &err);
    UIUtilW::Assign(this, m_messageText, "msg", &err);
    UIUtilW::Assign(this, m_positionText, "position", &err);

    if (err)
    {
        LOG(VB_GENERAL, LOG_ERR, "Cannot load screen 'programlist'");
        return false;
    }

    connect(m_progList, SIGNAL(itemSelected(MythUIButtonListItem*)),
            this,       SLOT(  HandleSelected(  MythUIButtonListItem*)));

    connect(m_progList, SIGNAL(itemClicked(MythUIButtonListItem*)),
            this,       SLOT(  HandleClicked()));

    m_progList->SetLCDTitles(tr("Program List"), "title|channel|shortstarttimedate");
    m_progList->SetSearchFields("titlesubtitle");

    BuildFocusList();

    QString value;
    switch (m_type)
    {
        case plTitle:              value = tr("Program Listings"); break;
        case plNewListings:        value = tr("New Title Search"); break;
        case plTitleSearch:        value = tr("Title Search");     break;
        case plKeywordSearch:      value = tr("Keyword Search");   break;
        case plPeopleSearch:       value = tr("People Search");    break;
        case plStoredSearch:       value = tr("Stored Search");    break;
        case plPowerSearch:        value = tr("Power Search");     break;
        case plSQLSearch:          value = tr("Power Search");     break;
        case plRecordid:           value = tr("Rule Search");      break;
        case plCategory:           value = tr("Category Search");  break;
        case plChannel:            value = tr("Channel Search");   break;
        case plMovies:             value = tr("Movie Search");     break;
        case plTime:               value = tr("Time Search");      break;
        case plPreviouslyRecorded: value = tr("Previously Recorded"); break;
        default:                   value = tr("Unknown Search");   break;
    }

    if (m_schedText)
        m_schedText->SetText(value);

    gCoreContext->addListener(this);

    LoadInBackground();

    return true;
}

void ProgLister::Load(void)
{
    if (m_curView < 0)
        FillViewList(m_view);

    FillItemList(false, false);

    ScreenLoadCompletionEvent *slce =
        new ScreenLoadCompletionEvent(objectName());
    QCoreApplication::postEvent(this, slce);
}

bool ProgLister::keyPressEvent(QKeyEvent *e)
{
    if (!m_allowEvents)
        return true;

    if (GetFocusWidget() && GetFocusWidget()->keyPressEvent(e))
    {
        m_allowEvents = true;
        return true;
    }

    m_allowEvents = false;

    QStringList actions;
    bool handled = GetMythMainWindow()->TranslateKeyPress(
        "TV Frontend", e, actions);

    bool needUpdate = false;
    for (uint i = 0; i < uint(actions.size()) && !handled; ++i)
    {
        QString action = actions[i];
        handled = true;

        if (action == "PREVVIEW")
            SwitchToPreviousView();
        else if (action == "NEXTVIEW")
            SwitchToNextView();
        else if (action == "CUSTOMEDIT")
        {
            if (GetCurrent())
                ScheduleCommon::EditCustom(GetCurrent());
        }
        else if (action == "EDIT")
        {
            if (GetCurrent())
                ScheduleCommon::EditScheduled(GetCurrent());
        }
        else if (action == "DELETE")
            ShowDeleteItemMenu();
        else if (action == "UPCOMING")
            ShowUpcoming();
        else if (action == "DETAILS" || action == "INFO")
            ShowDetails();
        else if (action == "TOGGLERECORD")
            RecordSelected();
        else if (action == "1")
        {
            if (m_titleSort == true)
            {
                m_titleSort = false;
                m_reverseSort = (m_type == plPreviouslyRecorded);
            }
            else
            {
                m_reverseSort = !m_reverseSort;
            }
            needUpdate = true;
        }
        else if (action == "2")
        {
            if (m_titleSort == false)
            {
                m_titleSort = true;
                m_reverseSort = false;
            }
            else
            {
                m_reverseSort = !m_reverseSort;
            }
            needUpdate = true;
        }
        else
        {
            handled = false;
        }
    }

    if (!handled && MythScreenType::keyPressEvent(e))
        handled = true;

    if (needUpdate)
        LoadInBackground();

    m_allowEvents = true;

    return handled;
}

void ProgLister::ShowMenu(void)
{
    MythMenu *sortMenu = new MythMenu(tr("Sort Options"), this, "sortmenu");
    sortMenu->AddItem(tr("Reverse Sort Order"));
    sortMenu->AddItem(tr("Sort By Title"));
    sortMenu->AddItem(tr("Sort By Time"));

    MythMenu *menu = new MythMenu(tr("Options"), this, "menu");

    if (m_type != plPreviouslyRecorded)
    {
        menu->AddItem(tr("Choose Search Phrase..."), SLOT(ShowChooseViewMenu()));
    }

    menu->AddItem(tr("Sort"), NULL, sortMenu);

    if (m_type != plPreviouslyRecorded)
        menu->AddItem(tr("Record"), SLOT(RecordSelected()));

    menu->AddItem(tr("Edit Schedule"),   SLOT(EditScheduled()));
    menu->AddItem(tr("Program Details"), SLOT(ShowDetails()));
    menu->AddItem(tr("Upcoming"),        SLOT(ShowUpcoming()));
    menu->AddItem(tr("Custom Edit"),     SLOT(EditCustom()));

    ProgramInfo *pi = m_itemList[m_progList->GetCurrentPos()];
    if (m_type != plPreviouslyRecorded)
    {
        if (pi && pi->GetRecordingRuleID())
            menu->AddItem(tr("Delete Rule"), SLOT(ShowDeleteRuleMenu()));
    }
    else
    {
        menu->AddItem(
            tr("Delete Episode"), SLOT(ShowDeleteOldEpisodeMenu()));
    }

    MythScreenStack *popupStack = GetMythMainWindow()->GetStack("popup stack");
    MythDialogBox *menuPopup = new MythDialogBox(menu, popupStack, "menuPopup");

    if (!menuPopup->Create())
    {
        delete menuPopup;
        return;
    }

    popupStack->AddScreen(menuPopup);
}

void ProgLister::SwitchToPreviousView(void)
{
    if (m_type == plTime && !m_viewList.empty() && !m_viewTextList.empty())
    {
        m_searchTime = m_searchTime.addSecs(-3600);
        m_curView = 0;
        m_viewList[m_curView]     = MythDate::toString(m_searchTime,
                                                         MythDate::kDateTimeFull | MythDate::kSimplify);
        m_viewTextList[m_curView] = m_viewList[m_curView];
        LoadInBackground();
        return;
    }

    if (m_viewList.size() <= 1)
        return;

    m_curView--;
    if (m_curView < 0)
        m_curView = m_viewList.size() - 1;

    LoadInBackground();
}

void ProgLister:: SwitchToNextView(void)
{
    if (m_type == plTime && !m_viewList.empty() && !m_viewTextList.empty())
    {
        m_searchTime = m_searchTime.addSecs(3600);
        m_curView = 0;
        m_viewList[m_curView] = MythDate::toString(m_searchTime,
                                                     MythDate::kDateTimeFull | MythDate::kSimplify);
        m_viewTextList[m_curView] = m_viewList[m_curView];
        LoadInBackground();

        return;
    }

    if (m_viewList.size() <= 1)
        return;

    m_curView++;
    if (m_curView >= (int)m_viewList.size())
        m_curView = 0;

    LoadInBackground();
}

void ProgLister::UpdateKeywordInDB(const QString &text, const QString &oldValue)
{
    int oldview = m_viewList.indexOf(oldValue);
    int newview = m_viewList.indexOf(text);

    if (newview >= 0 && newview == oldview)
        return;

    if (oldview >= 0)
    {
        QString qphrase = m_viewList[oldview];

        MSqlQuery query(MSqlQuery::InitCon());
        query.prepare("DELETE FROM keyword "
                      "WHERE phrase = :PHRASE AND searchtype = :TYPE;");
        query.bindValue(":PHRASE", qphrase);
        query.bindValue(":TYPE", m_searchType);
        if (!query.exec())
        {
            MythDB::DBError(
                "ProgLister::updateKeywordInDB -- delete", query);
        }
        m_viewList.removeAll(qphrase);
        m_viewTextList.removeAll(qphrase);
    }

    if (newview < 0)
    {
        QString qphrase = text;

        MSqlQuery query(MSqlQuery::InitCon());
        query.prepare("REPLACE INTO keyword (phrase, searchtype)"
                      "VALUES(:PHRASE, :TYPE );");
        query.bindValue(":PHRASE", qphrase);
        query.bindValue(":TYPE", m_searchType);
        if (!query.exec())
        {
            MythDB::DBError(
                "ProgLister::updateKeywordInDB -- replace", query);
        }
        m_viewList.push_back(qphrase);
        m_viewTextList.push_back(qphrase);
    }
}

void ProgLister::ShowChooseViewMenu(void)
{
    MythScreenStack *popupStack =
        GetMythMainWindow()->GetStack("popup stack");
    MythScreenType *screen = NULL;
    bool connect_string = true;

    switch (m_type)
    {
        case plChannel:
        case plCategory:
        case plMovies:
        case plNewListings:
        case plStoredSearch:
        {
            if (m_viewList.empty())
                return;

            QString msg;
            switch (m_type)
            {
                case plMovies: msg = tr("Select Rating"); break;
                case plChannel: msg = tr("Select Channel"); break;
                case plCategory: msg = tr("Select Category"); break;
                case plNewListings: msg = tr("Select List"); break;
                case plStoredSearch: msg = QString("%1\n%2")
                    .arg(tr("Select a search stored from"))
                    .arg(tr("Custom Record")); break;
            }

            screen = new MythUISearchDialog(
                popupStack, msg, m_viewTextList, true, "");

            break;
        }
        case plTitleSearch:
        case plKeywordSearch:
        case plPeopleSearch:
            screen = new PhrasePopup(
                popupStack, this, m_searchType, m_viewTextList,
                (m_curView >= 0) ? m_viewList[m_curView] : QString());
            break;
        case plPowerSearch:
            screen = new PowerSearchPopup(
                popupStack, this, m_searchType, m_viewTextList,
                (m_curView >= 0) ? m_viewList[m_curView] : QString());
            break;
        case plTime:
            QString message =  tr("Start search from date and time");
            int flags = (MythTimeInputDialog::kDay |
                         MythTimeInputDialog::kHours |
                         MythTimeInputDialog::kFutureDates);
            screen = new MythTimeInputDialog(popupStack, message, flags);
            connect_string = false;
            break;
    }

    if (!screen)
        return;

    if (!screen->Create())
    {
        delete screen;
        return;
    }

    if (connect_string)
    {
        connect(screen, SIGNAL(haveResult(     QString)),
                this,   SLOT(  SetViewFromList(QString)));
    }
    else
    {
        connect(screen, SIGNAL(haveResult(     QDateTime)),
                this,   SLOT(  SetViewFromTime(QDateTime)));
    }

    popupStack->AddScreen(screen);
}

void ProgLister::SetViewFromTime(QDateTime searchTime)
{
    if (m_viewList.empty() || m_viewTextList.empty())
        return;

    m_searchTime = searchTime;
    m_curView = 0;
    m_viewList[m_curView] = MythDate::toString(m_searchTime,
                                                 MythDate::kDateTimeFull | MythDate::kSimplify);
    m_viewTextList[m_curView] = m_viewList[m_curView];

    LoadInBackground();
}

void ProgLister::SetViewFromList(QString item)
{
    m_curView = m_viewTextList.indexOf(item);
    if (m_curView >= 0)
        LoadInBackground();
}

bool ProgLister::PowerStringToSQL(
    const QString &qphrase, QString &output, MSqlBindings &bindings) const
{
    output.clear();

    QStringList field = qphrase.split(':');
    if (field.size() != 6)
    {
        LOG(VB_GENERAL, LOG_ERR, LOC + "Power search should have 6 fields," +
            QString("\n\t\t\tnot %1 (%2)") .arg(field.size()).arg(qphrase));
        return false;
    };

    static const QString bindinglist[6] =
    {
        ":POWERTITLE",
        ":POWERSUB",
        ":POWERDESC",
        ":POWERCATTYPE",
        ":POWERGENRE",
        ":POWERCALLSIGN",
    };

    static const QString outputlist[6] =
    {
        "program.title LIKE :POWERTITLE ",
        "program.subtitle LIKE :POWERSUB ",
        "program.description LIKE :POWERDESC ",
        "program.category_type = :POWERCATTYPE ",
        "programgenres.genre = :POWERGENRE ",
        "channel.callsign = :POWERCALLSIGN ",
    };

    for (uint i = 0; i < (uint) field.size(); i++)
    {
        if (field[i].isEmpty())
            continue;

        if (!output.isEmpty())
            output += "\nAND ";

        output += outputlist[i];
        bindings[bindinglist[i]] =
            (!outputlist[i].contains("=")) ?
            QString('%') + field[i] + QString('%') : field[i];
    }

    return output.contains("programgenres");
}

const ProgramInfo *ProgLister::GetCurrent(void) const
{
    int pos = m_progList->GetCurrentPos();
    if (pos >= 0 && pos < (int) m_itemList.size())
        return m_itemList[pos];
    return NULL;
}

ProgramInfo *ProgLister::GetCurrent(void)
{
    int pos = m_progList->GetCurrentPos();
    if (pos >= 0 && pos < (int) m_itemList.size())
        return m_itemList[pos];
    return NULL;
}

void ProgLister::RecordSelected(void)
{
    ProgramInfo *pi = GetCurrent();
    if (pi)
    {
        RecordingInfo ri(*pi);
        ri.ToggleRecord();
        *pi = ri;
    }
}

void ProgLister::HandleClicked(void)
{
    ProgramInfo *pi = GetCurrent();
    if (pi)
    {
        if (m_type == plPreviouslyRecorded)
            ShowOldRecordedMenu();
        else
            EditRecording(pi);
    }
}

void ProgLister::ShowDeleteItemMenu(void)
{
    if (m_type == plPreviouslyRecorded)
        ShowDeleteOldEpisodeMenu();
    else
        ShowDeleteRuleMenu();
}

void ProgLister::ShowDeleteRuleMenu(void)
{
    ProgramInfo *pi = GetCurrent();

    if (!pi || !pi->GetRecordingRuleID())
        return;

    RecordingRule *record = new RecordingRule();
    if (!record->LoadByProgram(pi))
    {
        delete record;
        return;
    }

    QString message = tr("Delete '%1' %2 rule?").arg(record->m_title)
        .arg(toString(pi->GetRecordingRuleType()));

    MythScreenStack *popupStack = GetMythMainWindow()->GetStack("popup stack");

    MythConfirmationDialog *okPopup = new MythConfirmationDialog(
        popupStack, message, true);

    okPopup->SetReturnEvent(this, "deleterule");
    okPopup->SetData(qVariantFromValue(record));

    if (okPopup->Create())
        popupStack->AddScreen(okPopup);
    else
        delete okPopup;
}

void ProgLister::ShowDeleteOldEpisodeMenu(void)
{
    ProgramInfo *pi = GetCurrent();

    if (!pi)
        return;

    QString message = tr("Delete this episode of '%1'?").arg(pi->GetTitle());

    ShowOkPopup(message, this, SLOT(DeleteOldEpisode(bool)), true);
}

void ProgLister::DeleteOldEpisode(bool ok)
{
    ProgramInfo *pi = GetCurrent();
    if (!ok || !pi)
        return;

    MSqlQuery query(MSqlQuery::InitCon());
    query.prepare(
        "DELETE FROM oldrecorded "
        "WHERE chanid    = :CHANID AND "
        "      starttime = :STARTTIME");
    query.bindValue(":CHANID",    pi->GetChanID());
    query.bindValue(":STARTTIME", pi->GetScheduledStartTime());

    if (!query.exec())
        MythDB::DBError("ProgLister::DeleteOldEpisode", query);

    ScheduledRecording::signalChange(0);
    FillItemList(true);
}

void ProgLister::ShowDeleteOldSeriesMenu(void)
{
    ProgramInfo *pi = GetCurrent();

    if (!pi)
        return;

    QString message = tr("Delete all episodes of '%1'?").arg(pi->GetTitle());

    ShowOkPopup(message, this, SLOT(DeleteOldSeries(bool)), true);
}

void ProgLister::DeleteOldSeries(bool ok)
{
    ProgramInfo *pi = GetCurrent();
    if (!ok || !pi)
        return;

    MSqlQuery query(MSqlQuery::InitCon());
    query.prepare("DELETE FROM oldrecorded "
                  "WHERE title = :TITLE AND future = 0");
    query.bindValue(":TITLE", pi->GetTitle());
    if (!query.exec())
        MythDB::DBError("ProgLister::DeleteOldSeries -- delete", query);

    ScheduledRecording::signalChange(0);
    FillItemList(true);
}

void ProgLister::ShowOldRecordedMenu(void)
{
    ProgramInfo *pi = GetCurrent();

    if (!pi)
        return;

    QString message = pi->toString(ProgramInfo::kTitleSubtitle, " - ");

    if (!pi->GetDescription().isEmpty())
        message += "\n\n" + pi->GetDescription();

    message += "\n\n\n" + tr("NOTE: removing items from this list will not "
                             "delete any recordings.");

    QString title = tr("Previously Recorded");

    MythMenu *menu = new MythMenu(title, message, this, "deletemenu");
    if (pi->IsDuplicate())
        menu->AddItem(tr("Allow this episode to re-record"));
    else
        menu->AddItem(tr("Never record this episode"));
    menu->AddItem(tr("Remove this episode from the list"));
    menu->AddItem(tr("Remove all episodes for this title"));
    menu->AddItem(tr("Cancel"));

    MythScreenStack *mainStack = GetMythMainWindow()->GetMainStack();
    MythDialogBox *menuPopup = new MythDialogBox(menu, mainStack, "deletepopup", true);

    if (menuPopup->Create())
        mainStack->AddScreen(menuPopup);
    else
        delete menuPopup;
}

void ProgLister::ShowUpcoming(void)
{
    ProgramInfo *pi = GetCurrent();
    if (pi && m_type != plTitle)
        ScheduleCommon::ShowUpcoming(pi);
}

void ProgLister::FillViewList(const QString &view)
{
    m_viewList.clear();
    m_viewTextList.clear();

    if (m_type == plChannel) // list by channel
    {
        DBChanList channels = ChannelUtil::GetChannels(
            0, true, "channum, chanid");
        ChannelUtil::SortChannels(channels, m_channelOrdering, true);

        for (uint i = 0; i < channels.size(); ++i)
        {
            QString chantext = channels[i].GetFormatted(DBChannel::kChannelShort);

            m_viewList.push_back(QString::number(channels[i].chanid));
            m_viewTextList.push_back(chantext);
        }

        if (!view.isEmpty())
            m_curView = m_viewList.indexOf(view);
    }
    else if (m_type == plCategory) // list by category
    {
        QDateTime query_starttime = m_startTime.addSecs(50 -
                m_startTime.time().second());
        MSqlQuery query(MSqlQuery::InitCon());
        query.prepare("SELECT g1.genre, g2.genre "
                      "FROM program "
                      "JOIN programgenres g1 ON "
                      "  program.chanid = g1.chanid AND "
                      "  program.starttime = g1.starttime "
                      "LEFT JOIN programgenres g2 ON "
                      "  g1.chanid = g2.chanid AND "
                      "  g1.starttime = g2.starttime "
                      "WHERE program.endtime > :PGILSTART "
                      "GROUP BY g1.genre, g2.genre;");
        query.bindValue(":PGILSTART", query_starttime);

        m_useGenres = false;

        if (query.exec())
        {
            QString lastGenre1;

            while (query.next())
            {
                m_useGenres = true;

                QString genre1 = query.value(0).toString();
                if (genre1.isEmpty())
                    continue;

                if (genre1 != lastGenre1)
                {
                    m_viewList.push_back(genre1);
                    m_viewTextList.push_back(genre1);
                    lastGenre1 = genre1;
                }

                QString genre2 = query.value(1).toString();
                if (genre2.isEmpty() || genre2 == genre1)
                    continue;

                m_viewList.push_back(genre1 + ":/:" + genre2);
                m_viewTextList.push_back("    " + genre1 + " / " + genre2);
            }
        }

        if (!m_useGenres)
        {
            query.prepare("SELECT category "
                          "FROM program "
                          "WHERE program.endtime > :PGILSTART "
                          "GROUP BY category");
            query.bindValue(":PGILSTART", query_starttime);

            if (query.exec())
            {
                while (query.next())
                {
                    QString category = query.value(0).toString();
                    if (category.isEmpty())
                        continue;
                    category = query.value(0).toString();
                    m_viewList.push_back(category);
                    m_viewTextList.push_back(category);
                }
            }
        }

        if (!view.isEmpty())
            m_curView = m_viewList.indexOf(view);
    }
    else if (m_type == plTitleSearch || m_type == plKeywordSearch ||
             m_type == plPeopleSearch || m_type == plPowerSearch)
    {
        MSqlQuery query(MSqlQuery::InitCon());
        query.prepare("SELECT phrase FROM keyword "
                      "WHERE searchtype = :SEARCHTYPE;");
        query.bindValue(":SEARCHTYPE", m_searchType);

        if (query.exec())
        {
            while (query.next())
            {
                /* The keyword.phrase column uses utf8_bin collation, so
                 * Qt uses QString::fromAscii() for toString(). Explicitly
                 * convert the value using QString::fromUtf8() to prevent
                 * corruption. */
                QString phrase = QString::fromUtf8(query.value(0)
                                                   .toByteArray().constData());
                if (phrase.isEmpty())
                    continue;
                m_viewList.push_back(phrase);
                m_viewTextList.push_back(phrase);
            }
        }

        if (!view.isEmpty())
        {
            m_curView = m_viewList.indexOf(view);

            if (m_curView < 0)
            {
                QString qphrase = view;

                MSqlQuery query(MSqlQuery::InitCon());
                query.prepare("REPLACE INTO keyword (phrase, searchtype)"
                              "VALUES(:VIEW, :SEARCHTYPE );");
                query.bindValue(":VIEW", qphrase);
                query.bindValue(":SEARCHTYPE", m_searchType);
                if (!query.exec())
                    MythDB::DBError("ProgLister::FillViewList -- "
                                    "replace keyword", query);

                m_viewList.push_back(qphrase);
                m_viewTextList.push_back(qphrase);

                m_curView = m_viewList.size() - 1;
            }
        }
        else
        {
            m_curView = -1;
        }
    }
    else if (m_type == plTitle)
    {
        if (!view.isEmpty())
        {
            m_viewList.push_back(view);
            m_viewTextList.push_back(view);
            m_curView = 0;
        }
        else
        {
            m_curView = -1;
        }
    }
    else if (m_type == plNewListings)
    {
        m_viewList.push_back("all");
        m_viewTextList.push_back(tr("All"));

        m_viewList.push_back("premieres");
        m_viewTextList.push_back(tr("Premieres"));

        m_viewList.push_back("movies");
        m_viewTextList.push_back(tr("Movies"));

        m_viewList.push_back("series");
        m_viewTextList.push_back(tr("Series"));

        m_viewList.push_back("specials");
        m_viewTextList.push_back(tr("Specials"));

        if (!view.isEmpty())
            m_curView = m_viewList.indexOf(view);
    }
    else if (m_type == plMovies)
    {
        m_viewList.push_back(">= 0.0");
        m_viewTextList.push_back(tr("All"));
        m_viewList.push_back("= 0.0");
        m_viewTextList.push_back(tr("Unrated"));
        m_viewList.push_back(QString("= 10.0"));
        m_viewTextList.push_back(tr("%n star(s)", "", 10));
        for (int i = 9; i > 0; i--)
        {
            float stars = i / 10.0;
            m_viewList.push_back(QString(">= %1").arg(stars));
            m_viewTextList.push_back(tr("%n star(s) and above", "", i));
        }

        if (!view.isEmpty())
            m_curView = m_viewList.indexOf(view);
    }
    else if (m_type == plTime)
    {
        m_curView = 0;
        m_viewList.push_back(MythDate::toString(m_searchTime,
                                                  MythDate::kDateTimeFull | MythDate::kSimplify));
        m_viewTextList.push_back(m_viewList[m_curView]);
    }
    else if (m_type == plSQLSearch)
    {
        m_curView = 0;
        m_viewList.push_back(view);
        m_viewTextList.push_back(tr("Power Recording Rule"));
    }
    else if (m_type == plRecordid)
    {
        m_curView = 0;

        MSqlQuery query(MSqlQuery::InitCon());
        query.prepare("SELECT title FROM record "
                      "WHERE recordid = :RECORDID");
        query.bindValue(":RECORDID", view);

        if (query.exec() && query.next())
        {
            QString title = query.value(0).toString();
            title = query.value(0).toString();
            m_viewList.push_back(view);
            m_viewTextList.push_back(title);
        }
    }
    else if (m_type == plStoredSearch) // stored searches
    {
        MSqlQuery query(MSqlQuery::InitCon());
        query.prepare("SELECT rulename FROM customexample "
                      "WHERE search > 0 ORDER BY rulename;");

        if (query.exec())
        {
            while (query.next())
            {
                QString rulename = query.value(0).toString();
                if (rulename.isEmpty() || rulename.trimmed().isEmpty())
                    continue;
                rulename = query.value(0).toString();
                m_viewList.push_back(rulename);
                m_viewTextList.push_back(rulename);
            }
        }
        if (!view.isEmpty())
            m_curView = m_viewList.indexOf(view);
    }
    else if (m_type == plPreviouslyRecorded) // previously recorded
    {
        m_viewList.push_back("sort by time");
        m_viewTextList.push_back(tr("Time"));

        m_viewList.push_back("reverse time");
        m_viewTextList.push_back(tr("Reverse Time"));

        m_viewList.push_back("sort by title");
        m_viewTextList.push_back(tr("Title"));

        m_viewList.push_back("reverse title");
        m_viewTextList.push_back(tr("Reverse Title"));

        if (!view.isEmpty())
            m_curView = m_viewList.indexOf(view);
    }

    if (m_curView >= (int)m_viewList.size())
        m_curView = m_viewList.size() - 1;
}

class plCompare : binary_function<const ProgramInfo*, const ProgramInfo*, bool>
{
    public:
        virtual bool operator()(const ProgramInfo *a, const ProgramInfo *b)
            = 0;
};

class plTitleSort : public plCompare
{
  public:
    bool operator()(const ProgramInfo *a, const ProgramInfo *b)
    {
        if (a->sortTitle != b->sortTitle)
            return (a->sortTitle < b->sortTitle);

        if (a->GetRecordingStatus() == b->GetRecordingStatus())
            return a->GetScheduledStartTime() < b->GetScheduledStartTime();

        if (a->GetRecordingStatus() == rsRecording)
            return true;
        if (b->GetRecordingStatus() == rsRecording)
            return false;

        if (a->GetRecordingStatus() == rsWillRecord)
            return true;
        if (b->GetRecordingStatus() == rsWillRecord)
            return false;

        return a->GetScheduledStartTime() < b->GetScheduledStartTime();
    }
};

class plPrevTitleSort : public plCompare
{
  public:
    plPrevTitleSort(void) : plCompare() {;}

    bool operator()(const ProgramInfo *a, const ProgramInfo *b)
    {
        if (a->sortTitle != b->sortTitle)
            return (a->sortTitle < b->sortTitle);

        if (a->GetProgramID() != b->GetProgramID())
            return a->GetProgramID() < b->GetProgramID();

        return a->GetScheduledStartTime() < b->GetScheduledStartTime();
    }
};

class plTimeSort : public plCompare
{
  public:
    plTimeSort(void) : plCompare() {;}

    bool operator()(const ProgramInfo *a, const ProgramInfo *b)
    {
        if (a->GetScheduledStartTime() == b->GetScheduledStartTime())
            return (a->GetChanID() < b->GetChanID());

        return (a->GetScheduledStartTime() < b->GetScheduledStartTime());
    }
};

void ProgLister::FillItemList(bool restorePosition, bool updateDisp)
{
    if (m_type == plPreviouslyRecorded && m_curviewText)
    {
        if (!m_titleSort)
        {
            if (!m_reverseSort)
                m_curView = 0;
            else
                m_curView = 1;
        }
        else
        {
            if (!m_reverseSort)
                m_curView = 2;
            else
                m_curView = 3;
        }
    }

    if (m_curView < 0)
        return;

    bool oneChanid = false;
    QString where;
    QString qphrase = m_viewList[m_curView];

    MSqlBindings bindings;

    if (m_type != plPreviouslyRecorded)
        bindings[":PGILSTART"] =
            m_startTime.addSecs(50 - m_startTime.time().second());

    if (m_type == plTitle) // per title listings
    {
        where = "WHERE channel.visible = 1 "
            "  AND program.endtime > :PGILSTART "
            "  AND (program.title = :PGILPHRASE0 OR "
            "       (program.seriesid <> '' AND "
            "        program.seriesid = :PGILPHRASE1)) ";
        bindings[":PGILPHRASE0"] = qphrase;
        bindings[":PGILPHRASE1"] = m_extraArg;
    }
    else if (m_type == plNewListings) // what's new list
    {
        where = "LEFT JOIN oldprogram ON "
            "  oldprogram.oldtitle = program.title "
            "WHERE channel.visible = 1 "
            "  AND program.endtime > :PGILSTART "
            "  AND oldprogram.oldtitle IS NULL "
            "  AND program.manualid = 0 ";

        if (qphrase == "premieres")
        {
            where += "  AND ( ";
            where += "    ( program.originalairdate=DATE(program.starttime) ";
            where += "      AND (program.category = 'Special' ";
            where += "        OR program.programid LIKE 'EP%0001')) ";
            where += "    OR (program.category_type='movie' ";
            where += "      AND program.stars > 0.5 ";
            where += "      AND program.airdate >= YEAR(NOW()) - 2) ";
            where += "  ) ";
        }
        else if (qphrase == "movies")
        {
            where += "  AND program.category_type = 'movie' ";
        }
        else if (qphrase == "series")
        {
            where += "  AND program.category_type = 'series' ";
        }
        else if (qphrase == "specials")
        {
            where += "  AND program.category_type = 'tvshow' ";
        }
        else
        {
            where += "  AND (program.category_type <> 'movie' ";
            where += "  OR program.airdate >= YEAR(NOW()) - 3) ";
        }
    }
    else if (m_type == plTitleSearch) // keyword search
    {
        where = "WHERE channel.visible = 1 "
            "  AND program.endtime > :PGILSTART "
            "  AND program.title LIKE :PGILLIKEPHRASE0 ";
        bindings[":PGILLIKEPHRASE0"] = QString("%") + qphrase + '%';
    }
    else if (m_type == plKeywordSearch) // keyword search
    {
        where = "WHERE channel.visible = 1 "
            "  AND program.endtime > :PGILSTART "
            "  AND (program.title LIKE :PGILLIKEPHRASE1 "
            "    OR program.subtitle LIKE :PGILLIKEPHRASE2 "
            "    OR program.description LIKE :PGILLIKEPHRASE3 ) ";
        bindings[":PGILLIKEPHRASE1"] = QString("%") + qphrase + '%';
        bindings[":PGILLIKEPHRASE2"] = QString("%") + qphrase + '%';
        bindings[":PGILLIKEPHRASE3"] = QString("%") + qphrase + '%';
    }
    else if (m_type == plPeopleSearch) // people search
    {
        where = ", people, credits WHERE channel.visible = 1 "
            "  AND program.endtime > :PGILSTART "
            "  AND people.name LIKE :PGILPHRASE1 "
            "  AND credits.person = people.person "
            "  AND program.chanid = credits.chanid "
            "  AND program.starttime = credits.starttime";
        bindings[":PGILPHRASE1"] = qphrase;
    }
    else if (m_type == plPowerSearch) // complex search
    {
        QString powerWhere;
        MSqlBindings powerBindings;

        bool genreflag = PowerStringToSQL(qphrase, powerWhere, powerBindings);

        if (!powerWhere.isEmpty())
        {
            if (genreflag)
                where = QString("LEFT JOIN programgenres ON "
                                "program.chanid = programgenres.chanid AND "
                                "program.starttime = programgenres.starttime ");

            where += QString("WHERE channel.visible = 1 "
                             "  AND program.endtime > :PGILSTART "
                             "  AND ( ") + powerWhere + " ) ";
            MSqlAddMoreBindings(bindings, powerBindings);
        }
    }
    else if (m_type == plSQLSearch) // complex search
    {
        qphrase.remove(QRegExp("^\\s*AND\\s+", Qt::CaseInsensitive));
        where = QString("WHERE channel.visible = 1 "
                        "  AND program.endtime > :PGILSTART "
                        "  AND ( %1 ) ").arg(qphrase);
        if (!m_extraArg.isEmpty())
            where = m_extraArg + ' ' + where;
    }
    else if (m_type == plChannel) // list by channel
    {
        oneChanid = true;
        where = "WHERE channel.visible = 1 "
            "  AND program.endtime > :PGILSTART "
            "  AND channel.chanid = :PGILPHRASE2 ";
        bindings[":PGILPHRASE2"] = qphrase;
    }
    else if (m_type == plCategory) // list by category
    {
        if (!m_useGenres)
        {
            where = "WHERE channel.visible = 1 "
                "  AND program.endtime > :PGILSTART "
                "  AND program.category = :PGILPHRASE3 ";
            bindings[":PGILPHRASE3"] = qphrase;
        }
        else if (m_viewList[m_curView].indexOf(":/:") < 0)
        {
            where = "JOIN programgenres g ON "
                "  program.chanid = g.chanid AND "
                "  program.starttime = g.starttime AND "
                "  genre = :PGILPHRASE4 "
                "WHERE channel.visible = 1 "
                "  AND program.endtime > :PGILSTART ";
            bindings[":PGILPHRASE4"] = qphrase;
        }
        else
        {
            where = "JOIN programgenres g1 ON "
                "  program.chanid = g1.chanid AND "
                "  program.starttime = g1.starttime AND "
                "  g1.genre = :GENRE1 "
                "JOIN programgenres g2 ON "
                "  program.chanid = g2.chanid AND "
                "  program.starttime = g2.starttime AND "
                "  g2.genre = :GENRE2 "
                "WHERE channel.visible = 1 "
                "  AND program.endtime > :PGILSTART ";
            bindings[":GENRE1"] = m_viewList[m_curView].section(":/:", 0, 0);
            bindings[":GENRE2"] = m_viewList[m_curView].section(":/:", 1, 1);
        }
    }
    else if (m_type == plMovies) // list movies
    {
        where = "WHERE channel.visible = 1 "
            "  AND program.endtime > :PGILSTART "
            "  AND program.category_type = 'movie' "
            "  AND program.stars " + qphrase + ' ';
    }
    else if (m_type == plTime) // list by time
    {
        QDateTime searchTime(m_searchTime);
        searchTime.setTime(QTime(searchTime.time().hour(), 0, 0));
        bindings[":PGILSEARCHTIME1"] = searchTime;
        where = "WHERE channel.visible = 1 "
            "  AND program.starttime >= :PGILSEARCHTIME1 ";
        if (m_titleSort)
        {
            where += "  AND program.starttime < DATE_ADD(:PGILSEARCHTIME2, "
                "INTERVAL '1' HOUR) ";
            bindings[":PGILSEARCHTIME2"] = bindings[":PGILSEARCHTIME1"];
        }
    }
    else if (m_type == plRecordid) // list by recordid
    {
        where = "JOIN recordmatch ON "
            " (program.starttime = recordmatch.starttime "
            "  AND program.chanid = recordmatch.chanid) "
            "WHERE channel.visible = 1 "
            "  AND program.endtime > :PGILSTART "
            "  AND recordmatch.recordid = :PGILPHRASE5 ";
        bindings[":PGILPHRASE5"] = qphrase;
    }
    else if (m_type == plStoredSearch) // stored search
    {
        MSqlQuery query(MSqlQuery::InitCon());
        query.prepare("SELECT fromclause, whereclause FROM customexample "
                      "WHERE rulename = :RULENAME;");
        query.bindValue(":RULENAME", qphrase);

        if (query.exec() && query.next())
        {
            QString fromc = query.value(0).toString();
            QString wherec = query.value(1).toString();

            where = QString("WHERE channel.visible = 1 "
                            "  AND program.endtime > :PGILSTART "
                            "  AND ( %1 ) ").arg(wherec);
            if (!fromc.isEmpty())
                where = fromc + ' ' + where;
        }
    }
    else if (m_type == plPreviouslyRecorded)
    {
        if (m_recid && !m_title.isEmpty())
        {
            where = QString("WHERE recordid = %1 OR title = :MTITLE ")
                .arg(m_recid);
            bindings[":MTITLE"] = m_title;
        }
        else if (!m_title.isEmpty())
        {
            where = QString("WHERE title = :MTITLE ");
            bindings[":MTITLE"] = m_title;
        }
        else if (m_recid)
        {
            where = QString("WHERE recordid = %1 ").arg(m_recid);
        }
    }

    ProgramInfo        selected;
    const ProgramInfo *selectedP = (restorePosition) ? GetCurrent() : NULL;
    if (selectedP)
    {
        selected = *selectedP;
        selectedP = &selected;
    }

    m_itemList.clear();

    if (m_type == plPreviouslyRecorded)
    {
        LoadFromOldRecorded(m_itemList, where, bindings);
    }
    else
    {
        LoadFromScheduler(m_schedList);
        LoadFromProgram(m_itemList, where, bindings, m_schedList, oneChanid);
    }

    const QRegExp prefixes(
        tr("^(The |A |An )",
           "Regular Expression for what to ignore when sorting"));
    for (uint i = 0; i < m_itemList.size(); i++)
    {
        ProgramInfo *s = m_itemList[i];
        s->sortTitle = (m_type == plTitle) ? s->GetSubtitle() : s->GetTitle();
        s->sortTitle.remove(prefixes);
    }

    if (m_type == plNewListings || m_titleSort)
    {
        SortList(kTitleSort, m_reverseSort);
        if (m_type != plPreviouslyRecorded)
        {
            // Prune to one per title
            QString curtitle;
            ProgramList::iterator it = m_itemList.begin();
            while (it != m_itemList.end())
            {
                if ((*it)->sortTitle != curtitle)
                {
                    curtitle = (*it)->sortTitle;
                    ++it;
                }
                else
                {
                    it = m_itemList.erase(it);
                }
            }
        }
    }

    if (!m_titleSort)
        SortList(GetSortBy(), m_reverseSort);

    if (updateDisp)
        UpdateDisplay(selectedP);
}

ProgLister::SortBy ProgLister::GetSortBy(void) const
{
    if (!m_titleSort)
        return kTimeSort;
    if (m_type == plPreviouslyRecorded)
        return kPrevTitleSort;
    return kTitleSort;
}

void ProgLister::SortList(SortBy sortby, bool reverseSort)
{
    if (reverseSort)
    {
        if (kTimeSort == sortby)
            stable_sort(m_itemList.rbegin(), m_itemList.rend(), plTimeSort());
        else if (kPrevTitleSort == sortby)
            stable_sort(m_itemList.rbegin(), m_itemList.rend(),
                        plPrevTitleSort());
        else
            stable_sort(m_itemList.rbegin(), m_itemList.rend(), plTitleSort());
    }
    else
    {
        if (kTimeSort == sortby)
            stable_sort(m_itemList.begin(), m_itemList.end(), plTimeSort());
        else if (kPrevTitleSort == sortby)
            stable_sort(m_itemList.begin(), m_itemList.end(),
                        plPrevTitleSort());
        else
            stable_sort(m_itemList.begin(), m_itemList.end(), plTitleSort());
    }
}

void ProgLister::ClearCurrentProgramInfo(void)
{
    InfoMap infoMap;
    ProgramInfo pginfo;
    pginfo.ToMap(infoMap);
    ResetMap(infoMap);

    if (m_positionText)
        m_positionText->Reset();
}

void ProgLister::UpdateDisplay(const ProgramInfo *selected)
{
    int offset = 0;

    if (selected)
        offset = m_progList->GetCurrentPos() - m_progList->GetTopItemPos();

    m_progList->Reset();

    if (m_messageText)
        m_messageText->SetVisible(m_itemList.empty());

    ClearCurrentProgramInfo();

    if (m_curviewText && m_curView >= 0)
        m_curviewText->SetText(m_viewTextList[m_curView]);

    UpdateButtonList();

    if (selected)
        RestoreSelection(selected, offset);
}

void ProgLister::RestoreSelection(const ProgramInfo *selected,
                                  int selectedOffset)
{
    plCompare *comp;
    if (!m_titleSort)
        comp = new plTimeSort();
    else if (m_type == plPreviouslyRecorded)
        comp = new plPrevTitleSort();
    else
        comp = new plTitleSort();

    int i;
    for (i = m_itemList.size() - 2; i >= 0; i--)
    {
        bool dobreak;
        if (m_reverseSort)
            dobreak = comp->operator()(selected, m_itemList[i]);
        else
            dobreak = comp->operator()(m_itemList[i], selected);
        if (dobreak)
            break;
    }

    delete comp;

    m_progList->SetItemCurrent(i + 1, i + 1 - selectedOffset);
}

void ProgLister::UpdateButtonList(void)
{
    ProgramList::const_iterator it = m_itemList.begin();
    for (; it != m_itemList.end(); ++it)
    {
        MythUIButtonListItem *item =
            new MythUIButtonListItem(
                m_progList, "", qVariantFromValue(*it));

        InfoMap infoMap;
        (**it).ToMap(infoMap);

        QString state = toUIState((**it).GetRecordingStatus());
        if ((state == "warning") && (plPreviouslyRecorded == m_type))
            state = "disabled";

        item->SetTextFromMap(infoMap, state);

        if (m_type == plTitle)
        {
            QString tempSubTitle = (**it).GetSubtitle();
            if (tempSubTitle.trimmed().isEmpty())
                tempSubTitle = (**it).GetTitle();
            item->SetText(tempSubTitle, "titlesubtitle", state);
        }

        item->DisplayState(
            QString::number((**it).GetStars(10)), "ratingstate");

        item->DisplayState(state, "status");
    }

    if (m_positionText)
    {
        m_positionText->SetText(
            tr("%1 of %2", "Current position in list where %1 is the "
               "position, %2 is the total count")
            .arg(m_progList->GetCurrentPos())
            .arg(m_progList->GetCount()));
    }
}

void ProgLister::HandleSelected(MythUIButtonListItem *item)
{
    if (!item)
    {
        ClearCurrentProgramInfo();
        return;
    }

    ProgramInfo *pginfo = qVariantValue<ProgramInfo*> (item->GetData());
    if (!pginfo)
    {
        ClearCurrentProgramInfo();
        return;
    }

    InfoMap infoMap;
    pginfo->ToMap(infoMap);
    SetTextFromMap(infoMap);

    if (m_positionText)
    {
        m_positionText->SetText(
            tr("%1 of %2", "Current position in list where %1 is the "
               "position, %2 is the total count")
            .arg(m_progList->GetCurrentPos())
            .arg(m_progList->GetCount()));
    }

    MythUIStateType *ratingState = dynamic_cast<MythUIStateType*>
        (GetChild("ratingstate"));

    if (ratingState)
    {
        QString rating = QString::number(pginfo->GetStars(10));
        ratingState->DisplayState(rating);
    }
}

void ProgLister::customEvent(QEvent *event)
{
    bool needUpdate = false;

    if (event->type() == DialogCompletionEvent::kEventType)
    {
        DialogCompletionEvent *dce = (DialogCompletionEvent*)(event);

        QString resultid   = dce->GetId();
        QString resulttext = dce->GetResultText();
        int     buttonnum  = dce->GetResult();

        if (resultid == "sortmenu")
        {
            switch (buttonnum)
            {
                case 0:
                    m_reverseSort = !m_reverseSort;
                    needUpdate    = true;
                    break;
                case 1:
                    m_titleSort   = true;
                    m_reverseSort = false;
                    needUpdate    = true;
                    break;
                case 2:
                    m_titleSort   = false;
                    m_reverseSort = (m_type == plPreviouslyRecorded);
                    needUpdate    = true;
                    break;
            }
        }
        else if (resultid == "deletemenu")
        {
            switch (buttonnum)
            {
                case 0:
                {
                    ProgramInfo *pi = GetCurrent();
                    if (pi)
                    {
                        RecordingInfo ri(*pi);
                        if (ri.IsDuplicate())
                            ri.ForgetHistory();
                        else
                            ri.SetDupHistory();
                        *pi = ri;
                    }
                    break;
                }
                case 1:
                    ShowDeleteOldEpisodeMenu();
                    break;
                case 2:
                    ShowDeleteOldSeriesMenu();
                    break;
            }
        }
        else if (resultid == "deleterule")
        {
            RecordingRule *record =
                qVariantValue<RecordingRule *>(dce->GetData());
            if (record && buttonnum > 0 && !record->Delete())
            {
                LOG(VB_GENERAL, LOG_ERR, LOC +
                    "Failed to delete recording rule");
            }
            if (record)
                delete record;
        }
        else
        {
            ScheduleCommon::customEvent(event);
        }
    }
    else if (event->type() == ScreenLoadCompletionEvent::kEventType)
    {
        ScreenLoadCompletionEvent *slce = (ScreenLoadCompletionEvent*)(event);
        QString id = slce->GetId();

        if (id == objectName())
        {
            CloseBusyPopup(); // opened by LoadInBackground()
            UpdateDisplay();

            if (m_curView < 0 && m_type != plPreviouslyRecorded)
                ShowChooseViewMenu();
        }
    }
    else if ((MythEvent::Type)(event->type()) == MythEvent::MythEventMessage)
    {
        MythEvent *me = (MythEvent *)event;
        QString message = me->Message();

        if (message == "CHOOSE_VIEW")
            ShowChooseViewMenu();
        else if (message == "SCHEDULE_CHANGE")
            needUpdate = true;
    }

    if (needUpdate)
        FillItemList(true);
}<|MERGE_RESOLUTION|>--- conflicted
+++ resolved
@@ -30,13 +30,8 @@
     m_type(pltype),
     m_recid(0),
     m_title(),
-<<<<<<< HEAD
-    m_addTables(from),
+    m_extraArg(extraArg),
     m_startTime(MythDate::current()),
-=======
-    m_extraArg(extraArg),
-    m_startTime(QDateTime::currentDateTime()),
->>>>>>> e2f74e9a
     m_searchTime(m_startTime),
     m_channelOrdering(gCoreContext->GetSetting("ChannelOrdering", "channum")),
 
@@ -84,13 +79,8 @@
     m_type(plPreviouslyRecorded),
     m_recid(recid),
     m_title(title),
-<<<<<<< HEAD
-    m_addTables(),
+    m_extraArg(),
     m_startTime(MythDate::current()),
-=======
-    m_extraArg(),
-    m_startTime(QDateTime::currentDateTime()),
->>>>>>> e2f74e9a
     m_searchTime(m_startTime),
     m_channelOrdering(gCoreContext->GetSetting("ChannelOrdering", "channum")),
 
