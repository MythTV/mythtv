--- conflicted
+++ resolved
@@ -1269,13 +1269,9 @@
     }
     else if (m_type == plTime) // list by time
     {
-<<<<<<< HEAD
-        bindings[":PGILSEARCHTIME1"] = m_searchTime;
-=======
         QDateTime searchTime(m_searchTime);
         searchTime.setTime(QTime(searchTime.time().hour(), 0, 0));
         bindings[":PGILSEARCHTIME1"] = searchTime;
->>>>>>> 9b647db3
         where = "WHERE channel.visible = 1 "
             "  AND program.starttime >= :PGILSEARCHTIME1 ";
         if (m_titleSort)
