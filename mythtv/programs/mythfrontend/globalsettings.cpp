
// -*- Mode: c++ -*-

// Standard UNIX C headers
#include <unistd.h>
#include <fcntl.h>
#include <sys/types.h>
#include <sys/stat.h>

// Qt headers
#include <QCoreApplication>
#include <QEvent>
#include <QFileInfo>
#include <QFile>
#include <QDialog>
#include <QCursor>
#include <QDir>
#include <QImage>
#include <QTextCodec>
#include <QFontDatabase>

// MythTV headers
#include "mythconfig.h"
#include "mythcorecontext.h"
#include "mythdbcon.h"
#include "mythlogging.h"
#include "dbsettings.h"
#include "mythtranslation.h"
#include "iso639.h"
#include "playbackbox.h"
#include "globalsettings.h"
#include "recordingprofile.h"
#include "mythdisplay.h"
#include "DisplayRes.h"
#include "uitypes.h"
#include "cardutil.h"
#include "themeinfo.h"
#include "mythdirs.h"
#include "mythuihelper.h"
#ifdef USING_AIRPLAY
#include "AirPlay/mythraopconnection.h"
#endif
#if defined(Q_OS_MACX)
#include "privatedecoder_vda.h"
#endif

static HostCheckBox *DecodeExtraAudio()
{
    HostCheckBox *gc = new HostCheckBox("DecodeExtraAudio");

    gc->setLabel(PlaybackSettings::tr("Extra audio buffering"));

    gc->setValue(true);

    gc->setHelpText(PlaybackSettings::tr("Enable this setting if MythTV is "
                                         "playing \"crackly\" audio. This "
                                         "setting affects digital tuners "
                                         "(QAM/DVB/ATSC) and hardware "
                                         "encoders. It will have no effect on "
                                         "framegrabbers (MPEG-4/RTJPEG). "
                                         "MythTV will keep extra audio data in "
                                         "its internal buffers to workaround "
                                         "this bug."));
    return gc;
}

#if CONFIG_DEBUGTYPE
static HostCheckBox *FFmpegDemuxer()
{
    HostCheckBox *gc = new HostCheckBox("FFMPEGTS");

    gc->setLabel(PlaybackSettings::tr("Use FFmpeg's original MPEG-TS demuxer"));

    gc->setValue(false);

    gc->setHelpText(PlaybackSettings::tr("Experimental: Enable this setting to "
                                         "use FFmpeg's native demuxer. Things "
                                         "will be broken."));
    return gc;
}
#endif

static HostComboBox *PIPLocationComboBox()
{
    HostComboBox *gc = new HostComboBox("PIPLocation");

    gc->setLabel(PlaybackSettings::tr("PIP video location"));

    for (uint loc = 0; loc < kPIP_END; ++loc)
        gc->addSelection(toString((PIPLocation) loc), QString::number(loc));

    gc->setHelpText(PlaybackSettings::tr("Location of PIP Video window."));

    return gc;
}

static HostComboBox *DisplayRecGroup()
{
    HostComboBox *gc = new HostComboBox("DisplayRecGroup");

    gc->setLabel(PlaybackSettings::tr("Default group filter to apply"));


    gc->addSelection(PlaybackSettings::tr("All Programs"), QString("All Programs"));
    gc->addSelection(QCoreApplication::translate("(Common)", "Default"),
                     QString("Default"));

    MSqlQuery query(MSqlQuery::InitCon());
    query.prepare("SELECT DISTINCT recgroup from recorded;");

    if (query.exec())
    {
        while (query.next())
        {
            if (query.value(0).toString() != "Default")
            {
                QString recgroup = query.value(0).toString();
                gc->addSelection(recgroup, recgroup);
            }
        }
    }

    query.prepare("SELECT DISTINCT category from recorded;");

    if (query.exec())
    {
        while (query.next())
        {
            QString key = query.value(0).toString();
            gc->addSelection(key, key);
        }
    }

    gc->setHelpText(PlaybackSettings::tr("Default group filter to apply on the "
                                         "View Recordings screen."));
    return gc;
}

static HostCheckBox *QueryInitialFilter()
{
    HostCheckBox *gc = new HostCheckBox("QueryInitialFilter");

    gc->setLabel(PlaybackSettings::tr("Always prompt for initial group "
                                      "filter"));

    gc->setValue(false);

    gc->setHelpText(PlaybackSettings::tr("If enabled, always prompt the user "
                                         "for the initial filter to apply "
                                         "when entering the Watch Recordings "
                                         "screen."));
    return gc;
}

static HostCheckBox *RememberRecGroup()
{
    HostCheckBox *gc = new HostCheckBox("RememberRecGroup");

    gc->setLabel(PlaybackSettings::tr("Save current group filter when "
                                      "changed"));

    gc->setValue(true);

    gc->setHelpText(PlaybackSettings::tr("If enabled, remember the last "
                                         "selected filter instead of "
                                         "displaying the default filter "
                                         "whenever you enter the playback "
                                         "screen."));
    return gc;
}

static HostCheckBox *PBBStartInTitle()
{
    HostCheckBox *gc = new HostCheckBox("PlaybackBoxStartInTitle");

    gc->setLabel(PlaybackSettings::tr("Start in group list"));

    gc->setValue(true);

    gc->setHelpText(PlaybackSettings::tr("If enabled, the focus will start on "
                                         "the group list, otherwise the focus "
                                         "will default to the recordings."));
    return gc;
}

static HostCheckBox *SmartForward()
{
    HostCheckBox *gc = new HostCheckBox("SmartForward");

    gc->setLabel(PlaybackSettings::tr("Smart fast forwarding"));

    gc->setValue(false);

    gc->setHelpText(PlaybackSettings::tr("If enabled, then immediately after "
                                         "rewinding, only skip forward the "
                                         "same amount as skipping backwards."));
    return gc;
}

static GlobalComboBox *CommercialSkipMethod()
{
    GlobalComboBox *bc = new GlobalComboBox("CommercialSkipMethod");

    bc->setLabel(GeneralSettings::tr("Commercial detection method"));

    bc->setHelpText(GeneralSettings::tr("This determines the method used by "
                                        "MythTV to detect when commercials "
                                        "start and end."));

    deque<int> tmp = GetPreferredSkipTypeCombinations();

    for (uint i = 0; i < tmp.size(); ++i)
        bc->addSelection(SkipTypeToString(tmp[i]), QString::number(tmp[i]));

    return bc;
}

static GlobalCheckBox *CommFlagFast()
{
    GlobalCheckBox *gc = new GlobalCheckBox("CommFlagFast");

    gc->setLabel(GeneralSettings::tr("Enable experimental speedup of "
                                     "commercial detection"));

    gc->setValue(false);

    gc->setHelpText(GeneralSettings::tr("If enabled, experimental commercial "
                                        "detection speedups will be enabled."));
    return gc;
}

static HostComboBox *AutoCommercialSkip()
{
    HostComboBox *gc = new HostComboBox("AutoCommercialSkip");

    gc->setLabel(PlaybackSettings::tr("Automatically skip commercials"));

    gc->addSelection(QCoreApplication::translate("(Common)", "Off"), "0");
    gc->addSelection(PlaybackSettings::tr("Notify, but do not skip",
                                          "Skip commercials"), "2");
    gc->addSelection(PlaybackSettings::tr("Automatically Skip", 
                                          "Skip commercials"), "1");

    gc->setHelpText(PlaybackSettings::tr("Automatically skip commercial breaks "
                                         "that have been flagged during "
                                         "automatic commercial detection "
                                         "or by the mythcommflag program, or "
                                         "just notify that a commercial has "
                                         "been detected."));
    return gc;
}

static GlobalSpinBox *DeferAutoTranscodeDays()
{
    GlobalSpinBox *gs = new GlobalSpinBox("DeferAutoTranscodeDays", 0, 365, 1);

    gs->setLabel(GeneralSettings::tr("Deferral days for auto transcode jobs"));

    gs->setHelpText(GeneralSettings::tr("If non-zero, automatic transcode jobs "
                                        "will be scheduled to run this many "
                                        "days after a recording completes "
                                        "instead of immediately afterwards."));

    gs->setValue(0);

    return gs;
}

static GlobalCheckBox *AggressiveCommDetect()
{
    GlobalCheckBox *bc = new GlobalCheckBox("AggressiveCommDetect");

    bc->setLabel(GeneralSettings::tr("Strict commercial detection"));

    bc->setValue(true);

    bc->setHelpText(GeneralSettings::tr("Enable stricter commercial detection "
                                        "code. Disable if some commercials are "
                                        "not being detected."));
    return bc;
}

static HostSpinBox *CommRewindAmount()
{
    HostSpinBox *gs = new HostSpinBox("CommRewindAmount", 0, 10, 1);

    gs->setLabel(PlaybackSettings::tr("Commercial skip automatic rewind amount "
                                      "(secs)"));

    gs->setHelpText(PlaybackSettings::tr("MythTV will automatically rewind "
                                         "this many seconds after performing a "
                                         "commercial skip."));

    gs->setValue(0);

    return gs;
}

static HostSpinBox *CommNotifyAmount()
{
    HostSpinBox *gs = new HostSpinBox("CommNotifyAmount", 0, 10, 1);

    gs->setLabel(PlaybackSettings::tr("Commercial skip notify amount (secs)"));

    gs->setHelpText(PlaybackSettings::tr("MythTV will act like a commercial "
                                         "begins this many seconds early. This "
                                         "can be useful when commercial "
                                         "notification is used in place of "
                                         "automatic skipping."));

    gs->setValue(0);

    return gs;
}

static GlobalSpinBox *MaximumCommercialSkip()
{
    GlobalSpinBox *bs = new GlobalSpinBox("MaximumCommercialSkip", 0, 3600, 10);

    bs->setLabel(PlaybackSettings::tr("Maximum commercial skip (secs)"));

    bs->setHelpText(PlaybackSettings::tr("MythTV will discourage long manual "
                                         "commercial skips. Skips which are "
                                         "longer than this will require the "
                                         "user to hit the SKIP key twice. "
                                         "Automatic commercial skipping is "
                                         "not affected by this limit."));

    bs->setValue(3600);

    return bs;
}

static GlobalSpinBox *MergeShortCommBreaks()
{
    GlobalSpinBox *bs = new GlobalSpinBox("MergeShortCommBreaks", 0, 3600, 5);

    bs->setLabel(PlaybackSettings::tr("Merge short commercial breaks (secs)"));

    bs->setHelpText(PlaybackSettings::tr("Treat consecutive commercial breaks "
                                         "shorter than this as one break when "
                                         "skipping forward. Useful if you have "
                                         "to skip a few times during breaks. "
                                         "Applies to automatic skipping as "
                                         "well. Set to 0 to disable."));

    bs->setValue(0);

    return bs;
}

static GlobalSpinBox *AutoExpireExtraSpace()
{
    GlobalSpinBox *bs = new GlobalSpinBox("AutoExpireExtraSpace", 0, 200, 1);

    bs->setLabel(GeneralSettings::tr("Extra disk space (GB)"));

    bs->setHelpText(GeneralSettings::tr("Extra disk space (in gigabytes) "
                                        "beyond what MythTV requires that "
                                        "you want to keep free on the "
                                        "recording file systems."));

    bs->setValue(1);

    return bs;
};

#if 0
static GlobalCheckBox *AutoExpireInsteadOfDelete()
{
    GlobalCheckBox *cb = new GlobalCheckBox("AutoExpireInsteadOfDelete");

    cb->setLabel(DeletedExpireOptions::tr("Auto-Expire instead of delete recording"));

    cb->setValue(false);

    cb->setHelpText(DeletedExpireOptions::tr("If enabled, move deleted recordings to the "
                    "'Deleted' recgroup and turn on autoexpire "
                    "instead of deleting immediately."));
    return cb;
}
#endif

static GlobalSpinBox *DeletedMaxAge()
{
    GlobalSpinBox *bs = new GlobalSpinBox("DeletedMaxAge", -1, 365, 1);

    bs->setLabel(GeneralSettings::tr("Time to retain deleted recordings "
                                     "(days)"));

    bs->setHelpText(GeneralSettings::tr("Determines the maximum number of days "
                                        "before undeleting a recording will "
                                        "become impossible. A value of zero "
                                        "means the recording will be "
                                        "permanently deleted between 5 and 20 "
                                        "minutes later. A value of minus one "
                                        "means recordings will be retained "
                                        "until space is required. A recording "
                                        "will always be removed before this "
                                        "time if the space is needed for a new "
                                        "recording."));
    bs->setValue(0);
    return bs;
};

#if 0
// If this is ever reactivated, re-add the translations...
class DeletedExpireOptions : public TriggeredConfigurationGroup
{
    public:
     DeletedExpireOptions() :
         TriggeredConfigurationGroup(false, false, false, false)
         {
             setLabel("DeletedExpireOptions");
             Setting* enabled = AutoExpireInsteadOfDelete();
             addChild(enabled);
             setTrigger(enabled);

             HorizontalConfigurationGroup* settings =
                 new HorizontalConfigurationGroup(false);
             settings->addChild(DeletedMaxAge());
             addTarget("1", settings);

             // show nothing if fillEnabled is off
             addTarget("0", new HorizontalConfigurationGroup(true));
         };
};
#endif

static GlobalComboBox *AutoExpireMethod()
{
    GlobalComboBox *bc = new GlobalComboBox("AutoExpireMethod");

    bc->setLabel(GeneralSettings::tr("Auto-Expire method"));

    bc->addSelection(GeneralSettings::tr("Oldest show first"), "1");
    bc->addSelection(GeneralSettings::tr("Lowest priority first"), "2");
    bc->addSelection(GeneralSettings::tr("Weighted time/priority combination"),
                     "3");

    bc->setHelpText(GeneralSettings::tr("Method used to determine which "
                                        "recorded shows to delete first. "
                                        "Live TV recordings will always "
                                        "expire before normal recordings."));
    bc->setValue(1);

    return bc;
}

static GlobalCheckBox *AutoExpireWatchedPriority()
{
    GlobalCheckBox *bc = new GlobalCheckBox("AutoExpireWatchedPriority");

    bc->setLabel(GeneralSettings::tr("Watched before unwatched"));

    bc->setValue(false);

    bc->setHelpText(GeneralSettings::tr("If enabled, programs that have been "
                                        "marked as watched will be expired "
                                        "before programs that have not "
                                        "been watched."));
    return bc;
}

static GlobalSpinBox *AutoExpireDayPriority()
{
    GlobalSpinBox *bs = new GlobalSpinBox("AutoExpireDayPriority", 1, 400, 1);

    bs->setLabel(GeneralSettings::tr("Priority weight"));

    bs->setHelpText(GeneralSettings::tr("The number of days bonus a program "
                                        "gets for each priority point. This "
                                        "is only used when the Weighted "
                                        "time/priority Auto-Expire method "
                                        "is selected."));
    bs->setValue(3);

    return bs;
};

static GlobalSpinBox *AutoExpireLiveTVMaxAge()
{
    GlobalSpinBox *bs = new GlobalSpinBox("AutoExpireLiveTVMaxAge", 1, 365, 1);

    bs->setLabel(GeneralSettings::tr("Live TV max age (days)"));

    bs->setHelpText(GeneralSettings::tr("Auto-Expire will force expiration of "
                                        "Live TV recordings when they are this "
                                        "many days old. Live TV recordings may "
                                        "also be expired early if necessary to "
                                        "free up disk space."));
    bs->setValue(1);

    return bs;
};

#if 0
// Translations have been removed, please put back if reactivated...
static GlobalSpinBox *MinRecordDiskThreshold()
{
    GlobalSpinBox *bs = new GlobalSpinBox("MinRecordDiskThreshold",
                                            0, 1000000, 100);
    bs->setLabel("New recording free disk space threshold "
                 "(MB)");
    bs->setHelpText("MythTV will stop scheduling new recordings on "
                    "a backend when its free disk space (in megabytes) falls "
                    "below this value.");
    bs->setValue(300);
    return bs;
}
#endif

static GlobalCheckBox *RerecordWatched()
{
    GlobalCheckBox *bc = new GlobalCheckBox("RerecordWatched");

    bc->setLabel(GeneralSettings::tr("Re-record watched"));

    bc->setValue(false);

    bc->setHelpText(GeneralSettings::tr("If enabled, programs that have been "
                                        "marked as watched and are "
                                        "Auto-Expired will be re-recorded if "
                                        "they are shown again."));
    return bc;
}

static GlobalSpinBox *RecordPreRoll()
{
    GlobalSpinBox *bs = new GlobalSpinBox("RecordPreRoll", 0, 600, 60, true);

    bs->setLabel(GeneralSettings::tr("Time to record before start of show "
                                     "(secs)"));

    bs->setHelpText(GeneralSettings::tr("This global setting allows the "
                                        "recorder to start before the "
                                        "scheduled start time. It does not "
                                        "affect the scheduler. It is ignored "
                                        "when two shows have been scheduled "
                                        "without enough time in between."));
    bs->setValue(0);

    return bs;
}

static GlobalSpinBox *RecordOverTime()
{
    GlobalSpinBox *bs = new GlobalSpinBox("RecordOverTime", 0, 1800, 60, true);

    bs->setLabel(GeneralSettings::tr("Time to record past end of show (secs)"));

    bs->setValue(0);

    bs->setHelpText(GeneralSettings::tr("This global setting allows the "
                                        "recorder to record beyond the "
                                        "scheduled end time. It does not "
                                        "affect the scheduler. It is ignored "
                                        "when two shows have been scheduled "
                                        "without enough time in between."));
    return bs;
}

static GlobalComboBox *OverTimeCategory()
{
    GlobalComboBox *gc = new GlobalComboBox("OverTimeCategory");

    gc->setLabel(GeneralSettings::tr("Category of shows to be extended"));

    gc->setHelpText(GeneralSettings::tr("For a special category (e.g. "
                                        "\"Sports event\"), request that "
                                        "shows be autoextended. Only works "
                                        "if a show's category can be "
                                        "determined."));

    MSqlQuery query(MSqlQuery::InitCon());

    query.prepare("SELECT DISTINCT category FROM program GROUP BY category;");

    gc->addSelection("", "");
    if (query.exec())
    {
        while (query.next())
        {
            QString key = query.value(0).toString();
            if (!key.trimmed().isEmpty())
                gc->addSelection(key, key);
        }
    }

    return gc;
}

static GlobalSpinBox *CategoryOverTime()
{
    GlobalSpinBox *bs = new GlobalSpinBox("CategoryOverTime",
                                          0, 180, 60, true);

    bs->setLabel(GeneralSettings::tr("Record past end of show (mins)"));

    bs->setValue(30);

    bs->setHelpText(GeneralSettings::tr("For the specified category, an "
                                        "attempt will be made to extend "
                                        "the recording by the specified "
                                        "number of minutes. It is ignored "
                                        "when two shows have been scheduled "
                                        "without enough time in-between."));
    return bs;
}

static VerticalConfigurationGroup *CategoryOverTimeSettings()
{
    VerticalConfigurationGroup *vcg =
        new VerticalConfigurationGroup(false, false);

    vcg->setLabel(GeneralSettings::tr("Category record over-time"));

    vcg->setUseLabel(true);

    vcg->addChild(OverTimeCategory());
    vcg->addChild(CategoryOverTime());

    return vcg;
}

static QString trunc(const QString &str, int len)
{
    if (str.length() > len)
        return str.mid(0, len - 5) + " . . . ";
    return str;
}

static QString pad(const QString &str, int len)
{
    QString tmp = str;

    while (tmp.length() + 4 < len)
        tmp += "    ";

    while (tmp.length() < len)
        tmp += " ";

    return tmp;
}

PlaybackProfileItemConfig::PlaybackProfileItemConfig(ProfileItem &_item) :
    item(_item)
{
    setLabel(tr("Profile Item"));

    HorizontalConfigurationGroup *row[2];

    row[0]    = new HorizontalConfigurationGroup(false, false, true, true);
    cmp[0]    = new TransComboBoxSetting();
    width[0]  = new TransSpinBoxSetting(0, 1920, 64, true);
    height[0] = new TransSpinBoxSetting(0, 1088, 64, true);
    row[1]    = new HorizontalConfigurationGroup(false, false, true, true);
    cmp[1]    = new TransComboBoxSetting();
    width[1]  = new TransSpinBoxSetting(0, 1920, 64, true);
    height[1] = new TransSpinBoxSetting(0, 1088, 64, true);
    decoder   = new TransComboBoxSetting();
    max_cpus  = new TransSpinBoxSetting(1, HAVE_THREADS ? 4 : 1, 1, true);
    skiploop  = new TransCheckBoxSetting();
    vidrend   = new TransComboBoxSetting();
    osdrend   = new TransComboBoxSetting();
    osdfade   = new TransCheckBoxSetting();
    deint0    = new TransComboBoxSetting();
    deint1    = new TransComboBoxSetting();
    filters   = new TransLineEditSetting(true);

    for (uint i = 0; i < 2; ++i)
    {
        const QString kCMP[6] = { "", "<", "<=", "==", ">=", ">" };
        for (uint j = 0; j < 6; ++j)
            cmp[i]->addSelection(kCMP[j]);

        cmp[i]->setLabel(tr("Match criteria"));
        width[i]->setName(QString("w%1").arg(i));
        width[i]->setLabel(tr("W", "Width"));
        height[i]->setName(QString("h%1").arg(i));
        height[i]->setLabel(tr("H", "Height"));

        row[i]->addChild(cmp[i]);
        row[i]->addChild(width[i]);
        row[i]->addChild(height[i]);
    }

    HorizontalConfigurationGroup *vid_row =
        new HorizontalConfigurationGroup(false, false, true, true);
    HorizontalConfigurationGroup *osd_row =
        new HorizontalConfigurationGroup(false, false, true, true);

    decoder->setLabel(tr("Decoder"));
    max_cpus->setLabel(tr("Max CPUs"));
    skiploop->setLabel(tr("Deblocking filter"));
    vidrend->setLabel(tr("Video renderer"));
    osdrend->setLabel(tr("OSD renderer"));
    osdfade->setLabel(tr("OSD fade"));
    deint0->setLabel(tr("Primary deinterlacer"));
    deint1->setLabel(tr("Fallback deinterlacer"));
    filters->setLabel(tr("Custom filters"));

    max_cpus->setHelpText(
        tr("Maximum number of CPU cores used for video decoding and filtering.") +
        (HAVE_THREADS ? "" :
         tr(" Multithreaded decoding disabled-only one CPU "
            "will be used, please recompile with "
            "--enable-ffmpeg-pthreads to enable.")));

    filters->setHelpText(
        tr("Example custom filter list: 'ivtc,denoise3d'"));

    skiploop->setHelpText(
        tr("When unchecked the deblocking loopfilter will be disabled ") + "\n" +
        tr("Disabling will significantly reduce the load on the CPU "
           "when watching HD H.264 but may significantly reduce video quality."));

    osdfade->setHelpText(
        tr("When unchecked the OSD will not fade away but instead "
           "will disappear abruptly.") + '\n' +
        tr("Uncheck this if the video studders while the OSD is "
           "fading away."));

    vid_row->addChild(decoder);
    vid_row->addChild(max_cpus);
    vid_row->addChild(skiploop);
    osd_row->addChild(vidrend);
    osd_row->addChild(osdrend);
    osd_row->addChild(osdfade);

    VerticalConfigurationGroup *grp =
        new VerticalConfigurationGroup(false, false, true, true);
    grp->addChild(row[0]);
    grp->addChild(row[1]);
    grp->addChild(vid_row);
    grp->addChild(osd_row);
    addChild(grp);

    VerticalConfigurationGroup *page2 =
        new VerticalConfigurationGroup(false, false, true, true);
    page2->addChild(deint0);
    page2->addChild(deint1);
    page2->addChild(filters);
    addChild(page2);

    connect(decoder, SIGNAL(valueChanged(const QString&)),
            this,    SLOT(decoderChanged(const QString&)));\
    connect(vidrend, SIGNAL(valueChanged(const QString&)),
            this,    SLOT(vrenderChanged(const QString&)));
    connect(osdrend, SIGNAL(valueChanged(const QString&)),
            this,    SLOT(orenderChanged(const QString&)));
    connect(deint0, SIGNAL(valueChanged(const QString&)),
            this,    SLOT(deint0Changed(const QString&)));
    connect(deint1, SIGNAL(valueChanged(const QString&)),
            this,    SLOT(deint1Changed(const QString&)));
}

void PlaybackProfileItemConfig::Load(void)
{
    for (uint i = 0; i < 2; ++i)
    {
        QString     pcmp  = item.Get(QString("pref_cmp%1").arg(i));
        QStringList clist = pcmp.split(" ");

        if (clist.size() == 0)
            clist<<((i) ? "" : ">");
        if (clist.size() == 1)
            clist<<"0";
        if (clist.size() == 2)
            clist<<"0";

        cmp[i]->setValue(clist[0]);
        width[i]->setValue(clist[1].toInt());
        height[i]->setValue(clist[2].toInt());
    }

    QString pdecoder  = item.Get("pref_decoder");
    QString pmax_cpus = item.Get("pref_max_cpus");
    QString pskiploop  = item.Get("pref_skiploop");
    QString prenderer = item.Get("pref_videorenderer");
    QString posd      = item.Get("pref_osdrenderer");
    QString posdfade  = item.Get("pref_osdfade");
    QString pdeint0   = item.Get("pref_deint0");
    QString pdeint1   = item.Get("pref_deint1");
    QString pfilter   = item.Get("pref_filters");
    bool    found     = false;

    QString     dech = VideoDisplayProfile::GetDecoderHelp();
    QStringList decr = VideoDisplayProfile::GetDecoders();
    QStringList decn = VideoDisplayProfile::GetDecoderNames();
    QStringList::const_iterator itr = decr.begin();
    QStringList::const_iterator itn = decn.begin();
    for (; (itr != decr.end()) && (itn != decn.end()); ++itr, ++itn)
    {
        decoder->addSelection(*itn, *itr, (*itr == pdecoder));
        found |= (*itr == pdecoder);
    }
    if (!found && !pdecoder.isEmpty())
    {
        decoder->SelectSetting::addSelection(
            VideoDisplayProfile::GetDecoderName(pdecoder), pdecoder, true);
    }
    decoder->setHelpText(VideoDisplayProfile::GetDecoderHelp(pdecoder));

    if (!pmax_cpus.isEmpty())
        max_cpus->setValue(pmax_cpus.toUInt());

    skiploop->setValue((!pskiploop.isEmpty()) ? (bool) pskiploop.toInt() : true);

    if (!prenderer.isEmpty())
        vidrend->setValue(prenderer);
    if (!posd.isEmpty())
        osdrend->setValue(posd);

    osdfade->setValue((!posdfade.isEmpty()) ? (bool) posdfade.toInt() : true);

    if (!pdeint0.isEmpty())
        deint0->setValue(pdeint0);
    if (!pdeint1.isEmpty())
        deint1->setValue(pdeint1);
    if (!pfilter.isEmpty())
        filters->setValue(pfilter);
}

void PlaybackProfileItemConfig::Save(void)
{
    for (uint i = 0; i < 2; ++i)
    {
        QString val = QString("pref_cmp%1").arg(i);
        QString data;
        if (!cmp[i]->getValue().isEmpty())
        {
            data = QString("%1 %2 %3")
                .arg(cmp[i]->getValue())
                .arg(width[i]->intValue())
                .arg(height[i]->intValue());
        }
        item.Set(val, data);
    }

    item.Set("pref_decoder",       decoder->getValue());
    item.Set("pref_max_cpus",      max_cpus->getValue());
    item.Set("pref_skiploop",       (skiploop->boolValue()) ? "1" : "0");
    item.Set("pref_videorenderer", vidrend->getValue());
    item.Set("pref_osdrenderer",   osdrend->getValue());
    item.Set("pref_osdfade",       (osdfade->boolValue()) ? "1" : "0");
    item.Set("pref_deint0",        deint0->getValue());
    item.Set("pref_deint1",        deint1->getValue());

    QString tmp0 = filters->getValue();
    QString tmp1 = vidrend->getValue();
    QString tmp3 = VideoDisplayProfile::IsFilterAllowed(tmp1) ? tmp0 : "";
    item.Set("pref_filters", tmp3);
}

void PlaybackProfileItemConfig::decoderChanged(const QString &dec)
{
    QString     vrenderer = vidrend->getValue();
    QStringList renderers = VideoDisplayProfile::GetVideoRenderers(dec);
    QStringList::const_iterator it;

    QString prenderer;
    for (it = renderers.begin(); it != renderers.end(); ++it)
        prenderer = (*it == vrenderer) ? vrenderer : prenderer;
    if (prenderer.isEmpty())
        prenderer = VideoDisplayProfile::GetPreferredVideoRenderer(dec);

    vidrend->clearSelections();
    for (it = renderers.begin(); it != renderers.end(); ++it)
    {
        if ((*it != "null") && (*it != "nullvaapi") && (*it != "nullvdpau"))
            vidrend->addSelection(*it, *it, (*it == prenderer));
    }

    decoder->setHelpText(VideoDisplayProfile::GetDecoderHelp(dec));
}

void PlaybackProfileItemConfig::vrenderChanged(const QString &renderer)
{
    QStringList osds    = VideoDisplayProfile::GetOSDs(renderer);
    QStringList deints  = VideoDisplayProfile::GetDeinterlacers(renderer);
    QString     losd    = osdrend->getValue();
    QString     ldeint0 = deint0->getValue();
    QString     ldeint1 = deint1->getValue();
    QStringList::const_iterator it;

    osdrend->clearSelections();
    for (it = osds.begin(); it != osds.end(); ++it)
        osdrend->addSelection(*it, *it, (*it == losd));

    deint0->clearSelections();
    for (it = deints.begin(); it != deints.end(); ++it)
    {
        deint0->addSelection(VideoDisplayProfile::GetDeinterlacerName(*it),
                             *it, (*it == ldeint0));
    }

    deint1->clearSelections();
    for (it = deints.begin(); it != deints.end(); ++it)
    {
        if (!(*it).contains("bobdeint") && !(*it).contains("doublerate") &&
            !(*it).contains("doubleprocess"))
            deint1->addSelection(VideoDisplayProfile::GetDeinterlacerName(*it),
                                 *it, (*it == ldeint1));
    }

    filters->setEnabled(VideoDisplayProfile::IsFilterAllowed(renderer));
    vidrend->setHelpText(VideoDisplayProfile::GetVideoRendererHelp(renderer));
}

void PlaybackProfileItemConfig::orenderChanged(const QString &renderer)
{
    osdrend->setHelpText(VideoDisplayProfile::GetOSDHelp(renderer));
}

void PlaybackProfileItemConfig::deint0Changed(const QString &deint)
{
    deint0->setHelpText(
        tr("Main deinterlacing method. %1") 
        .arg(VideoDisplayProfile::GetDeinterlacerHelp(deint)));
}

void PlaybackProfileItemConfig::deint1Changed(const QString &deint)
{
    deint1->setHelpText(
        tr("Fallback deinterlacing method. %1") 
        .arg(VideoDisplayProfile::GetDeinterlacerHelp(deint)));
}

PlaybackProfileConfig::PlaybackProfileConfig(const QString &profilename) :
    VerticalConfigurationGroup(false, false, true, true),
    profile_name(profilename), needs_save(false),
    groupid(0), last_main(NULL)
{
    groupid = VideoDisplayProfile::GetProfileGroupID(
        profilename, gCoreContext->GetHostName());

    items = VideoDisplayProfile::LoadDB(groupid);

    InitUI();
}

PlaybackProfileConfig::~PlaybackProfileConfig()
{
}

void PlaybackProfileConfig::InitLabel(uint i)
{
    if (!labels[i])
        return;

    QString andStr = tr("&", "and");
    QString cmp0   = items[i].Get("pref_cmp0");
    QString cmp1   = items[i].Get("pref_cmp1");
    QString str    = tr("if rez") + ' ' + cmp0;

    if (!cmp1.isEmpty())
        str += " " + andStr + ' ' + cmp1;

    str += " -> ";
    str += items[i].Get("pref_decoder");
    str += " " + andStr + ' ';
    str += items[i].Get("pref_videorenderer");
    str.replace("-blit", "");
    str.replace("ivtv " + andStr + " ivtv", "ivtv");
    str.replace("xvmc " + andStr + " xvmc", "xvmc");
    str.replace("xvmc", "XvMC");
    str.replace("xv", "XVideo");

    labels[i]->setValue(pad(trunc(str, 48), 48));
}

void PlaybackProfileConfig::InitUI(void)
{
    VerticalConfigurationGroup *main =
        new VerticalConfigurationGroup(false, false, true, true);

    HorizontalConfigurationGroup *rows =
        new HorizontalConfigurationGroup(false, false, true, true);
    VerticalConfigurationGroup *column1 =
        new VerticalConfigurationGroup(false, false, true, true);
    VerticalConfigurationGroup *column2 =
        new VerticalConfigurationGroup(false, false, true, true);

    labels.resize(items.size());

    for (uint i = 0; i < items.size(); ++i)
    {
        labels[i] = new TransLabelSetting();
        InitLabel(i);
        column1->addChild(labels[i]);
    }

    editProf.resize(items.size());
    delProf.resize(items.size());
    priority.resize(items.size());

    for (uint i = 0; i < items.size(); ++i)
    {
        HorizontalConfigurationGroup *grp =
            new HorizontalConfigurationGroup(false, false, true, true);

        editProf[i] = new TransButtonSetting(QString("edit%1").arg(i));
        delProf[i]  = new TransButtonSetting(QString("del%1").arg(i));
        priority[i] = new TransSpinBoxSetting(1, items.size(), 1);
        priority[i]->setName(QString("pri%1").arg(i));

        editProf[i]->setLabel(QCoreApplication::translate("(Common)", "Edit"));
        delProf[i]->setLabel(QCoreApplication::translate("(Common)", "Delete"));
        priority[i]->setValue(i + 1);
        items[i].Set("pref_priority", QString::number(i + 1));

        grp->addChild(editProf[i]);
        grp->addChild(delProf[i]);
        grp->addChild(priority[i]);

        connect(editProf[i], SIGNAL(pressed(QString)),
                this,        SLOT  (pressed(QString)));
        connect(delProf[i],  SIGNAL(pressed(QString)),
                this,        SLOT  (pressed(QString)));
        connect(priority[i], SIGNAL(valueChanged(   const QString&, int)),
                this,        SLOT(  priorityChanged(const QString&, int)));

        column2->addChild(grp);
    }

    rows->addChild(column1);
    rows->addChild(column2);

    TransButtonSetting *addEntry = new TransButtonSetting("addentry");
    addEntry->setLabel(tr("Add New Entry"));

    main->addChild(rows);
    main->addChild(addEntry);

    connect(addEntry, SIGNAL(pressed(QString)),
            this,     SLOT  (pressed(QString)));

    if (last_main)
        replaceChild(last_main, main);
    else
        addChild(main);

    last_main = main;
}

void PlaybackProfileConfig::Load(void)
{
    // Already loaded data in constructor...
}

void PlaybackProfileConfig::Save(void)
{
    if (!needs_save)
        return; // nothing to do..

    bool ok = VideoDisplayProfile::DeleteDB(groupid, del_items);
    if (!ok)
    {
        LOG(VB_GENERAL, LOG_ERR,
            "PlaybackProfileConfig::Save() -- failed to delete items");
        return;
    }

    ok = VideoDisplayProfile::SaveDB(groupid, items);
    if (!ok)
    {
        LOG(VB_GENERAL, LOG_ERR,
            "PlaybackProfileConfig::Save() -- failed to save items");
        return;
    }
}

void PlaybackProfileConfig::pressed(QString cmd)
{
    if (cmd.startsWith("edit"))
    {
        uint i = cmd.mid(4).toUInt();
        PlaybackProfileItemConfig itemcfg(items[i]);

        if (itemcfg.exec() != kDialogCodeAccepted)
            LOG(VB_GENERAL, LOG_ERR, QString("edit #%1").arg(i) + " rejected");

        InitLabel(i);
        needs_save = true;
    }
    else if (cmd.startsWith("del"))
    {
        uint i = cmd.mid(3).toUInt();
        del_items.push_back(items[i]);
        items.erase(items.begin() + i);

        InitUI();
        needs_save = true;
    }
    else if (cmd == "addentry")
    {
        ProfileItem item;
        PlaybackProfileItemConfig itemcfg(item);

        if (itemcfg.exec() != kDialogCodeAccepted)
            LOG(VB_GENERAL, LOG_ERR, "addentry rejected");

        items.push_back(item);
        InitUI();
        needs_save = true;
    }

    repaint();
}

void PlaybackProfileConfig::priorityChanged(const QString &name, int val)
{
    uint i = name.mid(3).toInt();
    uint j = i;

    priority[i]->SetRelayEnabled(false);

    if (((int)items[i].GetPriority() < val) &&
        (i + 1 < priority.size())           &&
        ((int)items[i+1].GetPriority() == val))
    {
        j++;
        priority[j]->SetRelayEnabled(false);

        swap(i, j);
        priority[j]->setFocus();
    }
    else if (((int)items[i].GetPriority() > val) &&
             (i > 0) &&
             ((int)items[i-1].GetPriority() == val))
    {
        j--;
        priority[j]->SetRelayEnabled(false);

        swap(i, j);

        priority[j]->setFocus();
    }
    else
    {
        priority[i]->setValue((int) items[i].GetPriority());
    }

    needs_save = true;

    repaint();

    priority[i]->SetRelayEnabled(true);
    if (i != j)
        priority[j]->SetRelayEnabled(true);
}

void PlaybackProfileConfig::swap(int i, int j)
{
    int pri_i = items[i].GetPriority();
    int pri_j = items[j].GetPriority();

    ProfileItem item = items[j];
    items[j] = items[i];
    items[i] = item;

    priority[i]->setValue(pri_i);
    priority[j]->setValue(pri_j);

    items[i].Set("pref_priority", QString::number(pri_i));
    items[j].Set("pref_priority", QString::number(pri_j));

    const QString label_i = labels[i]->getValue();
    const QString label_j = labels[j]->getValue();
    labels[i]->setValue(label_j);
    labels[j]->setValue(label_i);
}

PlaybackProfileConfigs::PlaybackProfileConfigs(const QString &str) :
    TriggeredConfigurationGroup(false, true,  true, true,
                                false, false, true, true), grouptrigger(NULL)
{
    setLabel(tr("Playback Profiles %1").arg(str));

    QString host = gCoreContext->GetHostName();
    QStringList profiles = VideoDisplayProfile::GetProfiles(host);
    if (profiles.empty())
    {
        VideoDisplayProfile::CreateProfiles(host);
        profiles = VideoDisplayProfile::GetProfiles(host);
    }
    if (profiles.empty())
        return;

    if (!profiles.contains("Normal") &&
        !profiles.contains("High Quality") &&
        !profiles.contains("Slim"))
    {
        VideoDisplayProfile::CreateNewProfiles(host);
        profiles = VideoDisplayProfile::GetProfiles(host);
    }

#ifdef USING_VDPAU
    if (!profiles.contains("VDPAU Normal") &&
        !profiles.contains("VDPAU High Quality") &&
        !profiles.contains("VDPAU Slim"))
    {
        VideoDisplayProfile::CreateVDPAUProfiles(host);
        profiles = VideoDisplayProfile::GetProfiles(host);
    }
#endif

#if defined(Q_OS_MACX)
    if (VDALibrary::GetVDALibrary() != NULL)
    {
        if (!profiles.contains("VDA Normal") &&
            !profiles.contains("VDA High Quality") &&
            !profiles.contains("VDA Slim"))
        {
            VideoDisplayProfile::CreateVDAProfiles(host);
            profiles = VideoDisplayProfile::GetProfiles(host);
        }
    }
#endif

#ifdef USING_OPENGL_VIDEO
    if (!profiles.contains("OpenGL Normal") &&
        !profiles.contains("OpenGL High Quality") &&
        !profiles.contains("OpenGL Slim"))
    {
        VideoDisplayProfile::CreateOpenGLProfiles(host);
        profiles = VideoDisplayProfile::GetProfiles(host);
    }
#endif

#ifdef USING_GLVAAPI
    if (!profiles.contains("VAAPI Normal"))
    {
        VideoDisplayProfile::CreateVAAPIProfiles(host);
        profiles = VideoDisplayProfile::GetProfiles(host);
    }
#endif

    QString profile = VideoDisplayProfile::GetDefaultProfileName(host);
    if (!profiles.contains(profile))
    {
        profile = (profiles.contains("Normal")) ? "Normal" : profiles[0];
        VideoDisplayProfile::SetDefaultProfileName(profile, host);
    }

    grouptrigger = new HostComboBox("DefaultVideoPlaybackProfile");

    grouptrigger->setLabel(tr("Current Video Playback Profile"));

    QStringList::const_iterator it;
    for (it = profiles.begin(); it != profiles.end(); ++it)
        grouptrigger->addSelection(ProgramInfo::i18n(*it), *it);

    HorizontalConfigurationGroup *grp =
        new HorizontalConfigurationGroup(false, false, true, true);
    TransButtonSetting *addProf = new TransButtonSetting("add");
    TransButtonSetting *delProf = new TransButtonSetting("del");

    addProf->setLabel(tr("Add New"));
    delProf->setLabel(QCoreApplication::translate("(Common)", "Delete"));

    grp->addChild(grouptrigger);
    grp->addChild(addProf);
    grp->addChild(delProf);

    addChild(grp);

    setTrigger(grouptrigger);
    for (it = profiles.begin(); it != profiles.end(); ++it)
        addTarget(*it, new PlaybackProfileConfig(*it));
    setSaveAll(true);

    connect(addProf, SIGNAL(pressed( QString)),
            this,    SLOT  (btnPress(QString)));
    connect(delProf, SIGNAL(pressed( QString)),
            this,    SLOT  (btnPress(QString)));
}

PlaybackProfileConfigs::~PlaybackProfileConfigs()
{
#if 0
    LOG(VB_GENERAL, LOG_DEBUG, "~PlaybackProfileConfigs()");
#endif
}

void PlaybackProfileConfigs::btnPress(QString cmd)
{
    if (cmd == "add")
    {
        QString name;

        QString host = gCoreContext->GetHostName();
        QStringList not_ok_list = VideoDisplayProfile::GetProfiles(host);

        bool ok = true;
        while (ok)
        {
            QString msg = tr("Enter Playback Group Name");

            ok = MythPopupBox::showGetTextPopup(
                GetMythMainWindow(), msg, msg, name);

            if (!ok)
                return;

            if (not_ok_list.contains(name) || name.isEmpty())
            {
                msg = (name.isEmpty()) ?
                    tr("Sorry, playback group\nname cannot be blank.") :
                    tr("Sorry, playback group name\n"
                       "'%1' is already being used.").arg(name);

                MythPopupBox::showOkPopup(
                    GetMythMainWindow(), QCoreApplication::translate("(Common)",
                        "Error"), msg);

                continue;
            }

            break;
        }

        VideoDisplayProfile::CreateProfileGroup(name, gCoreContext->GetHostName());
        addTarget(name, new PlaybackProfileConfig(name));

        if (grouptrigger)
            grouptrigger->addSelection(name, name, true);
    }
    else if ((cmd == "del") && grouptrigger)
    {
        const QString name = grouptrigger->getSelectionLabel();
        if (!name.isEmpty())
        {
            removeTarget(name);
            VideoDisplayProfile::DeleteProfileGroup(
                name, gCoreContext->GetHostName());
        }
    }

    repaint();
}

void PlaybackProfileConfigs::triggerChanged(const QString &trig)
{
    TriggeredConfigurationGroup::triggerChanged(trig);
}

static HostComboBox *PlayBoxOrdering()
{
    QString str[4] =
    {
        PlaybackSettings::tr("Sort all sub-titles/multi-titles Ascending"),
        PlaybackSettings::tr("Sort all sub-titles/multi-titles Descending"),
        PlaybackSettings::tr("Sort sub-titles Descending, multi-titles "
                             "Ascending"),
        PlaybackSettings::tr("Sort sub-titles Ascending, multi-titles Descending"),
    };

    QString help = PlaybackSettings::tr("Selects how to sort show episodes. "
                                        "Sub-titles refers to the episodes "
                                        "listed under a specific show title. "
                                        "Multi-title refers to sections (e.g. "
                                        "\"All Programs\") which list multiple "
                                        "titles. Sections in parentheses are "
                                        "not affected.");

    HostComboBox *gc = new HostComboBox("PlayBoxOrdering");

    gc->setLabel(PlaybackSettings::tr("Episode sort orderings"));

    for (int i = 0; i < 4; ++i)
        gc->addSelection(str[i], QString::number(i));

    gc->setValue(1);
    gc->setHelpText(help);

    return gc;
}

static HostComboBox *PlayBoxEpisodeSort()
{
    HostComboBox *gc = new HostComboBox("PlayBoxEpisodeSort");

    gc->setLabel(PlaybackSettings::tr("Sort episodes"));

    gc->addSelection(PlaybackSettings::tr("Record date"), "Date");
    gc->addSelection(PlaybackSettings::tr("Season/Episode"), "Season");
    gc->addSelection(PlaybackSettings::tr("Original air date"), "OrigAirDate");
    gc->addSelection(PlaybackSettings::tr("Program ID"), "Id");

    gc->setHelpText(PlaybackSettings::tr("Selects how to sort a show's "
                                         "episodes"));

    return gc;
}

static HostSpinBox *FFRewReposTime()
{
    HostSpinBox *gs = new HostSpinBox("FFRewReposTime", 0, 200, 5);

    gs->setLabel(PlaybackSettings::tr("Fast forward/rewind reposition amount"));

    gs->setValue(100);

    gs->setHelpText(PlaybackSettings::tr("When exiting sticky keys fast "
                                         "forward/rewind mode, reposition "
                                         "this many 1/100th seconds before "
                                         "resuming normal playback. This "
                                         "compensates for the reaction time "
                                         "between seeing where to resume "
                                         "playback and actually exiting "
                                         "seeking."));
    return gs;
}

static HostCheckBox *FFRewReverse()
{
    HostCheckBox *gc = new HostCheckBox("FFRewReverse");

    gc->setLabel(PlaybackSettings::tr("Reverse direction in fast "
                                      "forward/rewind"));

    gc->setValue(true);

    gc->setHelpText(PlaybackSettings::tr("If enabled, pressing the sticky "
                                         "rewind key in fast forward mode "
                                         "switches to rewind mode, and "
                                         "vice versa. If disabled, it will "
                                         "decrease the current speed or "
                                         "switch to play mode if the speed "
                                         "can't be decreased further."));
    return gc;
}

static HostComboBox *MenuTheme()
{
    HostComboBox *gc = new HostComboBox("MenuTheme");

    gc->setLabel(AppearanceSettings::tr("Menu theme"));

    QList<ThemeInfo> themelist = GetMythUI()->GetThemes(THEME_MENU);

    QList<ThemeInfo>::iterator it;
    for( it =  themelist.begin(); it != themelist.end(); ++it )
    {
        gc->addSelection((*it).GetName(), (*it).GetDirectoryName(),
                         (*it).GetDirectoryName() == "defaultmenu");
    }

    return gc;
}

static HostComboBox MUNUSED *DecodeVBIFormat()
{
    QString beVBI = gCoreContext->GetSetting("VbiFormat");
    QString fmt = beVBI.toLower().left(4);
    int sel = (fmt == "pal ") ? 1 : ((fmt == "ntsc") ? 2 : 0);

    HostComboBox *gc = new HostComboBox("DecodeVBIFormat");

    gc->setLabel(OSDSettings::tr("Decode VBI format"));

    gc->addSelection(OSDSettings::tr("None"),                "none",
                     0 == sel);
    gc->addSelection(OSDSettings::tr("PAL teletext"),        "pal_txt",
                     1 == sel);
    gc->addSelection(OSDSettings::tr("NTSC closed caption"), "ntsc_cc",
                     2 == sel);

    gc->setHelpText(
        OSDSettings::tr("If enabled, this overrides the mythtv-setup setting "
                        "used during recording when decoding captions."));

    return gc;
}

static HostComboBox *SubtitleCodec()
{
    HostComboBox *gc = new HostComboBox("SubtitleCodec");

    gc->setLabel(OSDSettings::tr("Subtitle Codec"));

    QList<QByteArray> list = QTextCodec::availableCodecs();

    for (uint i = 0; i < (uint) list.size(); ++i)
    {
        QString val = QString(list[i]);
        gc->addSelection(val, val, val.toLower() == "utf-8");
    }

    return gc;
}

static HostComboBox *ChannelOrdering()
{
    HostComboBox *gc = new HostComboBox("ChannelOrdering");

    gc->setLabel(GeneralSettings::tr("Channel ordering"));

    gc->addSelection(GeneralSettings::tr("channel number"), "channum");
    gc->addSelection(GeneralSettings::tr("callsign"),       "callsign");

    return gc;
}

static HostSpinBox *VertScanPercentage()
{
    HostSpinBox *gs = new HostSpinBox("VertScanPercentage", -100, 100, 1);

    gs->setLabel(PlaybackSettings::tr("Vertical scaling"));

    gs->setValue(0);

    gs->setHelpText(PlaybackSettings::tr("Adjust this if the image does not "
                                         "fill your screen vertically. Range "
                                         "-100% to 100%"));
    return gs;
}

static HostSpinBox *HorizScanPercentage()
{
    HostSpinBox *gs = new HostSpinBox("HorizScanPercentage", -100, 100, 1);

    gs->setLabel(PlaybackSettings::tr("Horizontal scaling"));

    gs->setValue(0);

    gs->setHelpText(PlaybackSettings::tr("Adjust this if the image does not "
                                         "fill your screen horizontally. Range "
                                         "-100% to 100%"));
    return gs;
};

static HostSpinBox *XScanDisplacement()
{
    HostSpinBox *gs = new HostSpinBox("XScanDisplacement", -50, 50, 1);

    gs->setLabel(PlaybackSettings::tr("Scan displacement (X)"));

    gs->setValue(0);

    gs->setHelpText(PlaybackSettings::tr("Adjust this to move the image "
                                         "horizontally."));

    return gs;
}

static HostSpinBox *YScanDisplacement()
{
    HostSpinBox *gs = new HostSpinBox("YScanDisplacement", -50, 50, 1);

    gs->setLabel(PlaybackSettings::tr("Scan displacement (Y)"));

    gs->setValue(0);

    gs->setHelpText(PlaybackSettings::tr("Adjust this to move the image "
                                         "vertically."));

    return gs;
};

static HostCheckBox *DefaultCCMode()
{
    HostCheckBox *gc = new HostCheckBox("DefaultCCMode");

    gc->setLabel(OSDSettings::tr("Always display closed captioning or "
                                 "subtitles"));

    gc->setValue(false);

    gc->setHelpText(OSDSettings::tr("If enabled, captions will be displayed "
                                    "when playing back recordings or watching "
                                    "Live TV. Closed Captioning can be turned "
                                    "on or off by pressing \"T\" during"
                                    "playback."));
    return gc;
}

static HostCheckBox *EnableMHEG()
{
    HostCheckBox *gc = new HostCheckBox("EnableMHEG");

    gc->setLabel(OSDSettings::tr("Enable interactive TV"));

    gc->setValue(false);

    gc->setHelpText(OSDSettings::tr("If enabled, interactive TV applications "
                                    "(MHEG) will be activated. This is used "
                                    "for teletext and logos for radio and "
                                    "channels that are currently off-air."));
    return gc;
}

static HostCheckBox *PersistentBrowseMode()
{
    HostCheckBox *gc = new HostCheckBox("PersistentBrowseMode");

    gc->setLabel(OSDSettings::tr("Always use browse mode in Live TV"));

    gc->setValue(true);

    gc->setHelpText(OSDSettings::tr("If enabled, browse mode will "
                                    "automatically be activated whenever "
                                    "you use channel up/down while watching "
                                    "Live TV."));
    return gc;
}

static HostCheckBox *BrowseAllTuners()
{
    HostCheckBox *gc = new HostCheckBox("BrowseAllTuners");

    gc->setLabel(OSDSettings::tr("Browse all channels"));

    gc->setValue(false);

    gc->setHelpText(OSDSettings::tr("If enabled, browse mode will show "
                                    "channels on all available recording "
                                    "devices, instead of showing channels "
                                    "on just the current recorder."));
    return gc;
}

static HostCheckBox *ClearSavedPosition()
{
    HostCheckBox *gc = new HostCheckBox("ClearSavedPosition");

    gc->setLabel(PlaybackSettings::tr("Clear bookmark on playback"));

    gc->setValue(true);

    gc->setHelpText(PlaybackSettings::tr("If enabled, automatically clear the "
                                         "bookmark on a recording when the "
                                         "recording is played back. If "
                                         "disabled, you can mark the "
                                         "beginning with rewind then save "
                                         "position."));
    return gc;
}

static HostCheckBox *AltClearSavedPosition()
{
    HostCheckBox *gc = new HostCheckBox("AltClearSavedPosition");

    gc->setLabel(PlaybackSettings::tr("Alternate clear and save bookmark"));

    gc->setValue(true);

    gc->setHelpText(PlaybackSettings::tr("During playback the SELECT key "
                                         "(Enter or Space) will alternate "
                                         "between \"Bookmark Saved\" and "
                                         "\"Bookmark Cleared\". If disabled, "
                                         "the SELECT key will save the current "
                                         "position for each keypress."));
    return gc;
}

static HostComboBox *PlaybackExitPrompt()
{
    HostComboBox *gc = new HostComboBox("PlaybackExitPrompt");

    gc->setLabel(PlaybackSettings::tr("Action on playback exit"));

    gc->addSelection(PlaybackSettings::tr("Just exit"), "0");
    gc->addSelection(PlaybackSettings::tr("Save position and exit"), "2");
    gc->addSelection(PlaybackSettings::tr("Always prompt (excluding Live TV)"),
                     "1");
    gc->addSelection(PlaybackSettings::tr("Always prompt (including Live TV)"),
                     "4");
    gc->addSelection(PlaybackSettings::tr("Prompt for Live TV only"), "8");

    gc->setHelpText(PlaybackSettings::tr("If set to prompt, a menu will be "
                                         "displayed when you exit playback "
                                         "mode. The options available will "
                                         "allow you to save your position, "
                                         "delete the recording, or continue "
                                         "watching."));
    return gc;
}

static HostCheckBox *EndOfRecordingExitPrompt()
{
    HostCheckBox *gc = new HostCheckBox("EndOfRecordingExitPrompt");

    gc->setLabel(PlaybackSettings::tr("Prompt at end of recording"));

    gc->setValue(false);

    gc->setHelpText(PlaybackSettings::tr("If enabled, a menu will be displayed "
                                         "allowing you to delete the recording "
                                         "when it has finished playing."));
    return gc;
}

static HostCheckBox *JumpToProgramOSD()
{
    HostCheckBox *gc = new HostCheckBox("JumpToProgramOSD");

    gc->setLabel(PlaybackSettings::tr("Jump to program OSD"));

    gc->setValue(true);

    gc->setHelpText(PlaybackSettings::tr("Set the choice between viewing the "
                                         "current recording group in the OSD, "
                                         "or showing the 'Watch Recording' "
                                         "screen when 'Jump to Program' is "
                                         "activated. If enabled, the "
                                         "recordings are shown in the OSD"));
    return gc;
}

static HostCheckBox *ContinueEmbeddedTVPlay()
{
    HostCheckBox *gc = new HostCheckBox("ContinueEmbeddedTVPlay");

    gc->setLabel(PlaybackSettings::tr("Continue playback when embedded"));

    gc->setValue(false);

    gc->setHelpText(PlaybackSettings::tr("If enabled, TV playback continues "
                                         "when the TV window is embedded in "
                                         "the upcoming program list or "
                                         "recorded list. The default is to "
                                         "pause the recorded show when "
                                         "embedded."));
    return gc;
}

static HostCheckBox *AutomaticSetWatched()
{
    HostCheckBox *gc = new HostCheckBox("AutomaticSetWatched");

    gc->setLabel(PlaybackSettings::tr("Automatically mark a recording as "
                                      "watched"));

    gc->setValue(false);

    gc->setHelpText(PlaybackSettings::tr("If enabled, when you exit near the "
                                         "end of a recording it will be marked "
                                         "as watched. The automatic detection "
                                         "is not foolproof, so do not enable "
                                         "this setting if you don't want an "
                                         "unwatched recording marked as "
                                         "watched."));
    return gc;
}

static HostSpinBox *LiveTVIdleTimeout()
{
    HostSpinBox *gs = new HostSpinBox("LiveTVIdleTimeout", 0, 3600, 1);

    gs->setLabel(PlaybackSettings::tr("Live TV idle timeout (mins)"));

    gs->setValue(0);

    gs->setHelpText(PlaybackSettings::tr("Exit Live TV automatically if left "
                                         "idle for the specified number of "
                                         "minutes. 0 disables the timeout."));
    return gs;
}

// static HostCheckBox *PlaybackPreview()
// {
//     HostCheckBox *gc = new HostCheckBox("PlaybackPreview");
//
//     gc->setLabel(PlaybackSettings::tr("Display live preview of recordings"));
//
//     gc->setValue(true);
//
//     gc->setHelpText(PlaybackSettings::tr("If enabled, a preview of the recording "
//                     "will play in a small window on the \"Watch a "
//                     "Recording\" menu."));
//
//     return gc;
// }
//
// static HostCheckBox *HWAccelPlaybackPreview()
// {
//     HostCheckBox *gc = new HostCheckBox("HWAccelPlaybackPreview");
//
//     gc->setLabel(PlaybackSettings::tr("Use HW Acceleration for live recording preview"));
//
//     gc->setValue(false);
//
//     gc->setHelpText(
//         PlaybackSettings::tr(
//             "If enabled, live recording preview will use hardware "
//             "acceleration. The video renderer used is determined by the "
//             "selected CPU profile. Disable if playback is sluggish or "
//             "causes high CPU load"));
//
//     return gc;
// }

static HostCheckBox *UseVirtualKeyboard()
{
    HostCheckBox *gc = new HostCheckBox("UseVirtualKeyboard");

    gc->setLabel(MainGeneralSettings::tr("Use line edit virtual keyboards"));

    gc->setValue(true);

    gc->setHelpText(MainGeneralSettings::tr("If enabled, you can use a virtual "
                                            "keyboard in MythTV's line edit "
                                            "boxes. To use, hit SELECT (Enter "
                                            "or Space) while a line edit is in "
                                            "focus."));
    return gc;
}

static HostSpinBox *FrontendIdleTimeout()
{
    HostSpinBox *gs = new HostSpinBox("FrontendIdleTimeout", 0, 360, 15);

    gs->setLabel(MainGeneralSettings::tr("Idle time before entering standby "
                                         "mode (minutes)"));

    gs->setValue(90);

    gs->setHelpText(MainGeneralSettings::tr("Number of minutes to wait when "
                                            "the frontend is idle before "
                                            "entering standby mode. Standby "
                                            "mode allows the backend to power "
                                            "down if configured to do so. Any "
                                            "remote or mouse input will cause "
                                            "the countdown to start again "
                                            "and/or exit idle mode. Video "
                                            "playback suspends the countdown. "
                                            "A value of zero prevents the "
                                            "frontend automatically entering "
                                            "standby."));
    return gs;
}

static HostComboBox *OverrideExitMenu()
{
    HostComboBox *gc = new HostComboBox("OverrideExitMenu");

    gc->setLabel(MainGeneralSettings::tr("Customize exit menu options"));

    gc->addSelection(MainGeneralSettings::tr("Default"), "0");
    gc->addSelection(MainGeneralSettings::tr("Show quit"), "1");
    gc->addSelection(MainGeneralSettings::tr("Show quit and shutdown"), "2");
    gc->addSelection(MainGeneralSettings::tr("Show quit, reboot and shutdown"),
                     "3");
    gc->addSelection(MainGeneralSettings::tr("Show shutdown"), "4");
    gc->addSelection(MainGeneralSettings::tr("Show reboot"), "5");
    gc->addSelection(MainGeneralSettings::tr("Show reboot and shutdown"), "6");

    gc->setHelpText(
        MainGeneralSettings::tr("By default, only remote frontends are shown "
                                 "the shutdown option on the exit menu. Here "
                                 "you can force specific shutdown and reboot "
                                 "options to be displayed."));
    return gc;
}

static HostLineEdit *RebootCommand()
{
    HostLineEdit *ge = new HostLineEdit("RebootCommand");

    ge->setLabel(MainGeneralSettings::tr("Reboot command"));

    ge->setValue("");

    ge->setHelpText(MainGeneralSettings::tr("Optional. Script to run if you "
                                            "select the reboot option from the "
                                            "exit menu, if the option is "
                                            "displayed. You must configure an "
                                            "exit key to display the exit "
                                            "menu."));
    return ge;
}

static HostLineEdit *HaltCommand()
{
    HostLineEdit *ge = new HostLineEdit("HaltCommand");

    ge->setLabel(MainGeneralSettings::tr("Halt command"));

    ge->setValue("");

    ge->setHelpText(MainGeneralSettings::tr("Optional. Script to run if you "
                                            "select the shutdown option from "
                                            "the exit menu, if the option is "
                                            "displayed. You must configure an "
                                            "exit key to display the exit "
                                            "menu."));
    return ge;
}

static HostLineEdit *LircDaemonDevice()
{
    HostLineEdit *ge = new HostLineEdit("LircSocket");

    ge->setLabel(MainGeneralSettings::tr("LIRC daemon socket"));

    /* lircd socket moved from /dev/ to /var/run/lirc/ in lirc 0.8.6 */
    QString lirc_socket = "/dev/lircd";

    if (!QFile::exists(lirc_socket))
        lirc_socket = "/var/run/lirc/lircd";

    ge->setValue(lirc_socket);

    QString help = MainGeneralSettings::tr("UNIX socket or IP address[:port] "
                                           "to connect in order to communicate "
                                           "with the LIRC Daemon.");
    ge->setHelpText(help);

    return ge;
}

static HostLineEdit *ScreenShotPath()
{
    HostLineEdit *ge = new HostLineEdit("ScreenShotPath");

    ge->setLabel(MainGeneralSettings::tr("Screen shot path"));

    ge->setValue("/tmp/");

    ge->setHelpText(MainGeneralSettings::tr("Path to screenshot storage "
                                            "location. Should be writable "
                                            "by the frontend"));

    return ge;
}

static HostLineEdit *SetupPinCode()
{
    HostLineEdit *ge = new HostLineEdit("SetupPinCode");

    ge->setLabel(MainGeneralSettings::tr("Setup PIN code"));

    ge->setHelpText(MainGeneralSettings::tr("This PIN is used to control "
                                            "access to the setup menus. "
                                            "If you want to use this feature, "
                                            "then setting the value to all "
                                            "numbers will make your life much "
                                            "easier. Set it to blank to "
                                            "disable. If enabled, you will not "
                                            "be able to return to this screen "
                                            "and reset the Setup PIN without "
                                            "first entering the current PIN."));
    return ge;
}

static HostComboBox *XineramaScreen()
{
    HostComboBox *gc = new HostComboBox("XineramaScreen", false);
    int num = MythDisplay::GetNumberXineramaScreens();

    for (int i=0; i<num; ++i)
        gc->addSelection(QString::number(i), QString::number(i));

    gc->addSelection(AppearanceSettings::tr("All"), QString::number(-1));

    gc->setLabel(AppearanceSettings::tr("Display on screen"));

    gc->setValue(0);

    gc->setHelpText(AppearanceSettings::tr("Run on the specified screen or "
                                           "spanning all screens."));
    return gc;
}


static HostComboBox *XineramaMonitorAspectRatio()
{
    HostComboBox *gc = new HostComboBox("XineramaMonitorAspectRatio");

    gc->setLabel(AppearanceSettings::tr("Monitor aspect ratio"));

    gc->addSelection(AppearanceSettings::tr("16:9"),  "1.7777");
    gc->addSelection(AppearanceSettings::tr("16:10"), "1.6");
    gc->addSelection(AppearanceSettings::tr("4:3"),   "1.3333");

    gc->setHelpText(AppearanceSettings::tr("The aspect ratio of a Xinerama "
                                           "display cannot be queried from "
                                           "the display, so it must be "
                                           "specified."));
    return gc;
}

static HostComboBox *LetterboxingColour()
{
    HostComboBox *gc = new HostComboBox("LetterboxColour");

    gc->setLabel(PlaybackSettings::tr("Letterboxing color"));

    for (int m = kLetterBoxColour_Black; m < kLetterBoxColour_END; ++m)
        gc->addSelection(toString((LetterBoxColour)m), QString::number(m));

    gc->setHelpText(PlaybackSettings::tr("By default MythTV uses black "
                                         "letterboxing to match broadcaster "
                                         "letterboxing, but those with plasma "
                                         "screens may prefer gray to minimize "
                                         "burn-in. Currently only works with "
                                         "XVideo video renderer."));
    return gc;
}

static HostComboBox *AspectOverride()
{
    HostComboBox *gc = new HostComboBox("AspectOverride");

    gc->setLabel(PlaybackSettings::tr("Video aspect override"));

    for (int m = kAspect_Off; m < kAspect_END; ++m)
        gc->addSelection(toString((AspectOverrideMode)m), QString::number(m));

    gc->setHelpText(PlaybackSettings::tr("When enabled, these will override "
                                         "the aspect ratio specified by any "
                                         "broadcaster for all video streams."));
    return gc;
}

static HostComboBox *AdjustFill()
{
    HostComboBox *gc = new HostComboBox("AdjustFill");

    gc->setLabel(PlaybackSettings::tr("Zoom"));

    for (int m = kAdjustFill_Off; m < kAdjustFill_END; ++m)
        gc->addSelection(toString((AdjustFillMode)m), QString::number(m));
    gc->addSelection(toString(kAdjustFill_AutoDetect_DefaultOff),
                     QString::number(kAdjustFill_AutoDetect_DefaultOff));
    gc->addSelection(toString(kAdjustFill_AutoDetect_DefaultHalf),
                     QString::number(kAdjustFill_AutoDetect_DefaultHalf));

    gc->setHelpText(PlaybackSettings::tr("When enabled, these will apply a "
                                         "predefined zoom to all video "
                                         "playback in MythTV."));
    return gc;
}

// Theme settings

static HostSpinBox *GuiWidth()
{
    HostSpinBox *gs = new HostSpinBox("GuiWidth", 0, 1920, 8, true);

    gs->setLabel(AppearanceSettings::tr("GUI width (pixels)"));

    gs->setValue(0);

    gs->setHelpText(AppearanceSettings::tr("The width of the GUI. Do not make "
                                           "the GUI wider than your actual "
                                           "screen resolution. Set to 0 to "
                                           "automatically scale to "
                                           "fullscreen."));
    return gs;
}

static HostSpinBox *GuiHeight()
{
    HostSpinBox *gs = new HostSpinBox("GuiHeight", 0, 1600, 8, true);

    gs->setLabel(AppearanceSettings::tr("GUI height (pixels)"));

    gs->setValue(0);

    gs->setHelpText(AppearanceSettings::tr("The height of the GUI. Do not make "
                                           "the GUI taller than your actual "
                                           "screen resolution. Set to 0 to "
                                           "automatically scale to "
                                           "fullscreen."));
    return gs;
}

static HostSpinBox *GuiOffsetX()
{
    HostSpinBox *gs = new HostSpinBox("GuiOffsetX", -3840, 3840, 32, true);

    gs->setLabel(AppearanceSettings::tr("GUI X offset"));

    gs->setValue(0);

    gs->setHelpText(AppearanceSettings::tr("The horizontal offset where the "
                                           "GUI will be displayed. May only "
                                           "work if run in a window."));
    return gs;
}

static HostSpinBox *GuiOffsetY()
{
    HostSpinBox *gs = new HostSpinBox("GuiOffsetY", -1600, 1600, 8, true);

    gs->setLabel(AppearanceSettings::tr("GUI Y offset"));

    gs->setValue(0);

    gs->setHelpText(AppearanceSettings::tr("The vertical offset where the "
                                           "GUI will be displayed."));
    return gs;
}

#if 0
static HostSpinBox *DisplaySizeWidth()
{
    HostSpinBox *gs = new HostSpinBox("DisplaySizeWidth", 0, 10000, 1);

    gs->setLabel(AppearanceSettings::tr("Display size - width"));

    gs->setValue(0);

    gs->setHelpText(AppearanceSettings::tr("Horizontal size of the monitor or TV. Used "
                    "to calculate the actual aspect ratio of the display. This "
                    "will override the DisplaySize from the system."));

    return gs;
}

static HostSpinBox *DisplaySizeHeight()
{
    HostSpinBox *gs = new HostSpinBox("DisplaySizeHeight", 0, 10000, 1);

    gs->setLabel(AppearanceSettings::tr("Display size - height"));

    gs->setValue(0);

    gs->setHelpText(AppearanceSettings::tr("Vertical size of the monitor or TV. Used "
                    "to calculate the actual aspect ratio of the display. This "
                    "will override the DisplaySize from the system."));

    return gs;
}
#endif

static HostCheckBox *GuiSizeForTV()
{
    HostCheckBox *gc = new HostCheckBox("GuiSizeForTV");

    gc->setLabel(AppearanceSettings::tr("Use GUI size for TV playback"));

    gc->setValue(true);

    gc->setHelpText(AppearanceSettings::tr("If enabled, use the above size for "
                                           "TV, otherwise use full screen."));
    return gc;
}

#if defined(USING_XRANDR) || CONFIG_DARWIN
static HostCheckBox *UseVideoModes()
{
    HostCheckBox *gc = new HostCheckBox("UseVideoModes");

    gc->setLabel(VideoModeSettings::tr("Separate video modes for GUI and "
                                       "TV playback"));

    gc->setValue(false);

    gc->setHelpText(VideoModeSettings::tr("Switch X Window video modes for TV. "
                                          "Requires \"xrandr\" support."));
    return gc;
}

static HostSpinBox *VidModeWidth(int idx)
{
    HostSpinBox *gs = new HostSpinBox(QString("VidModeWidth%1").arg(idx),
                                            0, 1920, 16, true);

    gs->setLabel((idx<1) ? VideoModeSettings::tr("In X", "Video mode width")
                         : "");

    gs->setLabelAboveWidget(idx<1);

    gs->setValue(0);

    gs->setHelpText(VideoModeSettings::tr("Horizontal resolution of video "
                                          "which needs a special output "
                                          "resolution."));
    return gs;
}

static HostSpinBox *VidModeHeight(int idx)
{
    HostSpinBox *gs = new HostSpinBox(QString("VidModeHeight%1").arg(idx),
                                            0, 1080, 16, true);

    gs->setLabel((idx<1) ? VideoModeSettings::tr("In Y", "Video mode height")
                         : "");

    gs->setLabelAboveWidget(idx<1);

    gs->setValue(0);

    gs->setHelpText(VideoModeSettings::tr("Vertical resolution of video "
                                          "which needs a special output "
                                          "resolution."));
    return gs;
}

static HostComboBox *GuiVidModeResolution()
{
    HostComboBox *gc = new HostComboBox("GuiVidModeResolution");

    gc->setLabel(VideoModeSettings::tr("GUI"));

    gc->setLabelAboveWidget(true);

    gc->setHelpText(VideoModeSettings::tr("Resolution of screen when not "
                                          "watching a video."));

    const vector<DisplayResScreen> scr = GetVideoModes();
    for (uint i=0; i<scr.size(); ++i)
    {
        int w = scr[i].Width(), h = scr[i].Height();
        QString sel = QString("%1x%2").arg(w).arg(h);
        gc->addSelection(sel, sel);
    }

    // if no resolution setting, set it with a reasonable initial value
    if (scr.size() && (gCoreContext->GetSetting("GuiVidModeResolution").isEmpty()))
    {
        int w = 0, h = 0;
        gCoreContext->GetResolutionSetting("GuiVidMode", w, h);
        if ((w <= 0) || (h <= 0))
            (w = 640), (h = 480);

        DisplayResScreen dscr(w, h, -1, -1, -1.0, 0);
        double rate = -1.0;
        int i = DisplayResScreen::FindBestMatch(scr, dscr, rate);
        gc->setValue((i >= 0) ? i : scr.size()-1);
    }

    return gc;
}

static HostComboBox *TVVidModeResolution(int idx=-1)
{
    QString dhelp = VideoModeSettings::tr("Default screen resolution "
                                          "when watching a video.");
    QString ohelp = VideoModeSettings::tr("Screen resolution when watching a "
                                          "video at a specific resolution.");

    QString qstr = (idx<0) ? "TVVidModeResolution" :
        QString("TVVidModeResolution%1").arg(idx);
    HostComboBox *gc = new HostComboBox(qstr);
    QString lstr = (idx<0) ? VideoModeSettings::tr("Video output") :
        ((idx<1) ? VideoModeSettings::tr("Output") : "");
    QString hstr = (idx<0) ? dhelp : ohelp;

    gc->setLabel(lstr);

    gc->setLabelAboveWidget(idx<1);
    gc->setHelpText(hstr);

    const vector<DisplayResScreen> scr = GetVideoModes();

    for (uint i=0; i<scr.size(); ++i)
    {
        QString sel = QString("%1x%2").arg(scr[i].Width()).arg(scr[i].Height());
        gc->addSelection(sel, sel);
    }

    return gc;
}

static HostRefreshRateComboBox *TVVidModeRefreshRate(int idx=-1)
{
    QString dhelp = VideoModeSettings::tr("Default refresh rate when watching "
                                          "a video. Leave at \"Auto\" to "
                                          "automatically use the best "
                                          "available");
    QString ohelp = VideoModeSettings::tr("Refresh rate when watching a "
                                          "video at a specific resolution. "
                                          "Leave at \"Auto\" to automatically "
                                          "use the best available");

    QString qstr = (idx<0) ? "TVVidModeRefreshRate" :
        QString("TVVidModeRefreshRate%1").arg(idx);
    HostRefreshRateComboBox *gc = new HostRefreshRateComboBox(qstr);
    QString lstr = (idx<1) ? VideoModeSettings::tr("Rate") : "";
    QString hstr = (idx<0) ? dhelp : ohelp;

    gc->setLabel(lstr);
    gc->setLabelAboveWidget(idx<1);
    gc->setHelpText(hstr);
    gc->setEnabled(false);
    return gc;
}

static HostComboBox *TVVidModeForceAspect(int idx=-1)
{
    QString dhelp = VideoModeSettings::tr("Aspect ratio when watching a "
                                          "video. Leave at \"%1\" to "
                                          "use ratio reported by the monitor. "
                                          "Set to 16:9 or 4:3 to force a "
                                          "specific aspect ratio.");



    QString ohelp = VideoModeSettings::tr("Aspect ratio when watching a "
                                          "video at a specific resolution. "
                                          "Leave at \"%1\" to use ratio "
                                          "reported by the monitor. Set to "
                                          "16:9 or 4:3 to force a specific "
                                          "aspect ratio.");

    QString qstr = (idx<0) ? "TVVidModeForceAspect" :
        QString("TVVidModeForceAspect%1").arg(idx);

    HostComboBox *gc = new HostComboBox(qstr);

    gc->setLabel( (idx<1) ? VideoModeSettings::tr("Aspect") : "" );

    gc->setLabelAboveWidget(idx<1);

    QString hstr = (idx<0) ? dhelp : ohelp;

    gc->setHelpText(hstr.arg(VideoModeSettings::tr("Default")));

    gc->addSelection(VideoModeSettings::tr("Default"), "0.0");
    gc->addSelection("16:9", "1.77777777777");
    gc->addSelection("4:3",  "1.33333333333");

    return gc;
}

VideoModeSettings::VideoModeSettings() : 
    TriggeredConfigurationGroup(false, true, false, false)
{
    setLabel(tr("Video Mode Settings"));
    setUseLabel(false);

    Setting *videomode = UseVideoModes();
    addChild(videomode);
    setTrigger(videomode);

    ConfigurationGroup* defaultsettings =
        new HorizontalConfigurationGroup(false, false);

    HostComboBox *res = TVVidModeResolution();
    HostRefreshRateComboBox *rate = TVVidModeRefreshRate();

    defaultsettings->addChild(GuiVidModeResolution());
    defaultsettings->addChild(res);
    defaultsettings->addChild(rate);
    defaultsettings->addChild(TVVidModeForceAspect());
    connect(res, SIGNAL(valueChanged(const QString&)),
            rate, SLOT(ChangeResolution(const QString&)));

    ConfigurationGroup* overrides =
        new GridConfigurationGroup(5, true, true, false, true);

    overrides->setLabel(tr("Overrides for specific video sizes"));

    for (int idx = 0; idx < 3; ++idx)
    {
        //input side
        overrides->addChild(VidModeWidth(idx));
        overrides->addChild(VidModeHeight(idx));
        // output side
        overrides->addChild(res = TVVidModeResolution(idx));
        overrides->addChild(rate = TVVidModeRefreshRate(idx));
        overrides->addChild(TVVidModeForceAspect(idx));

        connect(res, SIGNAL(valueChanged(const QString&)),
                rate, SLOT(ChangeResolution(const QString&)));
    }

    ConfigurationGroup* settings = new VerticalConfigurationGroup(false);

    settings->addChild(defaultsettings);
    settings->addChild(overrides);

    addTarget("1", settings);
    addTarget("0", new VerticalConfigurationGroup(true));

};
#endif

static HostCheckBox *HideMouseCursor()
{
    HostCheckBox *gc = new HostCheckBox("HideMouseCursor");

    gc->setLabel(AppearanceSettings::tr("Hide mouse cursor in MythTV"));

    gc->setValue(false);

    gc->setHelpText(AppearanceSettings::tr("Toggles mouse cursor visibility "
                                           "for touchscreens. By default "
                                           "MythTV will auto-hide the cursor "
                                           "if the mouse doesn't move for a "
                                           "period, this setting disables the "
                                           "cursor entirely."));
    return gc;
};


static HostCheckBox *RunInWindow()
{
    HostCheckBox *gc = new HostCheckBox("RunFrontendInWindow");

    gc->setLabel(AppearanceSettings::tr("Use window border"));

    gc->setValue(false);

    gc->setHelpText(AppearanceSettings::tr("Toggles between windowed and "
                                           "borderless operation."));
    return gc;
}

static HostCheckBox *UseFixedWindowSize()
{
{
    HostCheckBox *gc = new HostCheckBox("UseFixedWindowSize");

    gc->setLabel(AppearanceSettings::tr("Use fixed window size"));

    gc->setValue(true);

    gc->setHelpText(AppearanceSettings::tr("If disabled, the video playback "
                                           "window can be resized"));
    return gc;
}
}

static HostComboBox *MythDateFormatCB()
{
    HostComboBox *gc = new HostComboBox("DateFormat");
    gc->setLabel(AppearanceSettings::tr("Date format"));

    QDate sampdate = MythDate::current().toLocalTime().date();
    QString sampleStr = AppearanceSettings::tr("Samples are shown using "
                                               "today's date.");

    if (sampdate.month() == sampdate.day())
    {
        sampdate = sampdate.addDays(1);
        sampleStr = AppearanceSettings::tr("Samples are shown using "
                                           "tomorrow's date.");
    }

    QLocale locale = gCoreContext->GetQLocale();

    gc->addSelection(locale.toString(sampdate, "ddd MMM d"), "ddd MMM d");
    gc->addSelection(locale.toString(sampdate, "ddd d MMM"), "ddd d MMM");
    gc->addSelection(locale.toString(sampdate, "ddd MMMM d"), "ddd MMMM d");
    gc->addSelection(locale.toString(sampdate, "ddd d MMMM"), "ddd d MMMM");
    gc->addSelection(locale.toString(sampdate, "dddd MMM d"), "dddd MMM d");
    gc->addSelection(locale.toString(sampdate, "dddd d MMM"), "dddd d MMM");
    gc->addSelection(locale.toString(sampdate, "MMM d"), "MMM d");
    gc->addSelection(locale.toString(sampdate, "d MMM"), "d MMM");
    gc->addSelection(locale.toString(sampdate, "MM/dd"), "MM/dd");
    gc->addSelection(locale.toString(sampdate, "dd/MM"), "dd/MM");
    gc->addSelection(locale.toString(sampdate, "MM.dd"), "MM.dd");
    gc->addSelection(locale.toString(sampdate, "dd.MM"), "dd.MM");
    gc->addSelection(locale.toString(sampdate, "M/d/yyyy"), "M/d/yyyy");
    gc->addSelection(locale.toString(sampdate, "d/M/yyyy"), "d/M/yyyy");
    gc->addSelection(locale.toString(sampdate, "MM.dd.yyyy"), "MM.dd.yyyy");
    gc->addSelection(locale.toString(sampdate, "dd.MM.yyyy"), "dd.MM.yyyy");
    gc->addSelection(locale.toString(sampdate, "yyyy-MM-dd"), "yyyy-MM-dd");
    gc->addSelection(locale.toString(sampdate, "ddd MMM d yyyy"), "ddd MMM d yyyy");
    gc->addSelection(locale.toString(sampdate, "ddd d MMM yyyy"), "ddd d MMM yyyy");
    gc->addSelection(locale.toString(sampdate, "ddd yyyy-MM-dd"), "ddd yyyy-MM-dd");

    QString cn_long = QString("dddd yyyy") + QChar(0x5E74) +
        "M" + QChar(0x6708) + "d"+ QChar(0x65E5); // dddd yyyy年M月d日
    gc->addSelection(locale.toString(sampdate, cn_long), cn_long);
    QString cn_med = QString("dddd ") +
        "M" + QChar(0x6708) + "d"+ QChar(0x65E5); // dddd M月d日

    gc->addSelection(locale.toString(sampdate, cn_med), cn_med);

    //: %1 gives additional information regarding the date format
    gc->setHelpText(AppearanceSettings::tr("Your preferred date format. %1")
                    .arg(sampleStr));

    return gc;
}

static HostComboBox *MythShortDateFormat()
{
    HostComboBox *gc = new HostComboBox("ShortDateFormat");
    gc->setLabel(AppearanceSettings::tr("Short date format"));

    QDate sampdate = MythDate::current().toLocalTime().date();

    QString sampleStr = AppearanceSettings::tr("Samples are shown using "
                                               "today's date.");

    if (sampdate.month() == sampdate.day())
    {
        sampdate = sampdate.addDays(1);
        sampleStr = AppearanceSettings::tr("Samples are shown using "
                                           "tomorrow's date.");
    }
    QLocale locale = gCoreContext->GetQLocale();

    gc->addSelection(locale.toString(sampdate, "M/d"), "M/d");
    gc->addSelection(locale.toString(sampdate, "d/M"), "d/M");
    gc->addSelection(locale.toString(sampdate, "MM/dd"), "MM/dd");
    gc->addSelection(locale.toString(sampdate, "dd/MM"), "dd/MM");
    gc->addSelection(locale.toString(sampdate, "MM.dd"), "MM.dd");
    gc->addSelection(locale.toString(sampdate, "dd.MM."), "dd.MM.");
    gc->addSelection(locale.toString(sampdate, "M.d."), "M.d.");
    gc->addSelection(locale.toString(sampdate, "d.M."), "d.M.");
    gc->addSelection(locale.toString(sampdate, "MM-dd"), "MM-dd");
    gc->addSelection(locale.toString(sampdate, "dd-MM"), "dd-MM");
    gc->addSelection(locale.toString(sampdate, "MMM d"), "MMM d");
    gc->addSelection(locale.toString(sampdate, "d MMM"), "d MMM");
    gc->addSelection(locale.toString(sampdate, "ddd d"), "ddd d");
    gc->addSelection(locale.toString(sampdate, "d ddd"), "d ddd");
    gc->addSelection(locale.toString(sampdate, "ddd M/d"), "ddd M/d");
    gc->addSelection(locale.toString(sampdate, "ddd d/M"), "ddd d/M");
    gc->addSelection(locale.toString(sampdate, "M/d ddd"), "M/d ddd");
    gc->addSelection(locale.toString(sampdate, "d/M ddd"), "d/M ddd");

    QString cn = QString("M") + QChar(0x6708) + "d" + QChar(0x65E5); // M月d日

    gc->addSelection(locale.toString(sampdate, cn), cn);

    //: %1 gives additional information regarding the date format
    gc->setHelpText(AppearanceSettings::tr("Your preferred short date format. %1") 
                    .arg(sampleStr));
    return gc;
}

static HostComboBox *MythTimeFormat()
{
    HostComboBox *gc = new HostComboBox("TimeFormat");

    gc->setLabel(AppearanceSettings::tr("Time format"));

    QTime samptime = QTime::currentTime();

    QLocale locale = gCoreContext->GetQLocale();

    gc->addSelection(locale.toString(samptime, "h:mm AP"), "h:mm AP");
    gc->addSelection(locale.toString(samptime, "h:mm ap"), "h:mm ap");
    gc->addSelection(locale.toString(samptime, "hh:mm AP"), "hh:mm AP");
    gc->addSelection(locale.toString(samptime, "hh:mm ap"), "hh:mm ap");
    gc->addSelection(locale.toString(samptime, "h:mm"), "h:mm");
    gc->addSelection(locale.toString(samptime, "hh:mm"), "hh:mm");
    gc->addSelection(locale.toString(samptime, "hh.mm"), "hh.mm");
    gc->addSelection(locale.toString(samptime, "AP h:mm"), "AP h:mm");

    gc->setHelpText(AppearanceSettings::tr("Your preferred time format. You "
                                           "must choose a format with \"AM\" "
                                           "or \"PM\" in it, otherwise your "
                                           "time display will be 24-hour or "
                                           "\"military\" time."));
    return gc;
}

#if ! CONFIG_DARWIN
static HostComboBox *ThemePainter()
{
    HostComboBox *gc = new HostComboBox("ThemePainter");

    gc->setLabel(AppearanceSettings::tr("Paint engine"));

    gc->addSelection(QCoreApplication::translate("(Common)", "Qt"), QT_PAINTER);
    gc->addSelection(QCoreApplication::translate("(Common)", "Auto", "Automatic"),
                     AUTO_PAINTER);
#ifdef USING_OPENGL
    gc->addSelection(QCoreApplication::translate("(Common)", "OpenGL"),
                     OPENGL_PAINTER);
#endif
<<<<<<< HEAD
#ifdef _WIN32
    gc->addSelection(QObject::tr("Direct3D"), D3D9_PAINTER);
=======
#ifdef USING_MINGW
    gc->addSelection(QCoreApplication::translate("(Common)", "Direct3D"),
                     D3D9_PAINTER);
>>>>>>> d6b9469b
#endif
    gc->setHelpText(
        AppearanceSettings::tr("This selects what MythTV uses to draw. "
                               "Choosing '%1' is recommended, unless running "
                               "on systems with broken OpenGL implementations "
                               "(broken hardware or drivers or windowing "
                               "systems) where only Qt works.")
        .arg(QCoreApplication::translate("(Common)", "Auto", "Automatic")));

    return gc; 
}
#endif

static HostComboBox *ChannelFormat()
{
    HostComboBox *gc = new HostComboBox("ChannelFormat");

    gc->setLabel(GeneralSettings::tr("Channel format"));

    gc->addSelection(GeneralSettings::tr("number"), "<num>");
    gc->addSelection(GeneralSettings::tr("number callsign"), "<num> <sign>");
    gc->addSelection(GeneralSettings::tr("number name"), "<num> <name>");
    gc->addSelection(GeneralSettings::tr("callsign"), "<sign>");
    gc->addSelection(GeneralSettings::tr("name"), "<name>");

    gc->setHelpText(GeneralSettings::tr("Your preferred channel format."));

    gc->setValue(1);

    return gc;
}

static HostComboBox *LongChannelFormat()
{
    HostComboBox *gc = new HostComboBox("LongChannelFormat");

    gc->setLabel(GeneralSettings::tr("Long channel format"));

    gc->addSelection(GeneralSettings::tr("number"), "<num>");
    gc->addSelection(GeneralSettings::tr("number callsign"), "<num> <sign>");
    gc->addSelection(GeneralSettings::tr("number name"), "<num> <name>");
    gc->addSelection(GeneralSettings::tr("callsign"), "<sign>");
    gc->addSelection(GeneralSettings::tr("name"), "<name>");

    gc->setHelpText(GeneralSettings::tr("Your preferred long channel format."));

    gc->setValue(2);

    return gc;
}

static HostCheckBox *ChannelGroupRememberLast()
{
    HostCheckBox *gc = new HostCheckBox("ChannelGroupRememberLast");

    gc->setLabel(ChannelGroupSettings::tr("Remember last channel group"));

    gc->setHelpText(ChannelGroupSettings::tr("If enabled, the EPG will "
                                             "initially display only the "
                                             "channels from the last channel "
                                             "group selected. Pressing \"4\" "
                                             "will toggle channel group."));

    gc->setValue(false);

    return gc;
}

static HostComboBox *ChannelGroupDefault()
{
    HostComboBox *gc = new HostComboBox("ChannelGroupDefault");

    gc->setLabel(ChannelGroupSettings::tr("Default channel group"));

    ChannelGroupList changrplist;

    changrplist = ChannelGroup::GetChannelGroups();

    gc->addSelection(ChannelGroupSettings::tr("All Channels"), "-1");

    ChannelGroupList::iterator it;

    for (it = changrplist.begin(); it < changrplist.end(); ++it)
       gc->addSelection(it->name, QString("%1").arg(it->grpid));

    gc->setHelpText(ChannelGroupSettings::tr("Default channel group to be "
                                             "shown in the the EPGPressing "
                                             "GUIDE key will toggle channel "
                                             "group."));
    gc->setValue(false);

    return gc;
}

static HostCheckBox *BrowseChannelGroup()
{
    HostCheckBox *gc = new HostCheckBox("BrowseChannelGroup");

    gc->setLabel(GeneralSettings::tr("Browse/change channels from Channel "
                                     "Group"));

    gc->setHelpText(GeneralSettings::tr("If enabled, Live TV will browse or "
                                        "change channels from the selected "
                                        "channel group. The \"All Channels\" "
                                        "channel group may be selected to "
                                        "browse all channels."));
    gc->setValue(false);

    return gc;
}

// Channel Group Settings
ChannelGroupSettings::ChannelGroupSettings() : 
    TriggeredConfigurationGroup(false, true, false, false)
{
    setLabel(tr("Remember last channel group"));
    setUseLabel(false);

    Setting* RememberChanGrpEnabled = ChannelGroupRememberLast();
    addChild(RememberChanGrpEnabled);
    setTrigger(RememberChanGrpEnabled);

    ConfigurationGroup* settings = new VerticalConfigurationGroup(false,false);
    settings->addChild(ChannelGroupDefault());
    addTarget("0", settings);

    // show nothing if RememberChanGrpEnabled is on
    addTarget("1", new VerticalConfigurationGroup(true,false));
};

// General RecPriorities settings

static GlobalComboBox *GRSchedOpenEnd()
{
    GlobalComboBox *bc = new GlobalComboBox("SchedOpenEnd");

    bc->setLabel(GeneralRecPrioritiesSettings::tr("Avoid back to back "
                                                  "recordings"));

    bc->setHelpText(
        GeneralRecPrioritiesSettings::tr("Selects the situations where the"
                                         "scheduler will avoid assigning shows "
                                         "to the same card if their end time "
                                         "and start time match. This will be "
                                         "allowed when necessary in order to "
                                         "resolve conflicts."));

    bc->addSelection(GeneralRecPrioritiesSettings::tr("Never"), "0");
    bc->addSelection(GeneralRecPrioritiesSettings::tr("Different Channels"),
                     "1");
    bc->addSelection(GeneralRecPrioritiesSettings::tr("Always"), "2");

    bc->setValue(0);

    return bc;
}

static GlobalSpinBox *GRPrefInputRecPriority()
{
    GlobalSpinBox *bs = new GlobalSpinBox("PrefInputPriority", 1, 99, 1);

    bs->setLabel(GeneralRecPrioritiesSettings::tr("Preferred input priority"));

    bs->setHelpText(GeneralRecPrioritiesSettings::tr("Additional priority when "
                                                     "a showing matches the "
                                                     "preferred input selected "
                                                     "in the 'Scheduling "
                                                     "Options' section of the "
                                                     "recording rule."));

    bs->setValue(2);
    return bs;
}

static GlobalSpinBox *GRHDTVRecPriority()
{
    GlobalSpinBox *bs = new GlobalSpinBox("HDTVRecPriority", -99, 99, 1);

    bs->setLabel(GeneralRecPrioritiesSettings::tr("HDTV recording priority"));

    bs->setHelpText(GeneralRecPrioritiesSettings::tr("Additional priority when "
                                                     "a showing is marked as an "
                                                     "HDTV broadcast in the TV "
                                                     "listings."));

    bs->setValue(0);

    return bs;
}

static GlobalSpinBox *GRWSRecPriority()
{
    GlobalSpinBox *bs = new GlobalSpinBox("WSRecPriority", -99, 99, 1);

    bs->setLabel(GeneralRecPrioritiesSettings::tr("Widescreen recording "
                                                  "priority"));

    bs->setHelpText(GeneralRecPrioritiesSettings::tr("Additional priority when "
                                                     "a showing is marked as "
                                                     "widescreen in the TV "
                                                     "listings."));

    bs->setValue(0);

    return bs;
}

static GlobalSpinBox *GRSignLangRecPriority()
{
    GlobalSpinBox *bs = new GlobalSpinBox("SignLangRecPriority",
                                            -99, 99, 1);

    bs->setLabel(GeneralRecPrioritiesSettings::tr("Sign language recording "
                                                  "priority"));

    bs->setHelpText(GeneralRecPrioritiesSettings::tr("Additional priority "
                                                     "when a showing is "
                                                     "marked as having "
                                                     "in-vision sign "
                                                     "language."));

    bs->setValue(0);

    return bs;
}

static GlobalSpinBox *GROnScrSubRecPriority()
{
    GlobalSpinBox *bs = new GlobalSpinBox("OnScrSubRecPriority",
                                            -99, 99, 1);

    bs->setLabel(GeneralRecPrioritiesSettings::tr("In-vision Subtitles "
                                                  "Recording Priority"));

    bs->setHelpText(GeneralRecPrioritiesSettings::tr("Additional priority "
                                                     "when a showing is marked "
                                                     "as having in-vision "
                                                     "subtitles."));

    bs->setValue(0);

    return bs;
}

static GlobalSpinBox *GRCCRecPriority()
{
    GlobalSpinBox *bs = new GlobalSpinBox("CCRecPriority",
                                            -99, 99, 1);

    bs->setLabel(GeneralRecPrioritiesSettings::tr("Subtitles/CC recording "
                                                  "priority"));

    bs->setHelpText(GeneralRecPrioritiesSettings::tr("Additional priority when "
                                                     "a showing is marked as "
                                                     "having subtitles or "
                                                     "closed captioning (CC) "
                                                     "available."));

    bs->setValue(0);

    return bs;
}

static GlobalSpinBox *GRHardHearRecPriority()
{
    GlobalSpinBox *bs = new GlobalSpinBox("HardHearRecPriority",
                                            -99, 99, 1);

    bs->setLabel(GeneralRecPrioritiesSettings::tr("Hard of hearing priority"));

    bs->setHelpText(GeneralRecPrioritiesSettings::tr("Additional priority when "
                                                     "a showing is marked as "
                                                     "having support for "
                                                     "viewers with impaired "
                                                     "hearing."));

    bs->setValue(0);

    return bs;
}

static GlobalSpinBox *GRAudioDescRecPriority()
{
    GlobalSpinBox *bs = new GlobalSpinBox("AudioDescRecPriority",
                                            -99, 99, 1);

    bs->setLabel(GeneralRecPrioritiesSettings::tr("Audio described priority"));

    bs->setHelpText(GeneralRecPrioritiesSettings::tr("Additional priority when "
                                                     "a showing is marked as "
                                                     "being Audio Described."));

    bs->setValue(0);

    return bs;
}

static HostLineEdit *DefaultTVChannel()
{
    HostLineEdit *ge = new HostLineEdit("DefaultTVChannel");

    ge->setLabel(EPGSettings::tr("Guide starts at channel"));

    ge->setValue("3");

    ge->setHelpText(EPGSettings::tr("The program guide starts on this channel "
                                    "if it is run from outside of Live TV "
                                    "mode."));

    return ge;
}

static HostSpinBox *EPGRecThreshold()
{
    HostSpinBox *gs = new HostSpinBox("SelChangeRecThreshold", 1, 600, 1);

    gs->setLabel(EPGSettings::tr("Record threshold"));

    gs->setValue(16);

    gs->setHelpText(EPGSettings::tr("Pressing SELECT on a show that is at "
                                    "least this many minutes into the future "
                                    "will schedule a recording."));
    return gs;
}

static HostComboBox *MythLanguage()
{
    HostComboBox *gc = new HostComboBox("Language");

    gc->setLabel(AppearanceSettings::tr("Language"));

    QMap<QString, QString> langMap = MythTranslation::getLanguages();
    QStringList langs = langMap.values();
    langs.sort();
    QString langCode = gCoreContext->GetSetting("Language").toLower();

    if (langCode.isEmpty())
        langCode = "en_US";

    gc->clearSelections();

    for (QStringList::Iterator it = langs.begin(); it != langs.end(); ++it)
    {
        QString label = *it;
        QString value = langMap.key(label);
        gc->addSelection(label, value, (value.toLower() == langCode));
    }

    gc->setHelpText(AppearanceSettings::tr("Your preferred language for the "
                                           "user interface."));
    return gc;
}

static void ISO639_fill_selections(SelectSetting *widget, uint i)
{
    widget->clearSelections();
    QString q = QString("ISO639Language%1").arg(i);
    QString lang = gCoreContext->GetSetting(q, "").toLower();

    if ((lang.isEmpty() || lang == "aar") &&
        !gCoreContext->GetSetting("Language", "").isEmpty())
    {
        lang = iso639_str2_to_str3(gCoreContext->GetLanguage().toLower());
    }

    QMap<int,QString>::iterator it  = _iso639_key_to_english_name.begin();
    QMap<int,QString>::iterator ite = _iso639_key_to_english_name.end();

    for (; it != ite; ++it)
    {
        QString desc = (*it);
        int idx = desc.indexOf(";");
        if (idx > 0)
            desc = desc.left(idx);

        const QString il = iso639_key_to_str3(it.key());
        widget->addSelection(desc, il, il == lang);
    }
}

static GlobalComboBox *ISO639PreferredLanguage(uint i)
{
    GlobalComboBox *gc = new GlobalComboBox(QString("ISO639Language%1").arg(i));

    gc->setLabel(AppearanceSettings::tr("Guide language #%1").arg(i+1));

    // We should try to get language from "MythLanguage"
    // then use code 2 to code 3 map in iso639.h
    ISO639_fill_selections(gc, i);

    gc->setHelpText(AppearanceSettings::tr("Your #%1 preferred language for "
                                           "Program Guide data and captions.")
                                           .arg(i+1));
    return gc;
}

static HostCheckBox *NetworkControlEnabled()
{
    HostCheckBox *gc = new HostCheckBox("NetworkControlEnabled");

    gc->setLabel(MainGeneralSettings::tr("Enable Network Remote Control "
                                         "interface"));

    gc->setHelpText(MainGeneralSettings::tr("This enables support for "
                                            "controlling MythFrontend "
                                            "over the network."));

    gc->setValue(false);

    return gc;
}

static HostSpinBox *NetworkControlPort()
{
    HostSpinBox *gs = new HostSpinBox("NetworkControlPort", 1025, 65535, 1);

    gs->setLabel(MainGeneralSettings::tr("Network Remote Control port"));

    gs->setValue(6546);

    gs->setHelpText(MainGeneralSettings::tr("This specifies what port the "
                                            "Network Remote Control "
                                            "interface will listen on for "
                                            "new connections."));
    return gs;
}

static HostLineEdit *UDPNotifyPort()
{
    HostLineEdit *ge = new HostLineEdit("UDPNotifyPort");

    ge->setLabel(MainGeneralSettings::tr("UDP notify port"));

    ge->setValue("6948");

    ge->setHelpText(MainGeneralSettings::tr("MythTV will listen for "
                                            "connections from the "
                                            "\"mythutil\" program on "
                                            "this port."));
    return ge;
}

#ifdef USING_AIRPLAY
// AirPlay Settings
static HostCheckBox *AirPlayEnabled()
{
    HostCheckBox *gc = new HostCheckBox("AirPlayEnabled");

    gc->setLabel(MainGeneralSettings::tr("Enable AirPlay"));

    gc->setHelpText(MainGeneralSettings::tr("AirPlay lets you wirelessly view "
                                            "content on your TV from your "
                                            "iPhone, iPad, iPod Touch, or "
                                            "iTunes on your computer."));

    gc->setValue(true);

    return gc;
}

static HostCheckBox *AirPlayAudioOnly()
{
    HostCheckBox *gc = new HostCheckBox("AirPlayAudioOnly");

    gc->setLabel(MainGeneralSettings::tr("Only support AirTunes (no video)"));

    gc->setHelpText(MainGeneralSettings::tr("Only stream audio from your "
                                            "iPhone, iPad, iPod Touch, or "
                                            "iTunes on your computer"));

    gc->setValue(false);

    return gc;
}

static HostCheckBox *AirPlayPasswordEnabled()
{
    HostCheckBox *gc = new HostCheckBox("AirPlayPasswordEnabled");

    gc->setLabel(MainGeneralSettings::tr("Require password"));

    gc->setValue(false);

    gc->setHelpText(MainGeneralSettings::tr("Require a password to use "
                                            "AirPlay. Your iPhone, iPad, iPod "
                                            "Touch, or iTunes on your computer "
                                            "will prompt you when required"));
    return gc;
}

static HostLineEdit *AirPlayPassword()
{
    HostLineEdit *ge = new HostLineEdit("AirPlayPassword");

    ge->setValue("0000");

    ge->setHelpText(MainGeneralSettings::tr("Your iPhone, iPad, iPod Touch, or "
                                            "iTunes on your computer will "
                                            "prompt you for this password "
                                            "when required"));
    return ge;
}

static HorizontalConfigurationGroup *AirPlayPasswordSettings()
{
    HorizontalConfigurationGroup *hc =
        new HorizontalConfigurationGroup(false, false, false, false);

    hc->addChild(AirPlayPasswordEnabled());
    hc->addChild(AirPlayPassword());

    return hc;
}

static HostCheckBox *AirPlayFullScreen()
{
    HostCheckBox *gc = new HostCheckBox("AirPlayFullScreen");

    gc->setLabel(MainGeneralSettings::tr("AirPlay full screen playback"));

    gc->setValue(false);

    gc->setHelpText(MainGeneralSettings::tr("During music playback, displays "
                                            "album cover and various media "
                                            "information in full screen mode"));
    return gc;
}

static TransLabelSetting *AirPlayInfo()
{
    TransLabelSetting *ts = new TransLabelSetting();

    ts->setValue(MainGeneralSettings::tr("All AirPlay settings take effect "
                                         "when you restart MythFrontend."));
    return ts;
}

static TransLabelSetting *AirPlayRSAInfo()
{
    TransLabelSetting *ts = new TransLabelSetting();

    if (MythRAOPConnection::LoadKey() == NULL)
    {
        ts->setValue(MainGeneralSettings::tr("AirTunes RSA key couldn't be "
            "loaded. Check http://www.mythtv.org/wiki/AirTunes/AirPlay. "
            "Last Error: %1")
            .arg(MythRAOPConnection::RSALastError()));
    }
    else
    {
        ts->setValue(MainGeneralSettings::tr("AirTunes RSA key successfully "
                                             "loaded."));
    }

    return ts;
}
#endif

static HostCheckBox *RealtimePriority()
{
    HostCheckBox *gc = new HostCheckBox("RealtimePriority");

    gc->setLabel(PlaybackSettings::tr("Enable realtime priority threads"));

    gc->setHelpText(PlaybackSettings::tr("When running mythfrontend with root "
                                         "privileges, some threads can be "
                                         "given enhanced priority. Disable "
                                         "this if MythFrontend freezes during "
                                         "video playback."));
    gc->setValue(true);

    return gc;
}

static HostLineEdit *IgnoreMedia()
{
    HostLineEdit *ge = new HostLineEdit("IgnoreDevices");

    ge->setLabel(MainGeneralSettings::tr("Ignore devices"));

    ge->setValue("");

    ge->setHelpText(MainGeneralSettings::tr("If there are any devices that you "
                                            "do not want to be monitored, list "
                                            "them here with commas in-between. "
                                            "The plugins will ignore them. "
                                            "Requires restart."));
    return ge;
}

static HostComboBox *DisplayGroupTitleSort()
{
    HostComboBox *gc = new HostComboBox("DisplayGroupTitleSort");

    gc->setLabel(PlaybackSettings::tr("Sort titles"));

    gc->addSelection(PlaybackSettings::tr("Alphabetically"),
            QString::number(PlaybackBox::TitleSortAlphabetical));
    gc->addSelection(PlaybackSettings::tr("By recording priority"),
            QString::number(PlaybackBox::TitleSortRecPriority));

    gc->setHelpText(PlaybackSettings::tr("Sets the title sorting order when "
                                         "the view is set to Titles only."));
    return gc;
}

static HostCheckBox *PlaybackWatchList()
{
    HostCheckBox *gc = new HostCheckBox("PlaybackWatchList");

    gc->setLabel(WatchListSettings::tr("Include the 'Watch List' group"));

    gc->setValue(true);

    gc->setHelpText(WatchListSettings::tr("The 'Watch List' is an abbreviated "
                                          "list of recordings sorted to "
                                          "highlight series and shows that "
                                          "need attention in order to keep up "
                                          "to date."));
    return gc;
}

static HostCheckBox *PlaybackWLStart()
{
    HostCheckBox *gc = new HostCheckBox("PlaybackWLStart");

    gc->setLabel(WatchListSettings::tr("Start from the Watch List view"));

    gc->setValue(false);

    gc->setHelpText(WatchListSettings::tr("If enabled, the 'Watch List' will "
                                          "be the initial view each time you "
                                          "enter the Watch Recordings screen"));
    return gc;
}

static HostCheckBox *PlaybackWLAutoExpire()
{
    HostCheckBox *gc = new HostCheckBox("PlaybackWLAutoExpire");

    gc->setLabel(WatchListSettings::tr("Exclude recordings not set for "
                                       "Auto-Expire"));

    gc->setValue(false);

    gc->setHelpText(WatchListSettings::tr("Set this if you turn off "
                                          "Auto-Expire only for recordings "
                                          "that you've seen and intend to "
                                          "keep. This option will exclude "
                                          "these recordings from the "
                                          "'Watch List'."));
    return gc;
}

static HostSpinBox *PlaybackWLMaxAge()
{
    HostSpinBox *gs = new HostSpinBox("PlaybackWLMaxAge", 30, 180, 10);

    gs->setLabel(WatchListSettings::tr("Maximum days counted in the score"));

    gs->setValue(60);

    gs->setHelpText(WatchListSettings::tr("The 'Watch List' scores are based "
                                          "on 1 point equals one day since "
                                          "recording. This option limits the "
                                          "maximum score due to age and "
                                          "affects other weighting factors."));
    return gs;
}

static HostSpinBox *PlaybackWLBlackOut()
{
    HostSpinBox *gs = new HostSpinBox("PlaybackWLBlackOut", 0, 5, 1);

    gs->setLabel(WatchListSettings::tr("Days to exclude weekly episodes after "
                                       "delete"));

    gs->setValue(2);

    gs->setHelpText(WatchListSettings::tr("When an episode is deleted or "
                                          "marked as watched, other episodes "
                                          "of the series are excluded from the "
                                          "'Watch List' for this interval of "
                                          "time. Daily shows also have a "
                                          "smaller interval based on this "
                                          "setting."));
    return gs;
}

WatchListSettings::WatchListSettings() :
    TriggeredConfigurationGroup(false, false, true, true)
{

     Setting* watchList = PlaybackWatchList();
     addChild(watchList);
     setTrigger(watchList);

     ConfigurationGroup* settings = new VerticalConfigurationGroup(false);

     settings->addChild(PlaybackWLStart());
     settings->addChild(PlaybackWLAutoExpire());
     settings->addChild(PlaybackWLMaxAge());
     settings->addChild(PlaybackWLBlackOut());

     addTarget("1", settings);

     addTarget("0", new VerticalConfigurationGroup(true));
};

static HostCheckBox *LCDShowTime()
{
    HostCheckBox *gc = new HostCheckBox("LCDShowTime");

    gc->setLabel(LcdSettings::tr("Display time"));

    gc->setHelpText(LcdSettings::tr("Display current time on idle LCD "
                                    "display."));

    gc->setValue(true);

    return gc;
}

static HostCheckBox *LCDShowRecStatus()
{
    HostCheckBox *gc = new HostCheckBox("LCDShowRecStatus");

    gc->setLabel(LcdSettings::tr("Display recording status"));

    gc->setHelpText(LcdSettings::tr("Display current recordings information "
                                    "on LCD display."));

    gc->setValue(false);

    return gc;
}

static HostCheckBox *LCDShowMenu()
{
    HostCheckBox *gc = new HostCheckBox("LCDShowMenu");

    gc->setLabel(LcdSettings::tr("Display menus"));

    gc->setHelpText(LcdSettings::tr("Display selected menu on LCD display. "));

    gc->setValue(true);

    return gc;
}

static HostSpinBox *LCDPopupTime()
{
    HostSpinBox *gs = new HostSpinBox("LCDPopupTime", 1, 300, 1, true);

    gs->setLabel(LcdSettings::tr("Menu pop-up time"));

    gs->setHelpText(LcdSettings::tr("How many seconds the menu will remain "
                                    "visible after navigation."));

    gs->setValue(5);

    return gs;
}

static HostCheckBox *LCDShowMusic()
{
    HostCheckBox *gc = new HostCheckBox("LCDShowMusic");

    gc->setLabel(LcdSettings::tr("Display music artist and title"));

    gc->setHelpText(LcdSettings::tr("Display playing artist and song title in "
                                    "MythMusic on LCD display."));

    gc->setValue(true);

    return gc;
}

static HostComboBox *LCDShowMusicItems()
{
    HostComboBox *gc = new HostComboBox("LCDShowMusicItems");

    gc->setLabel(LcdSettings::tr("Items"));

    gc->addSelection(LcdSettings::tr("Artist - Title"), "ArtistTitle");
    gc->addSelection(LcdSettings::tr("Artist [Album] Title"),
                     "ArtistAlbumTitle");

    gc->setHelpText(LcdSettings::tr("Which items to show when playing music."));

    return gc;
}

static HostCheckBox *LCDShowChannel()
{
    HostCheckBox *gc = new HostCheckBox("LCDShowChannel");

    gc->setLabel(LcdSettings::tr("Display channel information"));

    gc->setHelpText(LcdSettings::tr("Display tuned channel information on LCD "
                                    "display."));

    gc->setValue(true);

    return gc;
}

static HostCheckBox *LCDShowVolume()
{
    HostCheckBox *gc = new HostCheckBox("LCDShowVolume");

    gc->setLabel(LcdSettings::tr("Display volume information"));

    gc->setHelpText(LcdSettings::tr("Display volume level information "
                                    "on LCD display."));

    gc->setValue(true);

    return gc;
}

static HostCheckBox *LCDShowGeneric()
{
    HostCheckBox *gc = new HostCheckBox("LCDShowGeneric");

    gc->setLabel(LcdSettings::tr("Display generic information"));

    gc->setHelpText(LcdSettings::tr("Display generic information on LCD display."));

    gc->setValue(true);

    return gc;
}

static HostCheckBox *LCDBacklightOn()
{
    HostCheckBox *gc = new HostCheckBox("LCDBacklightOn");

    gc->setLabel(LcdSettings::tr("Backlight always on"));

    gc->setHelpText(LcdSettings::tr("Turn on the backlight permanently on the "
                                    "LCD display."));
    gc->setValue(true);

    return gc;
}

static HostCheckBox *LCDHeartBeatOn()
{
    HostCheckBox *gc = new HostCheckBox("LCDHeartBeatOn");

    gc->setLabel(LcdSettings::tr("Heartbeat always on"));

    gc->setHelpText(LcdSettings::tr("Turn on the LCD heartbeat."));

    gc->setValue(false);

    return gc;
}

static HostCheckBox *LCDBigClock()
{
    HostCheckBox *gc = new HostCheckBox("LCDBigClock");

    gc->setLabel(LcdSettings::tr("Display large clock"));

    gc->setHelpText(LcdSettings::tr("On multiline displays try and display the "
                                    "time as large as possible."));

    gc->setValue(false);

    return gc;
}

static HostLineEdit *LCDKeyString()
{
    HostLineEdit *ge = new HostLineEdit("LCDKeyString");

    ge->setLabel(LcdSettings::tr("LCD key order"));

    ge->setValue("ABCDEF");

    ge->setHelpText(
        LcdSettings::tr("Enter the 6 Keypad Return Codes for your LCD keypad "
                        "in the order in which you want the functions "
                        "up/down/left/right/yes/no to operate. (See "
                        "lcdproc/server/drivers/hd44780.c/keyMapMatrix[] "
                        "or the matrix for your display)"));
    return ge;
}

static HostCheckBox *LCDEnable()
{
    HostCheckBox *gc = new HostCheckBox("LCDEnable");

    gc->setLabel(LcdSettings::tr("Enable LCD device"));

    gc->setHelpText(LcdSettings::tr("Use an LCD display to view MythTV status "
                                    "information."));

    gc->setValue(false);

    return gc;
}

LcdSettings::LcdSettings() : TriggeredConfigurationGroup(false, false,
                                                         false, false,
                                                         false, false,
                                                         false, false)
{
     setLabel(tr("LCD device display"));
     setUseLabel(false);

     Setting* lcd_enable = LCDEnable();
     addChild(lcd_enable);
     setTrigger(lcd_enable);

     ConfigurationGroup *settings =
         new VerticalConfigurationGroup(false, true, false, false);
     ConfigurationGroup *setHoriz =
         new HorizontalConfigurationGroup(false, false, false, false);

     ConfigurationGroup* setLeft  =
         new VerticalConfigurationGroup(false, false, false, false);
     ConfigurationGroup* setRight =
         new VerticalConfigurationGroup(false, false, false, false);

     setLeft->addChild(LCDShowTime());
     setLeft->addChild(LCDShowMenu());
     setLeft->addChild(LCDShowMusic());
     setLeft->addChild(LCDShowMusicItems());
     setLeft->addChild(LCDShowChannel());
     setLeft->addChild(LCDShowRecStatus());
     setRight->addChild(LCDShowVolume());
     setRight->addChild(LCDShowGeneric());
     setRight->addChild(LCDBacklightOn());
     setRight->addChild(LCDHeartBeatOn());
     setRight->addChild(LCDBigClock());
     setRight->addChild(LCDKeyString());
     setHoriz->addChild(setLeft);
     setHoriz->addChild(setRight);
     settings->addChild(setHoriz);
     settings->addChild(LCDPopupTime());

     addTarget("1", settings);

     addTarget("0", new VerticalConfigurationGroup(true));
};


#if CONFIG_DARWIN
static HostCheckBox *MacGammaCorrect()
{
    HostCheckBox *gc = new HostCheckBox("MacGammaCorrect");

    gc->setLabel(PlaybackSettings::tr("Enable gamma correction for video"));

    gc->setValue(false);

    gc->setHelpText(PlaybackSettings::tr("If enabled, QuickTime will correct "
                                         "the gamma of the video to match "
                                         "your monitor. Turning this off can "
                                         "save some CPU cycles."));
    return gc;
}

static HostCheckBox *MacScaleUp()
{
    HostCheckBox *gc = new HostCheckBox("MacScaleUp");

    gc->setLabel(PlaybackSettings::tr("Scale video as necessary"));

    gc->setValue(true);

    gc->setHelpText(PlaybackSettings::tr("If enabled, video will be scaled to "
                                         "fit your window or screen. If "
                                         "unchecked, video will never be made "
                                         "larger than its actual pixel size."));
    return gc;
}

static HostSpinBox *MacFullSkip()
{
    HostSpinBox *gs = new HostSpinBox("MacFullSkip", 0, 30, 1, true);

    gs->setLabel(PlaybackSettings::tr("Frames to skip in fullscreen mode"));

    gs->setValue(0);

    gs->setHelpText(PlaybackSettings::tr("Video displayed in fullscreen or "
                                         "non-windowed mode will skip this "
                                         "many frames for each frame drawn. "
                                         "Set to 0 to show every frame. Only "
                                         "valid when either \"Use GUI size for "
                                         "TV playback\" or \"Run the frontend "
                                         "in a window\" is not checked."));
    return gs;
}

static HostCheckBox *MacMainEnabled()
{
    HostCheckBox *gc = new HostCheckBox("MacMainEnabled");

    gc->setLabel(MacMainSettings::tr("Video in main window"));

    gc->setValue(true);

    gc->setHelpText(MacMainSettings::tr("If enabled, video will be displayed "
                                        "in the main GUI window. Disable this "
                                        "when you only want video on the "
                                        "desktop or in a floating window. Only "
                                        "valid when \"Use GUI size for TV "
                                        "playback\" and \"Run the frontend in "
                                        "a window\" are checked."));
    return gc;
}

static HostSpinBox *MacMainSkip()
{
    HostSpinBox *gs = new HostSpinBox("MacMainSkip", 0, 30, 1, true);

    gs->setLabel(MacMainSettings::tr("Frames to skip"));

    gs->setValue(0);

    gs->setHelpText(MacMainSettings::tr("Video in the main window will skip "
                                        "this many frames for each frame "
                                        "drawn. Set to 0 to show every "
                                        "frame."));
    return gs;
}

static HostSpinBox *MacMainOpacity()
{
    HostSpinBox *gs = new HostSpinBox("MacMainOpacity", 0, 100, 5, false);

    gs->setLabel(MacMainSettings::tr("Opacity"));

    gs->setValue(100);

    gs->setHelpText(MacMainSettings::tr("The opacity of the main window. Set "
                                        "to 100 for completely opaque, set "
                                        "to 0 for completely transparent."));
    return gs;
}

MacMainSettings::MacMainSettings() : TriggeredConfigurationGroup(false)
{
    setLabel(tr("Video in main window"));
    setUseLabel(false);
    Setting *gc = MacMainEnabled();
    addChild(gc);
    setTrigger(gc);

    VerticalConfigurationGroup *opts =
        new VerticalConfigurationGroup(false, false);
    opts->addChild(MacMainSkip());
    opts->addChild(MacMainOpacity());

    addTarget("1", opts);
    addTarget("0", new VerticalConfigurationGroup(false, false));

};

static HostCheckBox *MacFloatEnabled()
{
    HostCheckBox *gc = new HostCheckBox("MacFloatEnabled");

    gc->setLabel(MacFloatSettings::tr("Video in floating window"));

    gc->setValue(false);

    gc->setHelpText(MacFloatSettings::tr("If enabled, video will be displayed "
                                         "in a floating window. Only valid "
                                         "when \"Use GUI size for TV "
                                         "playback\" and \"Run the frontend "
                                         "in a window\" are checked."));
    return gc;
}

static HostSpinBox *MacFloatSkip()
{
    HostSpinBox *gs = new HostSpinBox("MacFloatSkip", 0, 30, 1, true);

    gs->setLabel(MacFloatSettings::tr("Frames to skip"));

    gs->setValue(0);

    gs->setHelpText(MacFloatSettings::tr("Video in the floating window will "
                                         "skip this many frames for each "
                                         "frame drawn. Set to 0 to show "
                                         "every frame."));
    return gs;
}

static HostSpinBox *MacFloatOpacity()
{
    HostSpinBox *gs = new HostSpinBox("MacFloatOpacity", 0, 100, 5, false);

    gs->setLabel(MacFloatSettings::tr("Opacity"));

    gs->setValue(100);

    gs->setHelpText(MacFloatSettings::tr("The opacity of the floating window. "
                                          "Set to 100 for completely opaque, "
                                          "set to 0 for completely "
                                          "transparent."));
    return gs;
}

MacFloatSettings::MacFloatSettings() : TriggeredConfigurationGroup(false)
{
    setLabel(tr("Video in floating window"));

    setUseLabel(false);
    Setting *gc = MacFloatEnabled();
    addChild(gc);
    setTrigger(gc);

    VerticalConfigurationGroup *opts =
        new VerticalConfigurationGroup(false, false);
    opts->addChild(MacFloatSkip());
    opts->addChild(MacFloatOpacity());

    addTarget("1", opts);
    addTarget("0", new VerticalConfigurationGroup(false, false));

};

static HostCheckBox *MacDockEnabled()
{
    HostCheckBox *gc = new HostCheckBox("MacDockEnabled");

    gc->setLabel(MacDockSettings::tr("Video in the dock"));

    gc->setValue(true);

    gc->setHelpText(MacDockSettings::tr("If enabled, video will be displayed "
                                        "in the application's dock icon. Only "
                                        "valid when \"Use GUI size for TV "
                                        "playback\" and \"Run the frontend in "
                                        "a window\" are checked."));
    return gc;
}

static HostSpinBox *MacDockSkip()
{
    HostSpinBox *gs = new HostSpinBox("MacDockSkip", 0, 30, 1, true);

    gs->setLabel(MacDockSettings::tr("Frames to skip"));

    gs->setValue(3);

    gs->setHelpText(MacDockSettings::tr("Video in the dock icon will skip this "
                                        "many frames for each frame drawn. Set "
                                        "to 0 to show every frame."));
    return gs;
}

MacDockSettings::MacDockSettings() : TriggeredConfigurationGroup(false)
{
    setLabel(tr("Video in the dock"));
    setUseLabel(false);
    Setting *gc = MacDockEnabled();
    addChild(gc);
    setTrigger(gc);

    Setting *skip = MacDockSkip();
    addTarget("1", skip);
    addTarget("0", new HorizontalConfigurationGroup(false, false));

};

static HostCheckBox *MacDesktopEnabled()
{
    HostCheckBox *gc = new HostCheckBox("MacDesktopEnabled");

    gc->setLabel(MacDesktopSettings::tr("Video on the desktop"));

    gc->setValue(false);

    gc->setHelpText(MacDesktopSettings::tr("If enabled, video will be "
                                           "displayed on the desktop, "
                                           "behind the Finder icons. "
                                           "Only valid when \"Use GUI "
                                           "size for TV playback\" and "
                                           "\"Run the frontend in a "
                                           "window\" are checked."));
    return gc;
}

static HostSpinBox *MacDesktopSkip()
{
    HostSpinBox *gs = new HostSpinBox("MacDesktopSkip", 0, 30, 1, true);

    gs->setLabel(MacDesktopSettings::tr("Frames to skip"));

    gs->setValue(0);

    gs->setHelpText(MacDesktopSettings::tr("Video on the desktop will skip "
                                           "this many frames for each frame "
                                           "drawn. Set to 0 to show every "
                                           "frame."));
    return gs;
}

MacDesktopSettings::MacDesktopSettings() : TriggeredConfigurationGroup(false)
{
    setLabel(tr("Video on the desktop"));
    setUseLabel(false);
    Setting *gc = MacDesktopEnabled();
    addChild(gc);
    setTrigger(gc);
    Setting *skip = MacDesktopSkip();
    addTarget("1", skip);
    addTarget("0", new HorizontalConfigurationGroup(false, false));

};
#endif

static HostCheckBox *WatchTVGuide()
{
    HostCheckBox *gc = new HostCheckBox("WatchTVGuide");

    gc->setLabel(EPGSettings::tr("Show the program guide when starting "
                                 "Live TV"));

    gc->setHelpText(EPGSettings::tr("This starts the program guide immediately "
                                    "upon starting to watch Live TV."));

    gc->setValue(false);

    return gc;
}

MainGeneralSettings::MainGeneralSettings()
{
    DatabaseSettings::addDatabaseSettings(this);

    VerticalConfigurationGroup *pin =
        new VerticalConfigurationGroup(false, true, false, false);
    pin->setLabel(tr("Settings Access"));
    pin->addChild(SetupPinCode());
    addChild(pin);

    VerticalConfigurationGroup *general =
        new VerticalConfigurationGroup(false, true, false, false);
    general->setLabel(tr("General"));
    general->addChild(UseVirtualKeyboard());
    general->addChild(ScreenShotPath());
    addChild(general);

    VerticalConfigurationGroup *media =
        new VerticalConfigurationGroup(false, true, false, false);
    media->setLabel(tr("Media Monitor"));
    media->addChild(IgnoreMedia());
    addChild(media);

    VerticalConfigurationGroup *remotecontrol =
    new VerticalConfigurationGroup(false, true, false, false);
    remotecontrol->setLabel(tr("Remote Control"));
    remotecontrol->addChild(LircDaemonDevice());
    remotecontrol->addChild(NetworkControlEnabled());
    remotecontrol->addChild(NetworkControlPort());
    remotecontrol->addChild(UDPNotifyPort());
    addChild(remotecontrol);

#ifdef USING_AIRPLAY
    VerticalConfigurationGroup *airplay =
    new VerticalConfigurationGroup(false, true, false, false);
    airplay->setLabel(tr("AirPlay Settings"));
    airplay->addChild(AirPlayEnabled());
    airplay->addChild(AirPlayFullScreen());
    airplay->addChild(AirPlayAudioOnly());
    airplay->addChild(AirPlayPasswordSettings());
    airplay->addChild(AirPlayInfo());
    airplay->addChild(AirPlayRSAInfo());
    addChild(airplay);
#endif

    VerticalConfigurationGroup *shutdownSettings =
        new VerticalConfigurationGroup(true, true, false, false);
    shutdownSettings->setLabel(tr("Shutdown/Reboot Settings"));
    shutdownSettings->addChild(FrontendIdleTimeout());
    shutdownSettings->addChild(OverrideExitMenu());
    shutdownSettings->addChild(HaltCommand());
    shutdownSettings->addChild(RebootCommand());
    addChild(shutdownSettings);
}

PlaybackSettings::PlaybackSettings()
{
    uint i = 0, total = 8;
#if CONFIG_DARWIN
    total += 2;
#endif // USING_DARWIN


    VerticalConfigurationGroup* general1 =
        new VerticalConfigurationGroup(false);

    //: %2 is the position, %2 is the total
    general1->setLabel(tr("General Playback (%1/%2)")
        .arg(++i).arg(total));

    HorizontalConfigurationGroup *columns =
        new HorizontalConfigurationGroup(false, false, true, true);

    VerticalConfigurationGroup *column1 =
        new VerticalConfigurationGroup(false, false, true, true);
    column1->addChild(RealtimePriority());
    column1->addChild(DecodeExtraAudio());
    column1->addChild(JumpToProgramOSD());
#if CONFIG_DEBUGTYPE
    column1->addChild(FFmpegDemuxer());
#endif
    columns->addChild(column1);

    VerticalConfigurationGroup *column2 =
        new VerticalConfigurationGroup(false, false, true, true);
    column2->addChild(ClearSavedPosition());
    column2->addChild(AltClearSavedPosition());
    column2->addChild(AutomaticSetWatched());
    column2->addChild(ContinueEmbeddedTVPlay());
    columns->addChild(column2);

    general1->addChild(columns);
    general1->addChild(LiveTVIdleTimeout());
    addChild(general1);

    VerticalConfigurationGroup* general2 =
        new VerticalConfigurationGroup(false);

    //" %1 is the position, %2 is the total
    general2->setLabel(tr("General Playback (%1/%2)")
        .arg(++i).arg(total));

    HorizontalConfigurationGroup* oscan =
        new HorizontalConfigurationGroup(false, false, true, true);
    VerticalConfigurationGroup *ocol1 =
        new VerticalConfigurationGroup(false, false, true, true);
    VerticalConfigurationGroup *ocol2 =
        new VerticalConfigurationGroup(false, false, true, true);
    ocol1->addChild(VertScanPercentage());
    ocol1->addChild(YScanDisplacement());
    ocol2->addChild(HorizScanPercentage());
    ocol2->addChild(XScanDisplacement());
    oscan->addChild(ocol1);
    oscan->addChild(ocol2);

    HorizontalConfigurationGroup* aspect_fill =
        new HorizontalConfigurationGroup(false, false, true, true);
    aspect_fill->addChild(AspectOverride());
    aspect_fill->addChild(AdjustFill());

    general2->addChild(oscan);
    general2->addChild(aspect_fill);
    general2->addChild(LetterboxingColour());
    general2->addChild(PIPLocationComboBox());
    general2->addChild(PlaybackExitPrompt());
    general2->addChild(EndOfRecordingExitPrompt());
    addChild(general2);

    QString tmp = QString(" (%1/%2)").arg(++i).arg(total);
    addChild(new PlaybackProfileConfigs(tmp));

    VerticalConfigurationGroup* pbox = new VerticalConfigurationGroup(false);

    //: %1 is the position, %2 is the total
    pbox->setLabel(tr("View Recordings (%1/%2)").arg(++i).arg(total));

    pbox->addChild(PlayBoxOrdering());
    pbox->addChild(PlayBoxEpisodeSort());
    // Disabled until we re-enable live previews
    // pbox->addChild(PlaybackPreview());
    // pbox->addChild(HWAccelPlaybackPreview());
    pbox->addChild(PBBStartInTitle());
    addChild(pbox);

    VerticalConfigurationGroup* pbox2 = new VerticalConfigurationGroup(false);

    //: %1 is the position, %2 is the total
    pbox2->setLabel(tr("Recording Groups (%1/%2)").arg(++i).arg(total));

    pbox2->addChild(DisplayRecGroup());
    pbox2->addChild(QueryInitialFilter());
    pbox2->addChild(RememberRecGroup());

    addChild(pbox2);

    VerticalConfigurationGroup* pbox3 = new VerticalConfigurationGroup(false);

    //: %1 is the position, %2 is the total
    pbox3->setLabel(tr("View Recordings (%1/%2)").arg(++i).arg(total));

    pbox3->addChild(DisplayGroupTitleSort());
    pbox3->addChild(new WatchListSettings());

    addChild(pbox3);

    VerticalConfigurationGroup* seek = new VerticalConfigurationGroup(false);

    //: %1 is the position, %2 is the total
    seek->setLabel(tr("Seeking (%1/%2)").arg(++i).arg(total));

    seek->addChild(SmartForward());
    seek->addChild(FFRewReposTime());
    seek->addChild(FFRewReverse());

    addChild(seek);

    VerticalConfigurationGroup* comms = new VerticalConfigurationGroup(false);

    //: %1 is the position, %2 is the total
    comms->setLabel(tr("Commercial Skip (%1/%2)").arg(++i).arg(total));

    comms->addChild(AutoCommercialSkip());
    comms->addChild(CommRewindAmount());
    comms->addChild(CommNotifyAmount());
    comms->addChild(MaximumCommercialSkip());
    comms->addChild(MergeShortCommBreaks());

    addChild(comms);

#if CONFIG_DARWIN
    VerticalConfigurationGroup* mac1 = new VerticalConfigurationGroup(false);

    //: %1 is the position, %2 is the total
    mac1->setLabel(tr("Mac OS X Video Setting (%1/%2)").arg(++i).arg(total));

    mac1->addChild(MacGammaCorrect());
    mac1->addChild(MacScaleUp());
    mac1->addChild(MacFullSkip());

    addChild(mac1);

    VerticalConfigurationGroup* mac2 = new VerticalConfigurationGroup(false);

    //: %1 is the position, %2 is the total
    mac2->setLabel(tr("Mac OS X Video Settings (%1/%2)").arg(++i).arg(total));

    mac2->addChild(new MacMainSettings());
    mac2->addChild(new MacFloatSettings());

    HorizontalConfigurationGroup *row =
        new HorizontalConfigurationGroup(false, false, true, true);
    row->addChild(new MacDockSettings());
    row->addChild(new MacDesktopSettings());
    mac2->addChild(row);

    addChild(mac2);
#endif
}

OSDSettings::OSDSettings()
{
    VerticalConfigurationGroup* osd = new VerticalConfigurationGroup(false);

    osd->setLabel(tr("On-screen Display"));

    osd->addChild(EnableMHEG());
    osd->addChild(PersistentBrowseMode());
    osd->addChild(BrowseAllTuners());
    osd->addChild(DefaultCCMode());
    osd->addChild(SubtitleCodec());

    addChild(osd);

    //VerticalConfigurationGroup *cc = new VerticalConfigurationGroup(false);
    //cc->setLabel(tr("Closed Captions"));
    //cc->addChild(DecodeVBIFormat());
    //addChild(cc);

#if defined(Q_OS_MACX)
    // Any Mac OS-specific OSD stuff would go here.
#endif
}

GeneralSettings::GeneralSettings()
{
    VerticalConfigurationGroup* general = new VerticalConfigurationGroup(false);

    general->setLabel(tr("General (Basic)"));
    general->addChild(ChannelOrdering());
    general->addChild(ChannelFormat());
    general->addChild(LongChannelFormat());

    addChild(general);

    VerticalConfigurationGroup* autoexp = new VerticalConfigurationGroup(false);

    autoexp->setLabel(tr("General (Auto-Expire)"));

    autoexp->addChild(AutoExpireMethod());

    VerticalConfigurationGroup *expgrp0 =
        new VerticalConfigurationGroup(false, false, true, true);

    expgrp0->addChild(RerecordWatched());
    expgrp0->addChild(AutoExpireWatchedPriority());

    VerticalConfigurationGroup *expgrp1 =
        new VerticalConfigurationGroup(false, false, true, true);

    expgrp1->addChild(AutoExpireLiveTVMaxAge());
    expgrp1->addChild(AutoExpireDayPriority());
    expgrp1->addChild(AutoExpireExtraSpace());

    HorizontalConfigurationGroup *expgrp =
        new HorizontalConfigurationGroup(false, false, true, true);

    expgrp->addChild(expgrp0);
    expgrp->addChild(expgrp1);

    autoexp->addChild(expgrp);
//    autoexp->addChild(new DeletedExpireOptions());
    autoexp->addChild(DeletedMaxAge());

    addChild(autoexp);

    VerticalConfigurationGroup* jobs = new VerticalConfigurationGroup(false);

    jobs->setLabel(tr("General (Jobs)"));

    jobs->addChild(CommercialSkipMethod());
    jobs->addChild(CommFlagFast());
    jobs->addChild(AggressiveCommDetect());
    jobs->addChild(DeferAutoTranscodeDays());

    addChild(jobs);

    VerticalConfigurationGroup* general2 = new VerticalConfigurationGroup(false);

    general2->setLabel(tr("General (Advanced)"));

    general2->addChild(RecordPreRoll());
    general2->addChild(RecordOverTime());
    general2->addChild(CategoryOverTimeSettings());
    addChild(general2);

    VerticalConfigurationGroup* changrp = new VerticalConfigurationGroup(false);

    changrp->setLabel(tr("General (Channel Groups)"));

    ChannelGroupSettings *changroupsettings = new ChannelGroupSettings();
    changrp->addChild(changroupsettings);
    changrp->addChild(BrowseChannelGroup());

    addChild(changrp);
}

EPGSettings::EPGSettings()
{
    VerticalConfigurationGroup* epg = new VerticalConfigurationGroup(false);

    epg->setLabel(tr("Program Guide %1/%2").arg("1").arg("2"));

    epg->addChild(WatchTVGuide());
    epg->addChild(DefaultTVChannel());
    epg->addChild(EPGRecThreshold());

    addChild(epg);
}

GeneralRecPrioritiesSettings::GeneralRecPrioritiesSettings()
{
    VerticalConfigurationGroup* sched = new VerticalConfigurationGroup(false);

    sched->setLabel(tr("Scheduler Options"));

    sched->addChild(GRSchedOpenEnd());
    sched->addChild(GRPrefInputRecPriority());
    sched->addChild(GRHDTVRecPriority());
    sched->addChild(GRWSRecPriority());

    addChild(sched);

    VerticalConfigurationGroup* access = new VerticalConfigurationGroup(false);
    
    access->setLabel(tr("Accessibility Options"));

    access->addChild(GRSignLangRecPriority());
    access->addChild(GROnScrSubRecPriority());
    access->addChild(GRCCRecPriority());
    access->addChild(GRHardHearRecPriority());
    access->addChild(GRAudioDescRecPriority());

    addChild(access);
}

AppearanceSettings::AppearanceSettings()
{
    VerticalConfigurationGroup* screen = new VerticalConfigurationGroup(false);
    screen->setLabel(tr("Theme / Screen Settings"));

#if ! CONFIG_DARWIN
    screen->addChild(ThemePainter());
#endif
    screen->addChild(MenuTheme());

    if (MythDisplay::GetNumberXineramaScreens() > 1)
    {
        screen->addChild(XineramaScreen());
        screen->addChild(XineramaMonitorAspectRatio());
    }

//    screen->addChild(DisplaySizeHeight());
//    screen->addChild(DisplaySizeWidth());

    VerticalConfigurationGroup *column1 =
        new VerticalConfigurationGroup(false, false, false, false);

    column1->addChild(GuiWidth());
    column1->addChild(GuiHeight());
    column1->addChild(GuiOffsetX());
    column1->addChild(GuiOffsetY());

    VerticalConfigurationGroup *column2 =
        new VerticalConfigurationGroup(false, false, false, false);

    column2->addChild(GuiSizeForTV());
    column2->addChild(HideMouseCursor());
    column2->addChild(RunInWindow());
    column2->addChild(UseFixedWindowSize());
#ifdef USING_AIRPLAY
    column2->addChild(AirPlayFullScreen());
#endif

    HorizontalConfigurationGroup *columns =
        new HorizontalConfigurationGroup(false, false, false, false);

    columns->addChild(column1);
    columns->addChild(column2);

    screen->addChild(columns);

    addChild(screen);

#if defined(USING_XRANDR) || CONFIG_DARWIN
    const vector<DisplayResScreen> scr = GetVideoModes();
    if (!scr.empty())
        addChild(new VideoModeSettings());
#endif
    VerticalConfigurationGroup* dates = new VerticalConfigurationGroup(false);

    dates->setLabel(tr("Localization"));

    dates->addChild(MythLanguage());
    dates->addChild(ISO639PreferredLanguage(0));
    dates->addChild(ISO639PreferredLanguage(1));
    dates->addChild(MythDateFormatCB());
    dates->addChild(MythShortDateFormat());
    dates->addChild(MythTimeFormat());

    addChild(dates);

    addChild(new LcdSettings());
}

// vim:set sw=4 ts=4 expandtab:<|MERGE_RESOLUTION|>--- conflicted
+++ resolved
@@ -2560,14 +2560,9 @@
     gc->addSelection(QCoreApplication::translate("(Common)", "OpenGL"),
                      OPENGL_PAINTER);
 #endif
-<<<<<<< HEAD
 #ifdef _WIN32
-    gc->addSelection(QObject::tr("Direct3D"), D3D9_PAINTER);
-=======
-#ifdef USING_MINGW
     gc->addSelection(QCoreApplication::translate("(Common)", "Direct3D"),
                      D3D9_PAINTER);
->>>>>>> d6b9469b
 #endif
     gc->setHelpText(
         AppearanceSettings::tr("This selects what MythTV uses to draw. "
