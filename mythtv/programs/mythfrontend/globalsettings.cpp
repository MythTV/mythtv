--- conflicted
+++ resolved
@@ -2027,20 +2027,7 @@
 
 static HostComboBoxSetting *XineramaScreen()
 {
-<<<<<<< HEAD
     auto *gc = new HostComboBoxSetting("XineramaScreen", false);
-
-    foreach (QScreen *qscreen, qGuiApp->screens())
-    {
-        QString extra = MythDisplay::GetExtraScreenInfo(qscreen);
-        gc->addSelection(qscreen->name() + extra, qscreen->name());
-    }
-
-    gc->addSelection(AppearanceSettings::tr("All"), QString::number(-1));
-
-=======
-    HostComboBoxSetting *gc = new HostComboBoxSetting("XineramaScreen", false);
->>>>>>> 1894599c
     gc->setLabel(AppearanceSettings::tr("Display on screen"));
     gc->setValue(0);
     gc->setHelpText(AppearanceSettings::tr("Run on the specified screen or "
