
#include "guidegrid.h"

// c/c++
#include <math.h>
#include <unistd.h>
#include <iostream>
#include <algorithm>
using namespace std;

//qt
#include <QCoreApplication>
#include <QKeyEvent>
#include <QDateTime>

// myth
#include "mythcorecontext.h"
#include "mythdbcon.h"
#include "mythlogging.h"
#include "dbchannelinfo.h"
#include "programinfo.h"
#include "recordingrule.h"
#include "tv_play.h"
#include "tv_rec.h"
#include "customedit.h"
#include "util.h"
#include "remoteutil.h"
#include "channelutil.h"
#include "cardutil.h"
#include "mythuibuttonlist.h"
#include "mythuiguidegrid.h"
#include "mythdialogbox.h"
#include "progfind.h"

QWaitCondition epgIsVisibleCond;

#define LOC      QString("GuideGrid: ")
#define LOC_ERR  QString("GuideGrid, Error: ")
#define LOC_WARN QString("GuideGrid, Warning: ")

const QString kUnknownTitle = QObject::tr("Unknown");
const QString kUnknownCategory = QObject::tr("Unknown");

JumpToChannel::JumpToChannel(
    JumpToChannelListener *parent, const QString &start_entry,
    int start_chan_idx, int cur_chan_idx, uint rows_disp) :
    m_listener(parent),
    m_entry(start_entry),
    m_previous_start_channel_index(start_chan_idx),
    m_previous_current_channel_index(cur_chan_idx),
    m_rows_displayed(rows_disp),
    m_timer(new QTimer(this))
{
    if (parent && m_timer)
    {
        connect(m_timer, SIGNAL(timeout()), SLOT(deleteLater()));
        m_timer->setSingleShot(true);
    }
    Update();
}


void JumpToChannel::deleteLater(void)
{
    if (m_listener)
    {
        m_listener->SetJumpToChannel(NULL);
        m_listener = NULL;
    }

    if (m_timer)
    {
        m_timer->stop();
        m_timer = NULL;
    }

    QObject::deleteLater();
}


static bool has_action(QString action, const QStringList &actions)
{
    QStringList::const_iterator it;
    for (it = actions.begin(); it != actions.end(); ++it)
    {
        if (action == *it)
            return true;
    }
    return false;
}

bool JumpToChannel::ProcessEntry(const QStringList &actions, const QKeyEvent *e)
{
    if (!m_listener)
        return false;

    if (has_action("ESCAPE", actions))
    {
        m_listener->GoTo(m_previous_start_channel_index,
                         m_previous_current_channel_index);
        deleteLater();
        return true;
    }

    if (has_action("DELETE", actions))
    {
        if (!m_entry.isEmpty())
            m_entry = m_entry.left(m_entry.length()-1);
        Update();
        return true;
    }

    if (has_action(ACTION_SELECT, actions))
    {
        if (Update())
            deleteLater();
        return true;
    }

    QString txt = e->text();
    bool isUInt;
    txt.toUInt(&isUInt);
    if (isUInt)
    {
        m_entry += txt;
        Update();
        return true;
    }

    if (!m_entry.isEmpty() && (txt=="_" || txt=="-" || txt=="#" || txt=="."))
    {
        m_entry += txt;
        Update();
        return true;
    }

    return false;
}

bool JumpToChannel::Update(void)
{
    if (!m_timer || !m_listener)
        return false;

    m_timer->stop();

    // find the closest channel ...
    int i = m_listener->FindChannel(0, m_entry, false);
    if (i >= 0)
    {
        // setup the timeout timer for jump mode
        m_timer->start(kJumpToChannelTimeout);

        // rows_displayed to center
        int start = i - m_rows_displayed/2;
        int cur   = m_rows_displayed/2;
        m_listener->GoTo(start, cur);
        return true;
    }
    else
    { // prefix must be invalid.. reset entry..
        deleteLater();
        return false;
    }
}

void GuideGrid::RunProgramGuide(uint chanid, const QString &channum,
                    TV *player, bool embedVideo, bool allowFinder, int changrpid)
{
    // which channel group should we default to
    if (changrpid == -2)
        changrpid = gCoreContext->GetNumSetting("ChannelGroupDefault", -1);

    // check there are some channels setup
    DBChanList channels = ChannelUtil::GetChannels(
        0, true, "", (changrpid<0) ? 0 : changrpid);
    if (!channels.size())
    {
        QString message;
        if (changrpid == -1)
        {
            message = tr("You don't have any channels defined in the database."
                         "\n\t\t\tThe program guide will have nothing to show you.");
        }
        else
        {
            message = tr("Channel group '%1' doesn't have any channels defined."
                         "\n\t\t\tThe program guide will have nothing to show you.")
                         .arg(ChannelGroup::GetChannelGroupName(changrpid));
        }

        LOG(VB_GENERAL, LOG_WARNING, LOC + message);

        if (!player)
            ShowOkPopup(message);
        else
        {
            if (player && allowFinder)
            {
                message = QString("EPG_EXITING");
                qApp->postEvent(player, new MythEvent(message));
            }
        }

        return;
    }

    MythScreenStack *mainStack = GetMythMainWindow()->GetMainStack();
    GuideGrid *gg = new GuideGrid(mainStack,
                                  chanid, channum,
                                  player, embedVideo, allowFinder,
                                  changrpid);

    if (gg->Create())
        mainStack->AddScreen(gg, (player == NULL));
    else
        delete gg;
}

GuideGrid::GuideGrid(MythScreenStack *parent,
                     uint chanid, QString channum,
                     TV *player, bool embedVideo,
                     bool allowFinder, int changrpid)
         : ScheduleCommon(parent, "guidegrid"),
    m_allowFinder(allowFinder),
    m_player(player),
    m_usingNullVideo(false), m_embedVideo(embedVideo),
    m_previewVideoRefreshTimer(new QTimer(this)),
    m_updateTimer(NULL),
    m_jumpToChannelLock(QMutex::Recursive),
    m_jumpToChannel(NULL)
{
    connect(m_previewVideoRefreshTimer, SIGNAL(timeout()),
            this,                     SLOT(refreshVideo()));

    m_channelCount = 5;
    m_timeCount = 30;
    m_currentStartChannel = 0;
    m_changrpid = changrpid;
    m_changrplist = ChannelGroup::GetChannelGroups(false);

    m_sortReverse = gCoreContext->GetNumSetting("EPGSortReverse", 0);
    m_selectRecThreshold = gCoreContext->GetNumSetting("SelChangeRecThreshold", 16);

    m_channelOrdering = gCoreContext->GetSetting("ChannelOrdering", "channum");

    for (uint i = 0; i < MAX_DISPLAY_CHANS; i++)
        m_programs.push_back(NULL);

    for (int x = 0; x < MAX_DISPLAY_TIMES; ++x)
    {
        for (int y = 0; y < MAX_DISPLAY_CHANS; ++y)
            m_programInfos[y][x] = NULL;
    }

    m_originalStartTime = MythDate::current();

    int secsoffset = -((m_originalStartTime.time().minute() % 30) * 60 +
                        m_originalStartTime.time().second());
    m_currentStartTime = m_originalStartTime.addSecs(secsoffset);
    m_startChanID  = chanid;
    m_startChanNum = channum;
}

bool GuideGrid::Create()
{
    QString windowName = "programguide";

    if (m_embedVideo)
        windowName = "programguide-video";

    if (!LoadWindowFromXML("schedule-ui.xml", windowName, this))
        return false;

    bool err = false;
    UIUtilE::Assign(this, m_timeList, "timelist", &err);
    UIUtilE::Assign(this, m_channelList, "channellist", &err);
    UIUtilE::Assign(this, m_guideGrid, "guidegrid", &err);
    UIUtilW::Assign(this, m_dateText, "datetext");
    UIUtilW::Assign(this, m_longdateText, "longdatetext");
    UIUtilW::Assign(this, m_changroupname, "channelgroup");
    UIUtilW::Assign(this, m_channelImage, "channelicon");
    UIUtilW::Assign(this, m_jumpToText, "jumptotext");

    if (err)
    {
        LOG(VB_GENERAL, LOG_ERR,
            QString("Cannot load screen '%1'").arg(windowName));
        return false;
    }

    BuildFocusList();

    MythUIImage *videoImage = dynamic_cast<MythUIImage *>(GetChild("video"));
    if (videoImage && m_embedVideo)
        m_videoRect = videoImage->GetArea();
    else
        m_videoRect = QRect(0,0,0,0);

    m_channelCount = m_guideGrid->getChannelCount();
    m_timeCount = m_guideGrid->getTimeCount() * 6;
    m_verticalLayout = m_guideGrid->isVerticalLayout();

    m_currentEndTime = m_currentStartTime.addSecs(m_timeCount * 60 * 5);

    LoadInBackground();
    return true;
}

void GuideGrid::Load(void)
{
    LoadFromScheduler(m_recList);
    fillChannelInfos();

    int maxchannel = max((int)GetChannelCount() - 1, 0);
    setStartChannel((int)(m_currentStartChannel) - (int)(m_channelCount / 2));
    m_channelCount = min(m_channelCount, maxchannel + 1);

    for (int y = 0; y < m_channelCount; ++y)
    {
        int chanNum = y + m_currentStartChannel;
        if (chanNum >= (int) m_channelInfos.size())
            chanNum -= (int) m_channelInfos.size();
        if (chanNum >= (int) m_channelInfos.size())
            continue;

        if (chanNum < 0)
            chanNum = 0;

        delete m_programs[y];
        m_programs[y] = getProgramListFromProgram(chanNum);
    }
}

void GuideGrid::Init(void)
{
    m_currentRow = (int)(m_channelCount / 2);
    m_currentCol = 0;

    fillTimeInfos();

    updateChannels();

    fillProgramInfos(true);
    updateInfo();

    m_updateTimer = new QTimer(this);
    connect(m_updateTimer, SIGNAL(timeout()), SLOT(updateTimeout()) );
    m_updateTimer->start(60 * 1000);

    updateDateText();

    QString changrpname = ChannelGroup::GetChannelGroupName(m_changrpid);

    if (m_changroupname)
        m_changroupname->SetText(changrpname);

    gCoreContext->addListener(this);
}

GuideGrid::~GuideGrid()
{
    gCoreContext->removeListener(this);

    while (!m_programs.empty())
    {
        if (m_programs.back())
            delete m_programs.back();
        m_programs.pop_back();
    }

    m_channelInfos.clear();

    if (m_updateTimer)
    {
        m_updateTimer->disconnect(this);
        m_updateTimer = NULL;
    }

    if (m_previewVideoRefreshTimer)
    {
        m_previewVideoRefreshTimer->disconnect(this);
        m_previewVideoRefreshTimer = NULL;
    }

    gCoreContext->SaveSetting("EPGSortReverse", m_sortReverse ? "1" : "0");

    // if we have a player and we are returning to it we need
    // to tell it to stop embedding and return to fullscreen
    if (m_player && m_allowFinder)
    {
        QString message = QString("EPG_EXITING");
        qApp->postEvent(m_player, new MythEvent(message));
    }

    // maybe the user selected a different channel group,
    // tell the player to update its channel list just in case
    if (m_player)
        m_player->UpdateChannelList(m_changrpid);

    if (gCoreContext->GetNumSetting("ChannelGroupRememberLast", 0))
        gCoreContext->SaveSetting("ChannelGroupDefault", m_changrpid);
}

bool GuideGrid::keyPressEvent(QKeyEvent *event)
{
    QStringList actions;
    bool handled = false;
    handled = GetMythMainWindow()->TranslateKeyPress("TV Frontend", event, actions);

    if (handled)
        return true;

    if (actions.size())
    {
        QMutexLocker locker(&m_jumpToChannelLock);

        if (!m_jumpToChannel)
        {
            QString chanNum = actions[0];
            bool isNum;
            chanNum.toInt(&isNum);
            if (isNum)
            {
                // see if we can find a matching channel before creating the JumpToChannel otherwise
                // JumpToChannel will delete itself in the ctor leading to a segfault
                int i = FindChannel(0, chanNum, false);
                if (i >= 0)
                {
                    m_jumpToChannel = new JumpToChannel(this, chanNum,
                                                        m_currentStartChannel,
                                                        m_currentRow, m_channelCount);
                    updateJumpToChannel();
                }

                handled = true;
            }
        }

        if (m_jumpToChannel && !handled)
            handled = m_jumpToChannel->ProcessEntry(actions, event);
    }

    for (int i = 0; i < actions.size() && !handled; ++i)
    {
        QString action = actions[i];
        handled = true;
        if (action == ACTION_UP)
        {
            if (m_verticalLayout)
                cursorLeft();
            else
                cursorUp();
        }
        else if (action == ACTION_DOWN)
        {
            if (m_verticalLayout)
                cursorRight();
            else
                cursorDown();
        }
        else if (action == ACTION_LEFT)
        {
            if (m_verticalLayout)
                cursorUp();
            else
                cursorLeft();
        }
        else if (action == ACTION_RIGHT)
        {
            if (m_verticalLayout)
                cursorDown();
            else
                cursorRight();
        }
        else if (action == "PAGEUP")
        {
            if (m_verticalLayout)
                moveLeftRight(kPageLeft);
            else
                moveUpDown(kPageUp);
        }
        else if (action == "PAGEDOWN")
        {
            if (m_verticalLayout)
                moveLeftRight(kPageRight);
            else
                moveUpDown(kPageDown);
        }
        else if (action == ACTION_PAGELEFT)
        {
            if (m_verticalLayout)
                moveUpDown(kPageUp);
            else
                moveLeftRight(kPageLeft);
        }
        else if (action == ACTION_PAGERIGHT)
        {
            if (m_verticalLayout)
                moveUpDown(kPageDown);
            else
                moveLeftRight(kPageRight);
        }
        else if (action == ACTION_DAYLEFT)
            moveLeftRight(kDayLeft);
        else if (action == ACTION_DAYRIGHT)
            moveLeftRight(kDayRight);
        else if (action == "NEXTFAV")
            toggleGuideListing();
        else if (action == ACTION_FINDER)
            showProgFinder();
        else if (action == "MENU")
            showMenu();
        else if (action == "ESCAPE" || action == ACTION_GUIDE)
            Close();
        else if (action == ACTION_SELECT)
        {
            if (m_player && (m_player->GetState(-1) == kState_WatchingLiveTV))
            {
                // See if this show is far enough into the future that it's
                // probable that the user wanted to schedule it to record
                // instead of changing the channel.
                ProgramInfo *pginfo =
                    m_programInfos[m_currentRow][m_currentCol];
                int secsTillStart =
                    (pginfo) ? MythDate::current().secsTo(
                        pginfo->GetScheduledStartTime()) : 0;
                if (pginfo && (pginfo->GetTitle() != kUnknownTitle) &&
                    ((secsTillStart / 60) >= m_selectRecThreshold))
                {
                    editRecSchedule();
                }
                else
                {
                    enter();
                }
            }
            else
                editRecSchedule();
        }
        else if (action == "EDIT")
            editSchedule();
        else if (action == "CUSTOMEDIT")
            customEdit();
        else if (action == "DELETE")
            deleteRule();
        else if (action == "UPCOMING")
            upcoming();
        else if (action == "DETAILS" || action == "INFO")
            details();
        else if (action == ACTION_TOGGLERECORD)
            quickRecord();
        else if (action == ACTION_TOGGLEFAV)
        {
            if (m_changrpid == -1)
                ChannelGroupMenu(0);
            else
                toggleChannelFavorite();
        }
        else if (action == "CHANUPDATE")
            channelUpdate();
        else if (action == ACTION_VOLUMEUP)
            volumeUpdate(true);
        else if (action == ACTION_VOLUMEDOWN)
            volumeUpdate(false);
        else if (action == "CYCLEAUDIOCHAN")
            toggleMute(true);
        else if (action == ACTION_MUTEAUDIO)
            toggleMute();
        else if (action == ACTION_TOGGLEPGORDER)
        {
            m_sortReverse = !m_sortReverse;
            generateListings();
            updateChannels();
        }
        else
            handled = false;
    }

    if (!handled && MythScreenType::keyPressEvent(event))
        handled = true;

    return handled;
}

void GuideGrid::showMenu(void)
{
    QString label = tr("Options");

    MythScreenStack *popupStack = GetMythMainWindow()->GetStack("popup stack");
    MythDialogBox *menuPopup = new MythDialogBox(label, popupStack, "menuPopup");

    if (menuPopup->Create())
    {
        menuPopup->SetReturnEvent(this, "menu");

        ProgramInfo *pginfo = m_programInfos[m_currentRow][m_currentCol];

        if (m_player && (m_player->GetState(-1) == kState_WatchingLiveTV))
            menuPopup->AddButton(tr("Change Channel"));
        menuPopup->AddButton(tr("Record"));
        if (pginfo && pginfo->GetRecordingRuleID())
            menuPopup->AddButton(tr("Edit Recording Status"));
        menuPopup->AddButton(tr("Edit Schedule"));
        menuPopup->AddButton(tr("Program Details"));
        menuPopup->AddButton(tr("Upcoming"));
        menuPopup->AddButton(tr("Custom Edit"));

        if (pginfo && pginfo->GetRecordingRuleID())
            menuPopup->AddButton(tr("Delete Rule"));

        menuPopup->AddButton(tr("Reverse Channel Order"));

        if (m_changrpid == -1)
            menuPopup->AddButton(tr("Add To Channel Group"));
        else
            menuPopup->AddButton(tr("Remove from Channel Group"));

        menuPopup->AddButton(tr("Choose Channel Group"));

        menuPopup->AddButton(tr("Cancel"));

        popupStack->AddScreen(menuPopup);
    }
    else
    {
        delete menuPopup;
    }
}

PixmapChannel *GuideGrid::GetChannelInfo(uint chan_idx, int sel)
{
    sel = (sel >= 0) ? sel : m_channelInfoIdx[chan_idx];

    if (chan_idx >= GetChannelCount())
        return NULL;

    if (sel >= (int) m_channelInfos[chan_idx].size())
        return NULL;

    return &(m_channelInfos[chan_idx][sel]);
}

const PixmapChannel *GuideGrid::GetChannelInfo(uint chan_idx, int sel) const
{
    return ((GuideGrid*)this)->GetChannelInfo(chan_idx, sel);
}

uint GuideGrid::GetChannelCount(void) const
{
    return m_channelInfos.size();
}

int GuideGrid::GetStartChannelOffset(int row) const
{
    uint cnt = GetChannelCount();
    if (!cnt)
        return -1;

    row = (row < 0) ? m_currentRow : row;
    return (row + m_currentStartChannel) % cnt;
}

ProgramList GuideGrid::GetProgramList(uint chanid) const
{
    ProgramList proglist;
    MSqlBindings bindings;
    QString querystr =
        "WHERE program.chanid     = :CHANID  AND "
        "      program.endtime   >= :STARTTS AND "
        "      program.starttime <= :ENDTS   AND "
        "      program.manualid   = 0 ";
    bindings[":STARTTS"] =
        m_currentStartTime.addSecs(0 - m_currentStartTime.time().second());
    bindings[":ENDTS"] =
        m_currentEndTime.addSecs(0 - m_currentEndTime.time().second());
    bindings[":CHANID"]  = chanid;

    ProgramList dummy;
    LoadFromProgram(proglist, querystr, bindings, dummy, false);

    return proglist;
}

uint GuideGrid::GetAlternateChannelIndex(
    uint chan_idx, bool with_same_channum) const
{
    uint si = m_channelInfoIdx[chan_idx];
    const PixmapChannel *chinfo = GetChannelInfo(chan_idx, si);

    PlayerContext *ctx = m_player->GetPlayerReadLock(-1, __FILE__, __LINE__);

    const uint cnt = (ctx && chinfo) ? m_channelInfos[chan_idx].size() : 0;
    for (uint i = 0; i < cnt; ++i)
    {
        if (i == si)
            continue;

        const PixmapChannel *ciinfo = GetChannelInfo(chan_idx, i);
        if (!ciinfo)
            continue;

        bool same_channum = ciinfo->channum == chinfo->channum;

        if (with_same_channum != same_channum)
            continue;

        if (!m_player->IsTunable(ctx, ciinfo->chanid, true))
            continue;

        if (with_same_channum)
        {
            si = i;
            break;
        }

        ProgramList proglist    = GetProgramList(chinfo->chanid);
        ProgramList ch_proglist = GetProgramList(ciinfo->chanid);

        if (proglist.empty() ||
            proglist.size()  != ch_proglist.size())
            continue;

        bool isAlt = true;
        for (uint j = 0; j < proglist.size(); ++j)
        {
            isAlt &= proglist[j]->IsSameProgramTimeslot(*ch_proglist[j]);
        }

        if (isAlt)
        {
            si = i;
            break;
        }
    }

    m_player->ReturnPlayerLock(ctx);

    return si;
}


#define MKKEY(IDX,SEL) ((((uint64_t)IDX) << 32) | SEL)
DBChanList GuideGrid::GetSelection(void) const
{
    DBChanList selected;

    int idx = GetStartChannelOffset();
    if (idx < 0)
        return selected;

    uint si  = m_channelInfoIdx[idx];

    vector<uint64_t> sel;
    sel.push_back( MKKEY(idx, si) );

    const PixmapChannel *ch = GetChannelInfo(sel[0]>>32, sel[0]&0xffff);
    if (!ch)
        return selected;

    selected.push_back(*ch);
    if (m_channelInfos[idx].size() <= 1)
        return selected;

    ProgramList proglist = GetProgramList(selected[0].chanid);

    if (proglist.empty())
        return selected;

    for (uint i = 0; i < m_channelInfos[idx].size(); ++i)
    {
        const PixmapChannel *ci = GetChannelInfo(idx, i);
        if (ci && (i != si) &&
            (ci->callsign == ch->callsign) && (ci->channum  == ch->channum))
        {
            sel.push_back( MKKEY(idx, i) );
        }
    }

    for (uint i = 0; i < m_channelInfos[idx].size(); ++i)
    {
        const PixmapChannel *ci = GetChannelInfo(idx, i);
        if (ci && (i != si) &&
            (ci->callsign == ch->callsign) && (ci->channum  != ch->channum))
        {
            sel.push_back( MKKEY(idx, i) );
        }
    }

    for (uint i = 0; i < m_channelInfos[idx].size(); ++i)
    {
        const PixmapChannel *ci = GetChannelInfo(idx, i);
        if ((i != si) && (ci->callsign != ch->callsign))
        {
            sel.push_back( MKKEY(idx, i) );
        }
    }

    for (uint i = 1; i < sel.size(); ++i)
    {
        const PixmapChannel *ci = GetChannelInfo(sel[i]>>32, sel[i]&0xffff);
        const ProgramList ch_proglist = GetProgramList(ch->chanid);

        if (!ci || proglist.size() != ch_proglist.size())
            continue;

        bool isAlt = true;
        for (uint j = 0; j < proglist.size(); ++j)
        {
            isAlt &= proglist[j]->IsSameProgramTimeslot(*ch_proglist[j]);
        }

        if (isAlt)
            selected.push_back(*ci);
    }

    return selected;
}
#undef MKKEY

void GuideGrid::updateTimeout(void)
{
    m_updateTimer->stop();
    fillProgramInfos();
    m_updateTimer->start((int)(60 * 1000));
}

void GuideGrid::fillChannelInfos(bool gotostartchannel)
{
    m_channelInfos.clear();
    m_channelInfoIdx.clear();
    m_currentStartChannel = 0;

    DBChanList channels = ChannelUtil::GetChannels(
        0, true, "", (m_changrpid < 0) ? 0 : m_changrpid);
    ChannelUtil::SortChannels(channels, m_channelOrdering, false);

    typedef vector<uint> uint_list_t;
    QMap<QString,uint_list_t> channum_to_index_map;
    QMap<QString,uint_list_t> callsign_to_index_map;

    for (uint i = 0; i < channels.size(); ++i)
    {
        uint chan = i;
        if (m_sortReverse)
        {
            chan = channels.size() - i - 1;
        }

        bool ndup = channum_to_index_map[channels[chan].channum].size();
        bool cdup = callsign_to_index_map[channels[chan].callsign].size();

        if (ndup && cdup)
            continue;

        PixmapChannel val(channels[chan]);

        channum_to_index_map[val.channum].push_back(GetChannelCount());
        callsign_to_index_map[val.callsign].push_back(GetChannelCount());

        // add the new channel to the list
        pix_chan_list_t tmp;
        tmp.push_back(val);
        m_channelInfos.push_back(tmp);
    }

    // handle duplicates
    for (uint i = 0; i < channels.size(); ++i)
    {
        const uint_list_t &ndups = channum_to_index_map[channels[i].channum];
        for (uint j = 0; j < ndups.size(); ++j)
        {
            if (channels[i].chanid   != m_channelInfos[ndups[j]][0].chanid &&
                channels[i].callsign == m_channelInfos[ndups[j]][0].callsign)
                m_channelInfos[ndups[j]].push_back(channels[i]);
        }

        const uint_list_t &cdups = callsign_to_index_map[channels[i].callsign];
        for (uint j = 0; j < cdups.size(); ++j)
        {
            if (channels[i].chanid != m_channelInfos[cdups[j]][0].chanid)
                m_channelInfos[cdups[j]].push_back(channels[i]);
        }
    }

    if (gotostartchannel)
    {
        int ch = FindChannel(m_startChanID, m_startChanNum);
        m_currentStartChannel = (uint) max(0, ch);
    }

    if (m_channelInfos.empty())
    {
        LOG(VB_GENERAL, LOG_ERR, "GuideGrid: "
                "\n\t\t\tYou don't have any channels defined in the database."
                "\n\t\t\tGuide grid will have nothing to show you.");
    }
}

int GuideGrid::FindChannel(uint chanid, const QString &channum,
                           bool exact) const
{
    static QMutex chanSepRegExpLock;
    static QRegExp chanSepRegExp(ChannelUtil::kATSCSeparators);

    // first check chanid
    uint i = (chanid) ? 0 : GetChannelCount();
    for (; i < GetChannelCount(); ++i)
    {
        if (m_channelInfos[i][0].chanid == chanid)
                return i;
    }

    // then check for chanid in duplicates
    i = (chanid) ? 0 : GetChannelCount();
    for (; i < GetChannelCount(); ++i)
    {
        for (uint j = 1; j < m_channelInfos[i].size(); ++j)
        {
            if (m_channelInfos[i][j].chanid == chanid)
                return i;
        }
    }

    // then check channum, first only
    i = (channum.isEmpty()) ? GetChannelCount() : 0;
    for (; i < GetChannelCount(); ++i)
    {
         if (m_channelInfos[i][0].channum == channum)
            return i;
    }

    // then check channum duplicates
    i = (channum.isEmpty()) ? GetChannelCount() : 0;
    for (; i < GetChannelCount(); ++i)
    {
        for (uint j = 1; j < m_channelInfos[i].size(); ++j)
        {
            if (m_channelInfos[i][j].channum == channum)
                return i;
        }
    }

    if (exact || channum.isEmpty())
        return -1;

    // then check partial channum, first only
    for (i = 0; i < GetChannelCount(); ++i)
    {
        if (m_channelInfos[i][0].channum.left(channum.length()) == channum)
            return i;
    }

    // then check all partial channum
    for (i = 0; i < GetChannelCount(); ++i)
    {
        for (uint j = 0; j < m_channelInfos[i].size(); ++j)
        {
            if (m_channelInfos[i][j].channum.left(channum.length()) == channum)
                return i;
        }
    }

    // then check all channum with "_" for subchannels
    QMutexLocker locker(&chanSepRegExpLock);
    QString tmpchannum = channum;
    if (tmpchannum.contains(chanSepRegExp))
    {
        tmpchannum.replace(chanSepRegExp, "_");
    }
    else if (channum.length() >= 2)
    {
        tmpchannum = channum.left(channum.length() - 1) + '_' +
            channum.right(1);
    }
    else
    {
        return -1;
    }

    for (i = 0; i < GetChannelCount(); ++i)
    {
        for (uint j = 0; j < m_channelInfos[i].size(); ++j)
        {
            QString tmp = m_channelInfos[i][j].channum;
            tmp.replace(chanSepRegExp, "_");
            if (tmp == tmpchannum)
                return i;
        }
    }

    return -1;
}

void GuideGrid::fillTimeInfos()
{
    m_timeList->Reset();

    QDateTime starttime = m_currentStartTime;

    m_firstTime = m_currentStartTime;
    m_lastTime = m_firstTime.addSecs(m_timeCount * 60 * 4);

    for (int x = 0; x < m_timeCount; ++x)
    {
        int mins = starttime.time().minute();
        mins = 5 * (mins / 5);
        if (mins % 30 == 0)
        {
<<<<<<< HEAD
            QString timeStr = MythDate::toString(starttime, MythDate::kTime);
            
            InfoMap infomap;
            infomap["starttime"] = timeStr;
            
            QDateTime endtime = starttime.addSecs(60 * 30);
            
            infomap["endtime"] = MythDate::toString(endtime, MythDate::kTime);

            MythUIButtonListItem *item =
                new MythUIButtonListItem(m_timeList, timeStr);
=======
            QString timeStr = MythDateTimeToString(starttime, kTime);

            InfoMap infomap;
            infomap["starttime"] = timeStr;

            QTime endtime = starttime.time().addSecs(60 * 30);

            infomap["endtime"] = MythTimeToString(endtime, kTime);

            MythUIButtonListItem *item =
                                new MythUIButtonListItem(m_timeList, timeStr);
>>>>>>> 9b647db3
            item->SetTextFromMap(infomap);
        }

        starttime = starttime.addSecs(5 * 60);
    }
    m_currentEndTime = starttime;
}

void GuideGrid::fillProgramInfos(bool useExistingData)
{
    m_guideGrid->ResetData();

    for (int y = 0; y < m_channelCount; ++y)
    {
        fillProgramRowInfos(y, useExistingData);
    }
}

ProgramList *GuideGrid::getProgramListFromProgram(int chanNum)
{
    ProgramList *proglist = new ProgramList();

    if (proglist)
    {
        MSqlBindings bindings;
        QString querystr = "WHERE program.chanid = :CHANID "
                           "  AND program.endtime >= :STARTTS "
                           "  AND program.starttime <= :ENDTS "
                           "  AND program.manualid = 0 ";
        bindings[":CHANID"]  = GetChannelInfo(chanNum)->chanid;
        bindings[":STARTTS"] =
            m_currentStartTime.addSecs(0 - m_currentStartTime.time().second());
        bindings[":ENDTS"] =
            m_currentEndTime.addSecs(0 - m_currentEndTime.time().second());

        LoadFromProgram(*proglist, querystr, bindings, m_recList, false);
    }

    return proglist;
}

void GuideGrid::fillProgramRowInfos(unsigned int row, bool useExistingData)
{
    m_guideGrid->ResetRow(row);

    // never divide by zero..
    if (!m_guideGrid->getChannelCount() || !m_timeCount)
        return;

    for (int x = 0; x < m_timeCount; ++x)
    {
        m_programInfos[row][x] = NULL;
    }

    if (m_channelInfos.empty())
        return;

    int chanNum = row + m_currentStartChannel;
    if (chanNum >= (int) m_channelInfos.size())
        chanNum -= (int) m_channelInfos.size();
    if (chanNum >= (int) m_channelInfos.size())
        return;

    if (chanNum < 0)
        chanNum = 0;

    if (!useExistingData)
    {
        delete m_programs[row];
        m_programs[row] = getProgramListFromProgram(chanNum);
    }

    ProgramList *proglist = m_programs[row];
    if (!proglist)
        return;

    QDateTime ts = m_currentStartTime;

    QDateTime tnow = MythDate::current();
    int progPast = 0;
    if (tnow > m_currentEndTime)
        progPast = 100;
    else if (tnow < m_currentStartTime)
        progPast = 0;
    else
    {
        int played = m_currentStartTime.secsTo(tnow);
        int length = m_currentStartTime.secsTo(m_currentEndTime);
        if (length)
            progPast = played * 100 / length;
    }

    m_guideGrid->SetProgPast(progPast);

    ProgramList::iterator program = proglist->begin();
    vector<ProgramInfo*> unknownlist;
    bool unknown = false;
    ProgramInfo *proginfo = NULL;
    for (int x = 0; x < m_timeCount; ++x)
    {
        if (program != proglist->end() &&
            (ts >= (*program)->GetScheduledEndTime()))
        {
            ++program;
        }

        if ((program == proglist->end()) ||
            (ts < (*program)->GetScheduledStartTime()))
        {
            if (unknown)
            {
                proginfo->spread++;
                proginfo->SetScheduledEndTime(
                    proginfo->GetScheduledEndTime().addSecs(5 * 60));
            }
            else
            {
                proginfo = new ProgramInfo(kUnknownTitle, kUnknownCategory,
                                           ts, ts.addSecs(5*60));
                unknownlist.push_back(proginfo);
                proginfo->startCol = x;
                proginfo->spread = 1;
                unknown = true;
            }
        }
        else
        {
            if (proginfo && proginfo == *program)
            {
                proginfo->spread++;
            }
            else
            {
                proginfo = *program;
                if (proginfo)
                {
                    proginfo->startCol = x;
                    proginfo->spread = 1;
                    unknown = false;
                }
            }
        }
        m_programInfos[row][x] = proginfo;
        ts = ts.addSecs(5 * 60);
    }

    vector<ProgramInfo*>::iterator it = unknownlist.begin();
    for (; it != unknownlist.end(); ++it)
        proglist->push_back(*it);

    MythRect programRect = m_guideGrid->GetArea();

    /// use doubles to avoid large gaps at end..
    double ydifference = 0.0, xdifference = 0.0;

    if (m_verticalLayout)
    {
        ydifference = programRect.width() /
            (double) m_guideGrid->getChannelCount();
        xdifference = programRect.height() /
            (double) m_timeCount;
    }
    else
    {
        ydifference = programRect.height() /
            (double) m_guideGrid->getChannelCount();
        xdifference = programRect.width() /
            (double) m_timeCount;
    }

    int arrow = 0;
    int cnt = 0;
    int spread = 1;
    QDateTime lastprog;
    QRect tempRect;
    bool isCurrent = false;

    for (int x = 0; x < m_timeCount; ++x)
    {
        ProgramInfo *pginfo = m_programInfos[row][x];
        if (!pginfo)
            continue;

        spread = 1;
        if (pginfo->GetScheduledStartTime() != lastprog)
        {
            arrow = 0;
            if (pginfo->GetScheduledStartTime() < m_firstTime.addSecs(-300))
                arrow = arrow + 1;
            if (pginfo->GetScheduledEndTime() > m_lastTime.addSecs(2100))
                arrow = arrow + 2;

            if (pginfo->spread != -1)
            {
                spread = pginfo->spread;
            }
            else
            {
                for (int z = x + 1; z < m_timeCount; ++z)
                {
                    ProgramInfo *test = m_programInfos[row][z];
                    if (test && (test->GetScheduledStartTime() ==
                                 pginfo->GetScheduledStartTime()))
                        spread++;
                }
                pginfo->spread = spread;
                pginfo->startCol = x;

                for (int z = x + 1; z < x + spread; ++z)
                {
                    ProgramInfo *test = m_programInfos[row][z];
                    if (test)
                    {
                        test->spread = spread;
                        test->startCol = x;
                    }
                }
            }

            if (m_verticalLayout)
            {
                tempRect = QRect((int)(row * ydifference),
                                 (int)(x * xdifference),
                                 (int)(ydifference),
                                 (int)(xdifference * pginfo->spread));
            }
            else
            {
                tempRect = QRect((int)(x * xdifference),
                                 (int)(row * ydifference),
                                 (int)(xdifference * pginfo->spread),
                                 (int)ydifference);
            }

            // snap to right edge for last entry.
            if (tempRect.right() + 2 >=  programRect.width())
                tempRect.setRight(programRect.width());
            if (tempRect.bottom() + 2 >=  programRect.bottom())
                tempRect.setBottom(programRect.bottom());

            if (m_currentRow == (int)row && (m_currentCol >= x) &&
                (m_currentCol < (x + spread)))
                isCurrent = true;
            else
                isCurrent = false;

            int recFlag;
            switch (pginfo->GetRecordingRuleType())
            {
            case kSingleRecord:
                recFlag = 1;
                break;
            case kTimeslotRecord:
                recFlag = 2;
                break;
            case kChannelRecord:
                recFlag = 3;
                break;
            case kAllRecord:
                recFlag = 4;
                break;
            case kWeekslotRecord:
                recFlag = 5;
                break;
            case kFindOneRecord:
            case kFindDailyRecord:
            case kFindWeeklyRecord:
                recFlag = 6;
                break;
            case kOverrideRecord:
            case kDontRecord:
                recFlag = 7;
                break;
            case kNotRecording:
            default:
                recFlag = 0;
                break;
            }

            int recStat;
            if (pginfo->GetRecordingStatus() == rsConflict ||
                pginfo->GetRecordingStatus() == rsOffLine)
                recStat = 2;
            else if (pginfo->GetRecordingStatus() <= rsWillRecord)
                recStat = 1;
            else
                recStat = 0;

            m_guideGrid->SetProgramInfo(
                row, cnt, tempRect, pginfo->GetTitle(),
                pginfo->GetCategory(), arrow, recFlag,
                recStat, isCurrent);

            cnt++;
        }

        lastprog = pginfo->GetScheduledStartTime();
    }
}

void GuideGrid::customEvent(QEvent *event)
{
    if ((MythEvent::Type)(event->type()) == MythEvent::MythEventMessage)
    {
        MythEvent *me = (MythEvent *)event;
        QString message = me->Message();

        if (message == "SCHEDULE_CHANGE")
        {
            LoadFromScheduler(m_recList);
            fillProgramInfos();
            updateInfo();
        }
        else if (message == "STOP_VIDEO_REFRESH_TIMER")
        {
            m_previewVideoRefreshTimer->stop();
        }
        else if (message == "START_VIDEO_REFRESH_TIMER")
        {
            m_previewVideoRefreshTimer->start(66);
        }
    }
    else if (event->type() == DialogCompletionEvent::kEventType)
    {
        DialogCompletionEvent *dce = (DialogCompletionEvent*)(event);

        QString resultid   = dce->GetId();
        QString resulttext = dce->GetResultText();
        int     buttonnum  = dce->GetResult();

        if (resultid == "deleterule")
        {
            RecordingRule *record =
                qVariantValue<RecordingRule *>(dce->GetData());
            if (record)
            {
                if ((buttonnum > 0) && !record->Delete())
                    LOG(VB_GENERAL, LOG_ERR, "Failed to delete recording rule");
                delete record;
            }
        }
        else if (resultid == "menu")
        {
            if (resulttext == tr("Record"))
            {
                quickRecord();
            }
            if (resulttext == tr("Change Channel"))
            {
                enter();
            }
            if (resulttext == tr("Edit Recording Status"))
            {
                editRecSchedule();
            }
            else if (resulttext == tr("Edit Schedule"))
            {
                editSchedule();
            }
            else if (resulttext == tr("Program Details"))
            {
                details();
            }
            else if (resulttext == tr("Upcoming"))
            {
                upcoming();
            }
            else if (resulttext == tr("Custom Edit"))
            {
                customEdit();
            }
            else if (resulttext == tr("Delete Rule"))
            {
                deleteRule();
            }
            else if (resulttext == tr("Reverse Channel Order"))
            {
                m_sortReverse = !m_sortReverse;
                generateListings();
                updateChannels();
            }
            else if (resulttext == tr("Add To Channel Group"))
            {
                if (m_changrpid == -1)
                    ChannelGroupMenu(0);
            }
            else if (resulttext == tr("Remove from Channel Group"))
            {
                toggleChannelFavorite();
            }
            else if (resulttext == tr("Choose Channel Group"))
            {
                ChannelGroupMenu(1);
            }
        }
        else if (resultid == "channelgrouptogglemenu")
        {
            if (resulttext != tr("Cancel"))
            {
                int changroupid;
                changroupid = ChannelGroup::GetChannelGroupId(resulttext);

                if (changroupid > 0)
                    toggleChannelFavorite(changroupid);
            }
        }
        else if (resultid == "channelgroupmenu")
        {
            if (resulttext != tr("Cancel") && buttonnum >= 0)
            {
                int changroupid;

                if (resulttext == QObject::tr("All Channels"))
                    changroupid = -1;
                else
                    changroupid = ChannelGroup::GetChannelGroupId(resulttext);

                m_changrpid = changroupid;
                generateListings();
                updateChannels();
                updateInfo();

                QString changrpname;
                changrpname = ChannelGroup::GetChannelGroupName(m_changrpid);

                if (m_changroupname)
                    m_changroupname->SetText(changrpname);
            }
        }
        else
            ScheduleCommon::customEvent(event);
    }
}

void GuideGrid::updateDateText(void)
{
    if (m_dateText)
        m_dateText->SetText(MythDate::toString(m_currentStartTime, MythDate::kDateShort));
    if (m_longdateText)
        m_longdateText->SetText(MythDate::toString(m_currentStartTime,
                                                 (MythDate::kDateFull | MythDate::kSimplify)));
}

void GuideGrid::updateChannels(void)
{
    m_channelList->Reset();

    PixmapChannel *chinfo = GetChannelInfo(m_currentStartChannel);

    if (m_player)
        m_player->ClearTunableCache();

    for (unsigned int y = 0; (y < (unsigned int)m_channelCount) && chinfo; ++y)
    {
        unsigned int chanNumber = y + m_currentStartChannel;
        if (chanNumber >= m_channelInfos.size())
            chanNumber -= m_channelInfos.size();
        if (chanNumber >= m_channelInfos.size())
            break;

        chinfo = GetChannelInfo(chanNumber);

        bool unavailable = false, try_alt = false;

        if (m_player)
        {
            const PlayerContext *ctx = m_player->GetPlayerReadLock(
                -1, __FILE__, __LINE__);
            if (ctx && chinfo)
                try_alt = !m_player->IsTunable(ctx, chinfo->chanid, true);
            m_player->ReturnPlayerLock(ctx);
        }

        if (try_alt)
        {
            unavailable = true;

            // Try alternates with same channum if applicable
            uint alt = GetAlternateChannelIndex(chanNumber, true);
            if (alt != m_channelInfoIdx[chanNumber])
            {
                unavailable = false;
                m_channelInfoIdx[chanNumber] = alt;
                chinfo = GetChannelInfo(chanNumber);
            }

            // Try alternates with different channum if applicable
            if (unavailable && chinfo &&
                !GetProgramList(chinfo->chanid).empty())
            {
                alt = GetAlternateChannelIndex(chanNumber, false);
                unavailable = (alt == m_channelInfoIdx[chanNumber]);
            }
        }

        MythUIButtonListItem *item =
            new MythUIButtonListItem(m_channelList,
                                     chinfo ? chinfo->GetFormatted(DBChannel::kChannelShort) : QString());

        QString state;
        if (unavailable)
            state = (m_changrpid == -1) ? "unavailable" : "favunavailable";
        else if (m_changrpid != -1)
            state = "favourite";

        item->SetFontState(state);

        if (chinfo)
        {
            InfoMap infomap;
            chinfo->ToMap(infomap);
            item->SetTextFromMap(infomap);

            if (!chinfo->icon.isEmpty() &&
                chinfo->CacheChannelIcon())
            {
                QString localpath = chinfo->m_localIcon;
                item->SetImage(localpath, "channelicon");
            }
        }
    }
}

void GuideGrid::updateInfo(void)
{
    if (m_currentRow < 0 || m_currentCol < 0)
        return;

    ProgramInfo *pginfo = m_programInfos[m_currentRow][m_currentCol];
    if (!pginfo)
        return;

    InfoMap infoMap;

    int chanNum = m_currentRow + m_currentStartChannel;
    if (chanNum >= (int)m_channelInfos.size())
        chanNum -= (int)m_channelInfos.size();
    if (chanNum >= (int)m_channelInfos.size())
        return;
    if (chanNum < 0)
        chanNum = 0;

    PixmapChannel *chinfo = GetChannelInfo(chanNum);

    if (m_channelImage)
    {
        m_channelImage->Reset();
        if (!chinfo->icon.isEmpty())
        {
            if (chinfo->CacheChannelIcon())
            {
                QString localpath = chinfo->m_localIcon;
                m_channelImage->SetFilename(localpath);
                m_channelImage->Load();
            }
        }
    }

    chinfo->ToMap(infoMap);
    pginfo->ToMap(infoMap);
    SetTextFromMap(infoMap);

    MythUIStateType *ratingState = dynamic_cast<MythUIStateType*>
                                                (GetChild("ratingstate"));
    if (ratingState)
    {
        QString rating = QString::number(pginfo->GetStars(10));
        ratingState->DisplayState(rating);
    }
}

void GuideGrid::toggleGuideListing()
{
    int oldchangrpid = m_changrpid;

    m_changrpid = ChannelGroup::GetNextChannelGroup(m_changrplist, oldchangrpid);

    if (oldchangrpid != m_changrpid)
      generateListings();

    updateChannels();
    updateInfo();

    QString changrpname = ChannelGroup::GetChannelGroupName(m_changrpid);

    if (m_changroupname)
        m_changroupname->SetText(changrpname);
}

void GuideGrid::generateListings()
{
    m_currentStartChannel = 0;
    m_currentRow = 0;

    int maxchannel = 0;
    fillChannelInfos();
    maxchannel = max((int)GetChannelCount() - 1, 0);
    m_channelCount = min(m_guideGrid->getChannelCount(), maxchannel + 1);

    LoadFromScheduler(m_recList);
    fillProgramInfos();
}

void GuideGrid::ChannelGroupMenu(int mode)
{
    if (m_changrplist.empty())
    {
      QString message = tr("You don't have any channel groups defined");

      MythScreenStack *popupStack = GetMythMainWindow()->GetStack("popup stack");

      MythConfirmationDialog *okPopup = new MythConfirmationDialog(popupStack,
                                                                   message, false);
      if (okPopup->Create())
          popupStack->AddScreen(okPopup);
      else
          delete okPopup;

      return;
    }

    QString label = tr("Select Channel Group");

    MythScreenStack *popupStack = GetMythMainWindow()->GetStack("popup stack");
    MythDialogBox *menuPopup = new MythDialogBox(label, popupStack, "menuPopup");

    if (menuPopup->Create())
    {
        if (mode == 0)
        {
            // add channel to group menu
            menuPopup->SetReturnEvent(this, "channelgrouptogglemenu");
            ChannelGroupList channels = ChannelGroup::GetChannelGroups(true);
            for (uint i = 0; i < channels.size(); ++i)
                menuPopup->AddButton(channels[i].name);
        }
        else
        {
            // switch to channel group menu
            menuPopup->SetReturnEvent(this, "channelgroupmenu");
            menuPopup->AddButton(QObject::tr("All Channels"));
            for (uint i = 0; i < m_changrplist.size(); ++i)
                menuPopup->AddButton(m_changrplist[i].name);
        }

        menuPopup->AddButton(tr("Cancel"));

        popupStack->AddScreen(menuPopup);
    }
    else
    {
        delete menuPopup;
    }
}

void GuideGrid::toggleChannelFavorite(int grpid)
{
    MSqlQuery query(MSqlQuery::InitCon());

    if (grpid == -1)
    {
      if (m_changrpid == -1)
          return;
      else
          grpid = m_changrpid;
    }

    // Get current channel id, and make sure it exists...
    int chanNum = m_currentRow + m_currentStartChannel;
    if (chanNum >= (int)m_channelInfos.size())
        chanNum -= (int)m_channelInfos.size();
    if (chanNum >= (int)m_channelInfos.size())
        return;
    if (chanNum < 0)
        chanNum = 0;

    PixmapChannel *ch = GetChannelInfo(chanNum);
    uint chanid = ch->chanid;

    if (m_changrpid == -1)
        // If currently viewing all channels, allow to add only not delete
        ChannelGroup::ToggleChannel(chanid, grpid, false);
    else
        // Only allow delete if viewing the favorite group in question
        ChannelGroup::ToggleChannel(chanid, grpid, true);

    // If viewing favorites, refresh because a channel was removed
    if (m_changrpid != -1)
    {
        generateListings();
        updateChannels();
        updateInfo();
    }
}

void GuideGrid::cursorLeft()
{
    ProgramInfo *test = m_programInfos[m_currentRow][m_currentCol];

    if (!test)
    {
        moveLeftRight(kScrollLeft);
        return;
    }

    int startCol = test->startCol;
    m_currentCol = startCol - 1;

    if (m_currentCol < 0)
    {
        m_currentCol = 0;
        moveLeftRight(kScrollLeft);
    }
    else
    {
        fillProgramRowInfos(m_currentRow);
        m_guideGrid->SetRedraw();
        updateInfo();
    }
}

void GuideGrid::cursorRight()
{
    ProgramInfo *test = m_programInfos[m_currentRow][m_currentCol];

    if (!test)
    {
        moveLeftRight(kScrollRight);
        return;
    }

    int spread = test->spread;
    int startCol = test->startCol;

    m_currentCol = startCol + spread;

    if (m_currentCol > m_timeCount - 1)
    {
        m_currentCol = m_timeCount - 1;
        moveLeftRight(kScrollRight);
    }
    else
    {
        fillProgramRowInfos(m_currentRow);
        m_guideGrid->SetRedraw();
        updateInfo();
    }
}

void GuideGrid::cursorDown()
{
    m_currentRow++;

    if (m_currentRow > m_channelCount - 1)
    {
        m_currentRow = m_channelCount - 1;
        moveUpDown(kScrollDown);
    }
    else
    {
        fillProgramRowInfos(m_currentRow);
        m_guideGrid->SetRedraw();
        updateInfo();
        updateChannels();
    }
}

void GuideGrid::cursorUp()
{
    m_currentRow--;

    if (m_currentRow < 0)
    {
        m_currentRow = 0;
        moveUpDown(kScrollUp);
    }
    else
    {
        fillProgramRowInfos(m_currentRow);
        m_guideGrid->SetRedraw();
        updateInfo();
        updateChannels();
    }
}

void GuideGrid::moveLeftRight(MoveVector movement)
{
    switch (movement)
    {
        case kScrollLeft :
            m_currentStartTime = m_currentStartTime.addSecs(-30 * 60);
            break;
        case kScrollRight :
            m_currentStartTime = m_currentStartTime.addSecs(30 * 60);
            break;
        case kPageLeft :
            m_currentStartTime = m_currentStartTime.addSecs(-5 * 60 * m_timeCount);
            break;
        case kPageRight :
            m_currentStartTime = m_currentStartTime.addSecs(5 * 60 * m_timeCount);
            break;
        case kDayLeft :
            m_currentStartTime = m_currentStartTime.addSecs(-24 * 60 * 60);
            break;
        case kDayRight :
            m_currentStartTime = m_currentStartTime.addSecs(24 * 60 * 60);
            break;
        default :
            break;
    }

    fillTimeInfos();
    fillProgramInfos();
    m_guideGrid->SetRedraw();
    updateInfo();
    updateDateText();
}

void GuideGrid::moveUpDown(MoveVector movement)
{
    switch (movement)
    {
        case kScrollDown :
            setStartChannel(m_currentStartChannel + 1);
            break;
        case kScrollUp :
            setStartChannel((int)(m_currentStartChannel) - 1);
            break;
        case kPageDown :
            setStartChannel(m_currentStartChannel + m_channelCount);
            break;
        case kPageUp :
            setStartChannel((int)(m_currentStartChannel) - m_channelCount);
            break;
        default :
            break;
    }

    fillProgramInfos();
    m_guideGrid->SetRedraw();
    updateInfo();
    updateChannels();
}

void GuideGrid::setStartChannel(int newStartChannel)
{
    if (newStartChannel < 0)
        m_currentStartChannel = newStartChannel + GetChannelCount();
    else if (newStartChannel >= (int) GetChannelCount())
        m_currentStartChannel = newStartChannel - GetChannelCount();
    else
        m_currentStartChannel = newStartChannel;
}

void GuideGrid::showProgFinder()
{
    if (m_allowFinder)
        RunProgramFinder(m_player, m_embedVideo, false);
}

void GuideGrid::enter()
{
    if (!m_player)
        return;

    if (m_updateTimer)
        m_updateTimer->stop();

    channelUpdate();

    // Don't perform transition effects when guide is being used during playback
    GetScreenStack()->PopScreen(this, false);

    epgIsVisibleCond.wakeAll();
}

void GuideGrid::Close()
{
    // HACK: Do not allow exit if we have a popup menu open, not convinced
    // that this is the right solution
    if (GetMythMainWindow()->GetStack("popup stack")->TotalScreens() > 0)
        return;

    if (m_updateTimer)
        m_updateTimer->stop();

    // don't fade the screen if we are returning to the player
    if (m_player)
        GetScreenStack()->PopScreen(this, false);
    else
        GetScreenStack()->PopScreen(this, true);

    epgIsVisibleCond.wakeAll();
}

void GuideGrid::quickRecord()
{
    ProgramInfo *pginfo = m_programInfos[m_currentRow][m_currentCol];

    if (!pginfo)
        return;

    if (pginfo->GetTitle() == kUnknownTitle)
        return;

    RecordingInfo ri(*pginfo);
    ri.ToggleRecord();
    *pginfo = ri;

    LoadFromScheduler(m_recList);
    fillProgramInfos();
    updateInfo();
}

void GuideGrid::editRecSchedule()
{
    ProgramInfo *pginfo = m_programInfos[m_currentRow][m_currentCol];

    if (!pginfo)
        return;

    if (pginfo->GetTitle() == kUnknownTitle)
        return;

    EditRecording(pginfo);
}

void GuideGrid::editSchedule()
{
    ProgramInfo *pginfo = m_programInfos[m_currentRow][m_currentCol];

    if (!pginfo)
        return;

    if (pginfo->GetTitle() == kUnknownTitle)
        return;

    EditScheduled(pginfo);
}

void GuideGrid::customEdit()
{
    ProgramInfo *pginfo = m_programInfos[m_currentRow][m_currentCol];

    EditCustom(pginfo);
}

void GuideGrid::deleteRule()
{
    ProgramInfo *pginfo = m_programInfos[m_currentRow][m_currentCol];

    if (!pginfo || !pginfo->GetRecordingRuleID())
        return;

    RecordingRule *record = new RecordingRule();
    if (!record->LoadByProgram(pginfo))
    {
        delete record;
        return;
    }

    QString message = tr("Delete '%1' %2 rule?").arg(record->m_title)
        .arg(toString(pginfo->GetRecordingRuleType()));

    MythScreenStack *popupStack = GetMythMainWindow()->GetStack("popup stack");

    MythConfirmationDialog *okPopup = new MythConfirmationDialog(popupStack,
                                                                 message, true);

    okPopup->SetReturnEvent(this, "deleterule");
    okPopup->SetData(qVariantFromValue(record));

    if (okPopup->Create())
        popupStack->AddScreen(okPopup);
    else
        delete okPopup;
}

void GuideGrid::upcoming()
{
    ProgramInfo *pginfo = m_programInfos[m_currentRow][m_currentCol];

    if (!pginfo)
        return;

    if (pginfo->GetTitle() == kUnknownTitle)
        return;

    ShowUpcoming(pginfo);
}

void GuideGrid::details()
{
    ProgramInfo *pginfo = m_programInfos[m_currentRow][m_currentCol];

    if (!pginfo)
        return;

    if (pginfo->GetTitle() == kUnknownTitle)
        return;

    ShowDetails(pginfo);
}

void GuideGrid::channelUpdate(void)
{
    if (!m_player)
        return;

    DBChanList sel = GetSelection();

    if (sel.size())
    {
        PlayerContext *ctx = m_player->GetPlayerReadLock(-1, __FILE__, __LINE__);
        m_player->ChangeChannel(ctx, sel);
        m_player->ReturnPlayerLock(ctx);
    }
}

void GuideGrid::volumeUpdate(bool up)
{
    if (m_player)
    {
        PlayerContext *ctx = m_player->GetPlayerReadLock(-1, __FILE__, __LINE__);
        m_player->ChangeVolume(ctx, up);
        m_player->ReturnPlayerLock(ctx);
    }
}

void GuideGrid::toggleMute(const bool muteIndividualChannels)
{
    if (m_player)
    {
        PlayerContext *ctx = m_player->GetPlayerReadLock(-1, __FILE__, __LINE__);
        m_player->ToggleMute(ctx, muteIndividualChannels);
        m_player->ReturnPlayerLock(ctx);
    }
}

void GuideGrid::GoTo(int start, int cur_row)
{
    setStartChannel(start);
    m_currentRow = cur_row % m_channelCount;
    updateChannels();
    fillProgramInfos();
    updateInfo();
    updateJumpToChannel();
}

void GuideGrid::updateJumpToChannel(void)
{
    QString txt;
    {
        QMutexLocker locker(&m_jumpToChannelLock);
        if (m_jumpToChannel)
            txt = m_jumpToChannel->GetEntry();
    }

    if (txt.isEmpty())
        return;

    if (m_jumpToText)
        m_jumpToText->SetText(txt);
}

void GuideGrid::SetJumpToChannel(JumpToChannel *ptr)
{
    QMutexLocker locker(&m_jumpToChannelLock);
    m_jumpToChannel = ptr;

    if (!m_jumpToChannel)
    {
        if (m_jumpToText)
            m_jumpToText->Reset();

        updateDateText();
    }
}

void GuideGrid::HideTVWindow(void)
{
    GetMythMainWindow()->GetPaintWindow()->clearMask();
}

void GuideGrid::EmbedTVWindow(void)
{
    MythEvent *me = new MythEvent("STOP_VIDEO_REFRESH_TIMER");
    qApp->postEvent(this, me);

    m_usingNullVideo = !m_player->StartEmbedding(m_videoRect);
    if (!m_usingNullVideo)
    {
        QRegion r1 = QRegion(m_Area);
        QRegion r2 = QRegion(m_videoRect);
        GetMythMainWindow()->GetPaintWindow()->setMask(r1.xored(r2));
        m_player->DrawUnusedRects();
    }
    else
    {
        me = new MythEvent("START_VIDEO_REFRESH_TIMER");
        qApp->postEvent(this, me);
    }
}

void GuideGrid::refreshVideo(void)
{
    if (m_player && m_usingNullVideo)
    {
        GetMythMainWindow()->GetPaintWindow()->update(m_videoRect);
    }
}

void GuideGrid::aboutToHide(void)
{
    if (m_player)
        HideTVWindow();

    MythScreenType::aboutToHide();
}

void GuideGrid::aboutToShow(void)
{
    if (m_player)
        EmbedTVWindow();

    MythScreenType::aboutToShow();
}<|MERGE_RESOLUTION|>--- conflicted
+++ resolved
@@ -1007,7 +1007,6 @@
         mins = 5 * (mins / 5);
         if (mins % 30 == 0)
         {
-<<<<<<< HEAD
             QString timeStr = MythDate::toString(starttime, MythDate::kTime);
             
             InfoMap infomap;
@@ -1019,19 +1018,7 @@
 
             MythUIButtonListItem *item =
                 new MythUIButtonListItem(m_timeList, timeStr);
-=======
-            QString timeStr = MythDateTimeToString(starttime, kTime);
-
-            InfoMap infomap;
-            infomap["starttime"] = timeStr;
-
-            QTime endtime = starttime.time().addSecs(60 * 30);
-
-            infomap["endtime"] = MythTimeToString(endtime, kTime);
-
-            MythUIButtonListItem *item =
-                                new MythUIButtonListItem(m_timeList, timeStr);
->>>>>>> 9b647db3
+
             item->SetTextFromMap(infomap);
         }
 
