--- conflicted
+++ resolved
@@ -209,13 +209,8 @@
     {
         menuPopup->SetReturnEvent(this, "schedulerecording");
 
-<<<<<<< HEAD
         QDateTime now = MythDate::current();
-        
-=======
-        QDateTime now = QDateTime::currentDateTime();
-
->>>>>>> e2f74e9a
+
         if (recinfo.GetRecordingStartTime() < now &&
             recinfo.GetRecordingEndTime() > now)
         {
