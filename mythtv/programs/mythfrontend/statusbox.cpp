
#include "statusbox.h"

using namespace std;

#include <QRegExp>
#include <QHostAddress>

#include "mythcorecontext.h"
#include "filesysteminfo.h"
#include "mythdb.h"
#include "mythlogging.h"
#include "mythversion.h"
#include "util.h"

#include "config.h"
#include "remoteutil.h"
#include "tv.h"
#include "jobqueue.h"
#include "cardutil.h"
#include "recordinginfo.h"

#include "mythuihelper.h"
#include "mythuibuttonlist.h"
#include "mythuitext.h"
#include "mythuistatetype.h"
#include "mythdialogbox.h"

struct LogLine {
    QString line;
    QString detail;
    QString help;
    QString helpdetail;
    QString data;
    QString state;
};


/** \class StatusBox
 *  \brief Reports on various status items.
 *
 *  StatusBox reports on the listing status, that is how far
 *  into the future program listings exists. It also reports
 *  on the status of each tuner, the log entries, the status
 *  of the job queue, and the machine status.
 */

StatusBox::StatusBox(MythScreenStack *parent)
          : MythScreenType(parent, "StatusBox")
{
    m_minLevel = gCoreContext->GetNumSetting("LogDefaultView",5);

    m_iconState = NULL;
    m_categoryList = m_logList = NULL;
    m_helpText = NULL;
    m_justHelpText = NULL;

    QStringList strlist;
    strlist << "QUERY_IS_ACTIVE_BACKEND";
    strlist << gCoreContext->GetHostName();

    gCoreContext->SendReceiveStringList(strlist);

    if (QString(strlist[0]) == "TRUE")
        m_isBackendActive = true;
    else
        m_isBackendActive = false;

    m_popupStack = GetMythMainWindow()->GetStack("popup stack");
}

StatusBox::~StatusBox(void)
{
    if (m_logList)
        gCoreContext->SaveSetting("StatusBoxItemCurrent",
                                  m_logList->GetCurrentPos());
}

bool StatusBox::Create()
{
    if (!LoadWindowFromXML("status-ui.xml", "status", this))
        return false;

    m_categoryList = dynamic_cast<MythUIButtonList *>(GetChild("category"));
    m_logList = dynamic_cast<MythUIButtonList *>(GetChild("log"));

    m_iconState = dynamic_cast<MythUIStateType *>(GetChild("icon"));
    m_helpText = dynamic_cast<MythUIText *>(GetChild("helptext"));
    m_justHelpText = dynamic_cast<MythUIText *>(GetChild("justhelptext"));

    if (!m_categoryList || !m_logList || (!m_helpText && !m_justHelpText))
    {
        LOG(VB_GENERAL, LOG_ERR, "StatusBox, theme is missing "
                                 "required elements");
        return false;
    }

    connect(m_categoryList, SIGNAL(itemSelected(MythUIButtonListItem *)),
            SLOT(updateLogList(MythUIButtonListItem *)));
    connect(m_logList, SIGNAL(itemSelected(MythUIButtonListItem *)),
            SLOT(setHelpText(MythUIButtonListItem *)));
    connect(m_logList, SIGNAL(itemClicked(MythUIButtonListItem *)),
            SLOT(clicked(MythUIButtonListItem *)));

    BuildFocusList();
    return true;
}

void StatusBox::Init()
{
    MythUIButtonListItem *item;

    item = new MythUIButtonListItem(m_categoryList, tr("Listings Status"),
                            qVariantFromValue((void*)SLOT(doListingsStatus())));
    item->DisplayState("listings", "icon");

    item = new MythUIButtonListItem(m_categoryList, tr("Schedule Status"),
                            qVariantFromValue((void*)SLOT(doScheduleStatus())));
    item->DisplayState("schedule", "icon");

    item = new MythUIButtonListItem(m_categoryList, tr("Tuner Status"),
                            qVariantFromValue((void*)SLOT(doTunerStatus())));
    item->DisplayState("tuner", "icon");

    item = new MythUIButtonListItem(m_categoryList, tr("Log Entries"),
                            qVariantFromValue((void*)SLOT(doLogEntries())));
    item->DisplayState("log", "icon");

    item = new MythUIButtonListItem(m_categoryList, tr("Job Queue"),
                            qVariantFromValue((void*)SLOT(doJobQueueStatus())));
    item->DisplayState("jobqueue", "icon");

    item = new MythUIButtonListItem(m_categoryList, tr("Machine Status"),
                            qVariantFromValue((void*)SLOT(doMachineStatus())));
    item->DisplayState("machine", "icon");

    item = new MythUIButtonListItem(m_categoryList, tr("AutoExpire List"),
                            qVariantFromValue((void*)SLOT(doAutoExpireList())));
    item->DisplayState("autoexpire", "icon");

    int itemCurrent = gCoreContext->GetNumSetting("StatusBoxItemCurrent", 0);
    m_categoryList->SetItemCurrent(itemCurrent);
}

MythUIButtonListItem* StatusBox::AddLogLine(const QString & line,
                                            const QString & help,
                                            const QString & detail,
                                            const QString & helpdetail,
                                            const QString & state,
                                            const QString & data)
{
    LogLine logline;
    logline.line = line;

    if (detail.isEmpty())
        logline.detail = line;
    else
        logline.detail = detail;

    if (help.isEmpty())
        logline.help = logline.detail;
    else
        logline.help = help;

    if (helpdetail.isEmpty())
        logline.helpdetail = logline.detail;
    else
        logline.helpdetail = helpdetail;

    logline.state = state;
    logline.data = data;

    MythUIButtonListItem *item = new MythUIButtonListItem(m_logList, line,
                                                qVariantFromValue(logline));
    if (logline.state.isEmpty())
        logline.state = "normal";

    item->SetFontState(logline.state);
    item->DisplayState(logline.state, "status");
    item->SetText(logline.detail, "detail");

    return item;
}

bool StatusBox::keyPressEvent(QKeyEvent *event)
{
    if (GetFocusWidget()->keyPressEvent(event))
        return true;

    bool handled = false;
    QStringList actions;
    handled = GetMythMainWindow()->TranslateKeyPress("Status", event, actions);

    for (int i = 0; i < actions.size() && !handled; ++i)
    {
        QString action = actions[i];
        handled = true;

        QRegExp logNumberKeys( "^[12345678]$" );

        MythUIButtonListItem* currentButton = m_categoryList->GetItemCurrent();
        QString currentItem;
        if (currentButton)
            currentItem = currentButton->GetText();

        handled = true;

        if (action == "MENU")
        {
            if (currentItem == tr("Log Entries"))
            {
                QString message = tr("Acknowledge all log entries at "
                                     "this priority level or lower?");

                MythConfirmationDialog *confirmPopup =
                        new MythConfirmationDialog(m_popupStack, message);

                confirmPopup->SetReturnEvent(this, "LogAckAll");

                if (confirmPopup->Create())
                    m_popupStack->AddScreen(confirmPopup, false);
            }
        }
        else if ((currentItem == tr("Log Entries")) &&
                 (logNumberKeys.indexIn(action) == 0))
        {
            m_minLevel = action.toInt();
            if (m_helpText)
                m_helpText->SetText(tr("Setting priority level to %1")
                                    .arg(m_minLevel));
            if (m_justHelpText)
                m_justHelpText->SetText(tr("Setting priority level to %1")
                                        .arg(m_minLevel));
            doLogEntries();
        }
        else
            handled = false;
    }

    if (!handled && MythScreenType::keyPressEvent(event))
        handled = true;

    return handled;
}

void StatusBox::setHelpText(MythUIButtonListItem *item)
{
    if (!item || GetFocusWidget() != m_logList)
        return;

    LogLine logline = qVariantValue<LogLine>(item->GetData());
    if (m_helpText)
        m_helpText->SetText(logline.helpdetail);
    if (m_justHelpText)
        m_justHelpText->SetText(logline.help);
}

void StatusBox::updateLogList(MythUIButtonListItem *item)
{
    if (!item)
        return;

    disconnect(this, SIGNAL(updateLog()),0,0);

    const char *slot = (const char *)qVariantValue<void*>(item->GetData());

    connect(this, SIGNAL(updateLog()), slot);
    emit updateLog();
}

void StatusBox::clicked(MythUIButtonListItem *item)
{
    if (!item)
        return;

    LogLine logline = qVariantValue<LogLine>(item->GetData());

    MythUIButtonListItem *currentButton = m_categoryList->GetItemCurrent();
    QString currentItem;
    if (currentButton)
        currentItem = currentButton->GetText();

    // FIXME: Comparisons against strings here is not great, changing names
    //        breaks everything and it's inefficient
    if (currentItem == tr("Log Entries"))
    {
        QString message = tr("Acknowledge this log entry?");

        MythConfirmationDialog *confirmPopup =
                new MythConfirmationDialog(m_popupStack, message);

        confirmPopup->SetReturnEvent(this, "LogAck");
        confirmPopup->SetData(logline.data);

        if (confirmPopup->Create())
            m_popupStack->AddScreen(confirmPopup, false);
    }
    else if (currentItem == tr("Job Queue"))
    {
        QStringList msgs;
        int jobStatus;

        jobStatus = JobQueue::GetJobStatus(logline.data.toInt());

        if (jobStatus == JOB_QUEUED)
        {
            QString message = tr("Delete Job?");

            MythConfirmationDialog *confirmPopup =
                    new MythConfirmationDialog(m_popupStack, message);

            confirmPopup->SetReturnEvent(this, "JobDelete");
            confirmPopup->SetData(logline.data);

            if (confirmPopup->Create())
                m_popupStack->AddScreen(confirmPopup, false);
        }
        else if ((jobStatus == JOB_PENDING) ||
                (jobStatus == JOB_STARTING) ||
                (jobStatus == JOB_RUNNING)  ||
                (jobStatus == JOB_PAUSED))
        {
            QString label = tr("Job Queue Actions:");

            MythDialogBox *menuPopup = new MythDialogBox(label, m_popupStack,
                                                            "statusboxpopup");

            if (menuPopup->Create())
                m_popupStack->AddScreen(menuPopup, false);

            menuPopup->SetReturnEvent(this, "JobModify");

            QVariant data = qVariantFromValue(logline.data);

            if (jobStatus == JOB_PAUSED)
                menuPopup->AddButton(tr("Resume"), data);
            else
                menuPopup->AddButton(tr("Pause"), data);
            menuPopup->AddButton(tr("Stop"), data);
            menuPopup->AddButton(tr("No Change"), data);
        }
        else if (jobStatus & JOB_DONE)
        {
            QString message = tr("Requeue Job?");

            MythConfirmationDialog *confirmPopup =
                    new MythConfirmationDialog(m_popupStack, message);

            confirmPopup->SetReturnEvent(this, "JobRequeue");
            confirmPopup->SetData(logline.data);

            if (confirmPopup->Create())
                m_popupStack->AddScreen(confirmPopup, false);
        }
    }
    else if (currentItem == tr("AutoExpire List"))
    {
        ProgramInfo* rec = m_expList[m_logList->GetCurrentPos()];

        if (rec)
        {
            QString label = tr("AutoExpire Actions:");

            MythDialogBox *menuPopup = new MythDialogBox(label, m_popupStack,
                                                            "statusboxpopup");

            if (menuPopup->Create())
                m_popupStack->AddScreen(menuPopup, false);

            menuPopup->SetReturnEvent(this, "AutoExpireManage");

            menuPopup->AddButton(tr("Delete Now"), qVariantFromValue(rec));
            if ((rec)->GetRecordingGroup() == "LiveTV")
            {
                menuPopup->AddButton(tr("Move to Default group"),
                                                       qVariantFromValue(rec));
            }
            else if ((rec)->GetRecordingGroup() == "Deleted")
                menuPopup->AddButton(tr("Undelete"), qVariantFromValue(rec));
            else
                menuPopup->AddButton(tr("Disable AutoExpire"),
                                                        qVariantFromValue(rec));
            menuPopup->AddButton(tr("No Change"), qVariantFromValue(rec));

        }
    }
}

void StatusBox::customEvent(QEvent *event)
{
    if (event->type() == DialogCompletionEvent::kEventType)
    {
        DialogCompletionEvent *dce = (DialogCompletionEvent*)(event);

        QString resultid  = dce->GetId();
        int     buttonnum = dce->GetResult();

        if (resultid == "LogAck")
        {
            if (buttonnum == 1)
            {
                QString sql = dce->GetData().toString();
                MSqlQuery query(MSqlQuery::InitCon());
                query.prepare("UPDATE mythlog SET acknowledged = 1 "
                            "WHERE logid = :LOGID ;");
                query.bindValue(":LOGID", sql);
                if (!query.exec())
                    MythDB::DBError("StatusBox::customEvent -- LogAck", query);
                m_logList->RemoveItem(m_logList->GetItemCurrent());
            }
        }
        else if (resultid == "LogAckAll")
        {
            if (buttonnum == 1)
            {
                MSqlQuery query(MSqlQuery::InitCon());
                query.prepare("UPDATE mythlog SET acknowledged = 1 "
                                "WHERE priority <= :PRIORITY ;");
                query.bindValue(":PRIORITY", m_minLevel);
                if (!query.exec())
                    MythDB::DBError("StatusBox::customEvent -- LogAckAll",
                                    query);
                doLogEntries();
            }
        }
        else if (resultid == "JobDelete")
        {
            if (buttonnum == 1)
            {
                int jobID = dce->GetData().toInt();
                JobQueue::DeleteJob(jobID);

                m_logList->RemoveItem(m_logList->GetItemCurrent());
            }
        }
        else if (resultid == "JobRequeue")
        {
            if (buttonnum == 1)
            {
                int jobID = dce->GetData().toInt();
                JobQueue::ChangeJobStatus(jobID, JOB_QUEUED);
                doJobQueueStatus();
            }
        }
        else if (resultid == "JobModify")
        {
            int jobID = dce->GetData().toInt();
            if (buttonnum == 0)
            {
                if (JobQueue::GetJobStatus(jobID) == JOB_PAUSED)
                    JobQueue::ResumeJob(jobID);
                else
                    JobQueue::PauseJob(jobID);
            }
            else if (buttonnum == 1)
            {
                JobQueue::StopJob(jobID);
            }

            doJobQueueStatus();
        }
        else if (resultid == "AutoExpireManage")
        {
            ProgramInfo* rec = qVariantValue<ProgramInfo*>(dce->GetData());

            // button 2 is "No Change"
            if (!rec || buttonnum == 2)
                return;

            // button 1 is "Delete Now"
            if ((buttonnum == 0) && rec->QueryIsDeleteCandidate())
            {
                if (!RemoteDeleteRecording(
                    rec->GetChanID(), rec->GetRecordingStartTime(),
                    false, false))
                {
                    LOG(VB_GENERAL, LOG_ERR, QString("Failed to delete recording: %1").arg(rec->GetTitle()));
                    return;
                }
            }
            // button 1 is "Move To Default Group" or "UnDelete" or "Disable AutoExpire"
            else if (buttonnum == 1)
            {
                if ((rec)->GetRecordingGroup() == "Deleted")
                {
                    RemoteUndeleteRecording(
                        rec->GetChanID(), rec->GetRecordingStartTime());
                }
                else
                {
                    rec->SaveAutoExpire(kDisableAutoExpire);

                    if ((rec)->GetRecordingGroup() == "LiveTV")
                    {
                        RecordingInfo ri(*rec);
                        ri.ApplyRecordRecGroupChange("Default");
                        *rec = ri;
                    }
                }
            }

            // remove the changed recording from the expire list
            delete m_expList[m_logList->GetCurrentPos()];
            m_expList.erase(m_expList.begin() + m_logList->GetCurrentPos());

            int pos = m_logList->GetCurrentPos();
            int topPos = m_logList->GetTopItemPos();
            doAutoExpireList(false);
            m_logList->SetItemCurrent(pos, topPos);
        }

    }
}

void StatusBox::doListingsStatus()
{
    if (m_iconState)
        m_iconState->DisplayState("listings");
    m_logList->Reset();

    QString helpmsg(tr("Listings Status shows the latest "
                       "status information from "
                       "mythfilldatabase"));
    if (m_helpText)
        m_helpText->SetText(helpmsg);
    if (m_justHelpText)
        m_justHelpText->SetText(helpmsg);

    QDateTime mfdLastRunStart, mfdLastRunEnd, mfdNextRunStart;
    QString mfdLastRunStatus;
    QString querytext, DataDirectMessage;
    int DaysOfData;
    QDateTime qdtNow, GuideDataThrough;

    qdtNow = MythDate::current();

    MSqlQuery query(MSqlQuery::InitCon());
    query.prepare("SELECT max(endtime) FROM program WHERE manualid=0;");

    if (query.exec() && query.next())
        GuideDataThrough = MythDate::fromString(query.value(0).toString());

    QString tmp = gCoreContext->GetSetting("mythfilldatabaseLastRunStart");
    mfdLastRunStart = MythDate::fromString(tmp);
    tmp = gCoreContext->GetSetting("mythfilldatabaseLastRunEnd");
    mfdLastRunEnd = MythDate::fromString(tmp);
    tmp = gCoreContext->GetSetting("MythFillSuggestedRunTime");
<<<<<<< HEAD
    mfdNextRunStart = MythDate::fromString(tmp);
    
=======
    mfdNextRunStart = QDateTime::fromString(tmp, Qt::ISODate);

>>>>>>> e2f74e9a
    mfdLastRunStatus = gCoreContext->GetSetting("mythfilldatabaseLastRunStatus");
    DataDirectMessage = gCoreContext->GetSetting("DataDirectMessage");

    AddLogLine(tr("Mythfrontend version: %1 (%2)").arg(MYTH_SOURCE_PATH)
               .arg(MYTH_SOURCE_VERSION), helpmsg);
    AddLogLine(tr("Last mythfilldatabase guide update:"), helpmsg);
    tmp = tr("Started:   %1").arg(MythDate::toString(mfdLastRunStart,
                                                    MythDate::kDateTimeFull | MythDate::kSimplify));
    AddLogLine(tmp, helpmsg);

    if (mfdLastRunEnd >= mfdLastRunStart)
    {
        tmp =
            tr("Finished: %1").arg(MythDate::toString(mfdLastRunEnd,
                                                    MythDate::kDateTimeFull | MythDate::kSimplify));
        AddLogLine(tmp, helpmsg);
    }

    AddLogLine(tr("Result: %1").arg(mfdLastRunStatus), helpmsg);


    if (mfdNextRunStart >= mfdLastRunStart)
    {
        tmp = tr("Suggested Next: %1").arg(MythDate::toString(mfdNextRunStart,
                                                    MythDate::kDateTimeFull | MythDate::kSimplify));
        AddLogLine(tmp, helpmsg);
    }

    DaysOfData = qdtNow.daysTo(GuideDataThrough);

    if (GuideDataThrough.isNull())
    {
        AddLogLine(tr("There's no guide data available!"), helpmsg,
                   "", "warning");
        AddLogLine(tr("Have you run mythfilldatabase?"), helpmsg,
                   "", "warning");
    }
    else
    {
        AddLogLine(tr("There is guide data until %1")
                   .arg(MythDate::toString(GuideDataThrough,
                                             MythDate::kDateTimeFull | MythDate::kSimplify)), helpmsg);

        AddLogLine(QString("(%1).").arg(tr("%n day(s)", "", DaysOfData)),
                   helpmsg);
    }

    if (DaysOfData <= 3)
        AddLogLine(tr("WARNING: is mythfilldatabase running?"), helpmsg,
                   "", "", "warning");

    if (!DataDirectMessage.isEmpty())
    {
        AddLogLine(tr("DataDirect Status: "), helpmsg);
        AddLogLine(DataDirectMessage, helpmsg);
    }

}

void StatusBox::doScheduleStatus()
{
    if (m_iconState)
        m_iconState->DisplayState("schedule");
    m_logList->Reset();

    QString helpmsg(tr("Schedule Status shows current statistics "
                       "from the scheduler."));
    if (m_helpText)
        m_helpText->SetText(helpmsg);
    if (m_justHelpText)
        m_justHelpText->SetText(helpmsg);

    MSqlQuery query(MSqlQuery::InitCon());

    query.prepare("SELECT COUNT(*) FROM record WHERE search = 0");
    if (query.exec() && query.next())
    {
        QString rules = tr("%n standard rule(s) (is) defined", "",
                            query.value(0).toInt());
        AddLogLine(rules, helpmsg);
    }
    else
    {
        MythDB::DBError("StatusBox::doScheduleStatus()", query);
        return;
    }

    query.prepare("SELECT COUNT(*) FROM record WHERE search > 0");
    if (query.exec() && query.next())
    {
        QString rules = tr("%n search rule(s) are defined", "",
                            query.value(0).toInt());
        AddLogLine(rules, helpmsg);
    }
    else
    {
        MythDB::DBError("StatusBox::doScheduleStatus()", query);
        return;
    }

    QMap<RecStatusType, int> statusMatch;
    QMap<RecStatusType, QString> statusText;
    QMap<int, int> sourceMatch;
    QMap<int, QString> sourceText;
    QMap<int, int> inputMatch;
    QMap<int, QString> inputText;
    QString tmpstr;
    int maxSource = 0;
    int maxInput = 0;
    int lowerpriority = 0;
    int hdflag = 0;

    query.prepare("SELECT MAX(sourceid) FROM videosource");
    if (query.exec())
    {
        if (query.next())
            maxSource = query.value(0).toInt();
    }

    query.prepare("SELECT sourceid,name FROM videosource");
    if (query.exec())
    {
        while (query.next())
            sourceText[query.value(0).toInt()] = query.value(1).toString();
    }

    query.prepare("SELECT MAX(cardinputid) FROM cardinput");
    if (query.exec())
    {
        if (query.next())
            maxInput = query.value(0).toInt();
    }

    query.prepare("SELECT cardinputid,cardid,inputname,displayname "
                  "FROM cardinput");
    if (query.exec())
    {
        while (query.next())
        {
            if (!query.value(3).toString().isEmpty())
                inputText[query.value(0).toInt()] = query.value(3).toString();
            else
                inputText[query.value(0).toInt()] = QString("%1: %2")
                                              .arg(query.value(1).toInt())
                                              .arg(query.value(2).toString());
        }
    }

    ProgramList schedList;
    LoadFromScheduler(schedList);

    tmpstr = tr("%n matching showing(s)", "", schedList.size());
    AddLogLine(tmpstr, helpmsg);

    ProgramList::const_iterator it = schedList.begin();
    for (; it != schedList.end(); ++it)
    {
        const ProgramInfo *s = *it;
        const RecStatusType recstatus = s->GetRecordingStatus();

        if (statusMatch[recstatus] < 1)
        {
            statusText[recstatus] = toString(
                recstatus, s->GetRecordingRuleType());
        }

        ++statusMatch[recstatus];

        if (recstatus == rsWillRecord || recstatus == rsRecording)
        {
            ++sourceMatch[s->GetSourceID()];
            ++inputMatch[s->GetInputID()];
            if (s->GetRecordingPriority2() < 0)
                ++lowerpriority;
            if (s->GetVideoProperties() & VID_HDTV)
                ++hdflag;
        }
    }

#define ADD_STATUS_LOG_LINE(rtype, fstate)                      \
    do {                                                        \
        if (statusMatch[rtype] > 0)                             \
        {                                                       \
            tmpstr = QString("%1 %2").arg(statusMatch[rtype])   \
                                     .arg(statusText[rtype]);   \
            AddLogLine(tmpstr, helpmsg, tmpstr, tmpstr, fstate);\
        }                                                       \
    } while (0)
    ADD_STATUS_LOG_LINE(rsRecording, "");
    ADD_STATUS_LOG_LINE(rsWillRecord, "");
    ADD_STATUS_LOG_LINE(rsConflict, "error");
    ADD_STATUS_LOG_LINE(rsTooManyRecordings, "warning");
    ADD_STATUS_LOG_LINE(rsLowDiskSpace, "warning");
    ADD_STATUS_LOG_LINE(rsLaterShowing, "warning");
    ADD_STATUS_LOG_LINE(rsNotListed, "warning");

    QString willrec = statusText[rsWillRecord];

    if (lowerpriority > 0)
    {
        tmpstr = QString("%1 %2 %3").arg(lowerpriority).arg(willrec)
                                    .arg(tr("with lower priority"));
        AddLogLine(tmpstr, helpmsg, tmpstr, tmpstr, "warning");
    }
    if (hdflag > 0)
    {
        tmpstr = QString("%1 %2 %3").arg(hdflag).arg(willrec)
                                    .arg(tr("marked as HDTV"));
        AddLogLine(tmpstr, helpmsg);
    }
    int i;
    for (i = 1; i <= maxSource; ++i)
    {
        if (sourceMatch[i] > 0)
        {
            tmpstr = QString("%1 %2 %3 %4 \"%5\"")
                             .arg(sourceMatch[i]).arg(willrec)
                             .arg(tr("from source")).arg(i).arg(sourceText[i]);
            AddLogLine(tmpstr, helpmsg);
        }
    }
    for (i = 1; i <= maxInput; ++i)
    {
        if (inputMatch[i] > 0)
        {
            tmpstr = QString("%1 %2 %3 %4 \"%5\"")
                             .arg(inputMatch[i]).arg(willrec)
                             .arg(tr("on input")).arg(i).arg(inputText[i]);
            AddLogLine(tmpstr, helpmsg);
        }
    }
}

void StatusBox::doTunerStatus()
{
    if (m_iconState)
        m_iconState->DisplayState("tuner");
    m_logList->Reset();

    QString helpmsg(tr("Tuner Status shows the current information "
                       "about the state of backend tuner cards"));
    if (m_helpText)
        m_helpText->SetText(helpmsg);
    if (m_justHelpText)
        m_justHelpText->SetText(helpmsg);

    MSqlQuery query(MSqlQuery::InitCon());
    query.prepare(
        "SELECT cardid, cardtype, videodevice "
        "FROM capturecard ORDER BY cardid");

    if (!query.exec() || !query.isActive())
    {
        MythDB::DBError("StatusBox::doTunerStatus()", query);
        return;
    }

    while (query.next())
    {
        int cardid = query.value(0).toInt();

        QString cmd = QString("QUERY_REMOTEENCODER %1").arg(cardid);
        QStringList strlist( cmd );
        strlist << "GET_STATE";

        gCoreContext->SendReceiveStringList(strlist);
        int state = strlist[0].toInt();

        QString status;
        QString fontstate;
        if (state == kState_Error)
        {
            strlist.clear();
            strlist << QString("QUERY_REMOTEENCODER %1").arg(cardid);
            strlist << "GET_SLEEPSTATUS";

            gCoreContext->SendReceiveStringList(strlist);
            state = strlist[0].toInt();

            if (state == -1)
                status = tr("has an error");
            else if (state == sStatus_Undefined)
                status = tr("is unavailable");
            else
                status = tr("is asleep");

            fontstate = "warning";
        }
        else if (state == kState_WatchingLiveTV)
            status = tr("is watching Live TV");
        else if (state == kState_RecordingOnly ||
                 state == kState_WatchingRecording)
            status = tr("is recording");
        else
            status = tr("is not recording");

        QString tun = tr("Tuner %1 %2 %3");
        QString devlabel = CardUtil::GetDeviceLabel(
            query.value(1).toString(), query.value(2).toString());

        QString shorttuner = tun.arg(cardid).arg("").arg(status);
        QString longtuner = tun.arg(cardid).arg(devlabel).arg(status);

        if (state == kState_RecordingOnly ||
            state == kState_WatchingRecording)
        {
            strlist = QStringList( QString("QUERY_RECORDER %1").arg(cardid));
            strlist << "GET_RECORDING";
            gCoreContext->SendReceiveStringList(strlist);
            ProgramInfo pginfo(strlist);
            if (pginfo.GetChanID())
            {
                status += ' ' + pginfo.GetTitle();
                status += "\n";
                status += pginfo.GetSubtitle();
                longtuner = tun.arg(cardid).arg(devlabel).arg(status);
            }
        }

        AddLogLine(shorttuner, helpmsg, longtuner, longtuner, fontstate);
    }
}

void StatusBox::doLogEntries(void)
{
    if (m_iconState)
        m_iconState->DisplayState("log");
    m_logList->Reset();

    QString helpmsg(tr("Log Entries shows any unread log entries "
                       "from the system if you have logging enabled"));
    if (m_helpText)
        m_helpText->SetText(helpmsg);
    if (m_justHelpText)
        m_justHelpText->SetText(helpmsg);

    MSqlQuery query(MSqlQuery::InitCon());
    query.prepare("SELECT logid, module, priority, logdate, host, "
                  "message, details "
                  "FROM mythlog WHERE acknowledged = 0 "
                  "AND priority <= :PRIORITY ORDER BY logdate DESC;");
    query.bindValue(":PRIORITY", m_minLevel);

    if (query.exec())
    {
        QString line;
        QString detail;
        while (query.next())
        {
            line = QString("%1").arg(query.value(5).toString());

            detail = tr("On %1 from %2.%3\n%4\n")
<<<<<<< HEAD
                .arg(MythDate::toString(MythDate::as_utc(query.value(3).toDateTime()),
                                          MythDate::kDateTimeShort))
                .arg(query.value(4).toString())
                .arg(query.value(1).toString())
                .arg(query.value(5).toString());
=======
                        .arg(MythDateTimeToString(query.value(3).toDateTime(),
                                                    kDateTimeShort))
                        .arg(query.value(4).toString())
                        .arg(query.value(1).toString())
                        .arg(query.value(5).toString());
>>>>>>> e2f74e9a

            QString tmp = query.value(6).toString();
            if (!tmp.isEmpty())
                detail.append(tmp);
            else
                detail.append(tr("No further details"));

            AddLogLine(line, helpmsg, detail, detail,
                       "", query.value(0).toString());
        }

        if (query.size() == 0)
        {
            AddLogLine(tr("No items found at priority level %1 or lower.")
                       .arg(m_minLevel), helpmsg);
            AddLogLine(tr("Use 1-8 to change priority level."), helpmsg);
        }
    }
}

void StatusBox::doJobQueueStatus()
{
    if (m_iconState)
        m_iconState->DisplayState("jobqueue");
    m_logList->Reset();

    QString helpmsg(tr("Job Queue shows any jobs currently in "
                       "MythTV's Job Queue such as a commercial "
                       "detection job."));
    if (m_helpText)
        m_helpText->SetText(helpmsg);
    if (m_justHelpText)
        m_justHelpText->SetText(helpmsg);

    QMap<int, JobQueueEntry> jobs;
    QMap<int, JobQueueEntry>::Iterator it;

    JobQueue::GetJobsInQueue(jobs,
                             JOB_LIST_NOT_DONE | JOB_LIST_ERROR |
                             JOB_LIST_RECENT);

    if (jobs.size())
    {
        QString detail;
        QString line;

        for (it = jobs.begin(); it != jobs.end(); ++it)
        {
            ProgramInfo pginfo((*it).chanid, (*it).recstartts);

            if (!pginfo.GetChanID())
                continue;

            detail = QString("%1\n%2 %3 @ %4\n%5 %6     %7 %8")
                .arg(pginfo.GetTitle())
                .arg(pginfo.GetChannelName())
                .arg(pginfo.GetChanNum())
                .arg(MythDate::toString(pginfo.GetRecordingStartTime(),
                                          MythDate::kDateTimeFull | MythDate::kSimplify))
                .arg(tr("Job:"))
                .arg(JobQueue::JobText((*it).type))
                .arg(tr("Status: "))
                .arg(JobQueue::StatusText((*it).status));

            if ((*it).status != JOB_QUEUED)
                detail += " (" + (*it).hostname + ')';

            if ((*it).schedruntime > MythDate::current())
                detail += '\n' + tr("Scheduled Run Time:") + ' ' +
                    MythDate::toString((*it).schedruntime,
                                         MythDate::kDateTimeFull | MythDate::kSimplify);
            else
                detail += '\n' + (*it).comment;

            line = QString("%1 @ %2").arg(pginfo.GetTitle())
                                          .arg(MythDate::toString(
                                              pginfo.GetRecordingStartTime(),
                                              MythDate::kDateTimeFull | MythDate::kSimplify));

            QString font;
            if ((*it).status == JOB_ERRORED)
                font = "error";
            else if ((*it).status == JOB_ABORTED)
                font = "warning";

            AddLogLine(line, helpmsg, detail, detail, font,
                       QString("%1").arg((*it).id));
        }
    }
    else
        AddLogLine(tr("Job Queue is currently empty."), helpmsg);

}

// Some helper routines for doMachineStatus() that format the output strings

/** \fn sm_str(long long, int)
 *  \brief Returns a short string describing an amount of space, choosing
 *         one of a number of useful units, "TB", "GB", "MB", or "KB".
 *  \param sizeKB Number of kilobytes.
 *  \param prec   Precision to use if we have less than ten of whatever
 *                unit is chosen.
 */
static const QString sm_str(long long sizeKB, int prec=1)
{
    if (sizeKB>1024*1024*1024) // Terabytes
    {
        double sizeGB = sizeKB/(1024*1024*1024.0);
        return QString(QObject::tr("%1 TB")).arg(sizeGB, 0, 'f', (sizeGB>10)?0:prec);
    }
    else if (sizeKB>1024*1024) // Gigabytes
    {
        double sizeGB = sizeKB/(1024*1024.0);
        return QString(QObject::tr("%1 GB")).arg(sizeGB, 0, 'f', (sizeGB>10)?0:prec);
    }
    else if (sizeKB>1024) // Megabytes
    {
        double sizeMB = sizeKB/1024.0;
        return QString(QObject::tr("%1 MB")).arg(sizeMB, 0, 'f', (sizeMB>10)?0:prec);
    }
    // Kilobytes
    return QString(QObject::tr("%1 KB")).arg(sizeKB);
}

static const QString usage_str_kb(long long total,
                                  long long used,
                                  long long free)
{
    QString ret = QObject::tr("Unknown");
    if (total > 0.0 && free > 0.0)
    {
        double percent = (100.0*free)/total;
        ret = StatusBox::tr("%1 total, %2 used, %3 (or %4%) free.")
            .arg(sm_str(total)).arg(sm_str(used))
            .arg(sm_str(free)).arg(percent, 0, 'f', (percent >= 10.0) ? 0 : 2);
    }
    return ret;
}

static const QString usage_str_mb(float total, float used, float free)
{
    return usage_str_kb((long long)(total*1024), (long long)(used*1024),
                        (long long)(free*1024));
}

static void disk_usage_with_rec_time_kb(QStringList& out, long long total,
                                        long long used, long long free,
                                        const recprof2bps_t& prof2bps)
{
    const QString tail = StatusBox::tr(", using your %1 rate of %2 kb/s");

    out<<usage_str_kb(total, used, free);
    if (free<0)
        return;

    recprof2bps_t::const_iterator it = prof2bps.begin();
    for (; it != prof2bps.end(); ++it)
    {
        const QString pro =
                tail.arg(it.key()).arg((int)((float)(*it) / 1024.0));

        long long bytesPerMin = ((*it) >> 1) * 15;
        uint minLeft = ((free<<5)/bytesPerMin)<<5;
        minLeft = (minLeft/15)*15;
        uint hoursLeft = minLeft/60;
        QString hourstring = StatusBox::tr("%n hour(s)", "", hoursLeft);
        QString minstring = StatusBox::tr("%n minute(s)", "", minLeft%60);
        QString remainstring = StatusBox::tr("%1 remaining", "time");
        if (minLeft%60 == 0)
            out<<remainstring.arg(hourstring) + pro;
        else if (minLeft > 60)
            out<<StatusBox::tr("%1 and %2 remaining", "time").arg(hourstring)
                                                   .arg(minstring) + pro;
        else
            out<<remainstring.arg(minstring) + pro;
    }
}

static const QString uptimeStr(time_t uptime)
{
    int     days, hours, min, secs;
    QString str;

    str = QString("   " + StatusBox::tr("Uptime") + ": ");

    if (uptime == 0)
        return str + "unknown";

    days = uptime/(60*60*24);
    uptime -= days*60*60*24;
    hours = uptime/(60*60);
    uptime -= hours*60*60;
    min  = uptime/60;
    secs = uptime%60;

    if (days > 0)
    {
        char    buff[6];
        QString dayLabel = StatusBox::tr("%n day(s)", "", days);

        sprintf(buff, "%d:%02d", hours, min);

        return str + QString("%1, %2").arg(dayLabel).arg(buff);
    }
    else
    {
        char  buff[9];

        sprintf(buff, "%d:%02d:%02d", hours, min, secs);

        return str + QString( buff );
    }
}

/** \fn StatusBox::getActualRecordedBPS(QString hostnames)
 *  \brief Fills in recordingProfilesBPS w/ average bitrate from recorded table
 */
void StatusBox::getActualRecordedBPS(QString hostnames)
{
    recordingProfilesBPS.clear();

    QString querystr;
    MSqlQuery query(MSqlQuery::InitCon());

    querystr =
        "SELECT sum(filesize) * 8 / "
            "sum(((unix_timestamp(endtime) - unix_timestamp(starttime)))) "
            "AS avg_bitrate "
        "FROM recorded WHERE hostname in (%1) "
            "AND (unix_timestamp(endtime) - unix_timestamp(starttime)) > 300;";

    query.prepare(querystr.arg(hostnames));

    if (query.exec() && query.next() &&
        query.value(0).toDouble() > 0)
    {
        QString rateStr = tr("average", "average rate");

        // Don't user a tr() directly here as the Qt tools will
        // not be able to extract the string for translation.
        recordingProfilesBPS[rateStr] =
            (int)(query.value(0).toDouble());
    }

    querystr =
        "SELECT max(filesize * 8 / "
            "(unix_timestamp(endtime) - unix_timestamp(starttime))) "
            "AS max_bitrate "
        "FROM recorded WHERE hostname in (%1) "
            "AND (unix_timestamp(endtime) - unix_timestamp(starttime)) > 300;";

    query.prepare(querystr.arg(hostnames));

    if (query.exec() && query.next() &&
        query.value(0).toDouble() > 0)
    {
        QString rateStr = tr("maximum", "maximum rate");

        // Don't user a tr() directly here as the Qt tools will
        // not be able to extract the string for translation.
        recordingProfilesBPS[rateStr] =
            (int)(query.value(0).toDouble());
    }
}

/** \fn StatusBox::doMachineStatus()
 *  \brief Show machine status.
 *
 *   This returns statisics for master backend when using
 *   a frontend only machine. And returns info on the current
 *   system if frontend is running on a backend machine.
 *  \bug We should report on all backends and the current frontend.
 */
void StatusBox::doMachineStatus()
{
    if (m_iconState)
        m_iconState->DisplayState("machine");
    m_logList->Reset();
    QString machineStr = tr("Machine Status shows some operating system "
                            "statistics of this machine");
    if (!m_isBackendActive)
        machineStr.append(" " + tr("and the MythTV server"));

    if (m_helpText)
        m_helpText->SetText(machineStr);
    if (m_justHelpText)
        m_justHelpText->SetText(machineStr);

    int           totalM, usedM, freeM;    // Physical memory
    int           totalS, usedS, freeS;    // Virtual  memory (swap)
    time_t        uptime;

    QString line;
    if (m_isBackendActive)
        line = tr("System:");
    else
        line = tr("This machine:");
    AddLogLine(line, machineStr);

    // uptime
    if (!getUptime(uptime))
        uptime = 0;
    line = uptimeStr(uptime);

    // weighted average loads
    line.append(".   " + tr("Load") + ": ");

#ifdef _WIN32
    line.append(tr("unknown") + " - getloadavg() " + tr("failed"));
#else // if !_WIN32
    double loads[3];
    if (getloadavg(loads,3) == -1)
        line.append(tr("unknown") + " - getloadavg() " + tr("failed"));
    else
    {
        char buff[30];

        sprintf(buff, "%0.2lf, %0.2lf, %0.2lf", loads[0], loads[1], loads[2]);
        line.append(QString(buff));
    }
#endif // _WIN32

    AddLogLine(line, machineStr);

    // memory usage
    if (getMemStats(totalM, freeM, totalS, freeS))
    {
        usedM = totalM - freeM;
        if (totalM > 0)
        {
            line = "   " + tr("RAM") + ": " + usage_str_mb(totalM, usedM, freeM);
            AddLogLine(line, machineStr);
        }
        usedS = totalS - freeS;
        if (totalS > 0)
        {
            line = "   " + tr("Swap") +
                                  ": "  + usage_str_mb(totalS, usedS, freeS);
            AddLogLine(line, machineStr);
        }
    }

    if (!m_isBackendActive)
    {
        line = tr("MythTV server") + ':';
        AddLogLine(line, machineStr);

        // uptime
        if (!RemoteGetUptime(uptime))
            uptime = 0;
        line = uptimeStr(uptime);

        // weighted average loads
        line.append(".   " + tr("Load") + ": ");
        float loads[3];
        if (RemoteGetLoad(loads))
        {
            char buff[30];

            sprintf(buff, "%0.2f, %0.2f, %0.2f", loads[0], loads[1], loads[2]);
            line.append(QString(buff));
        }
        else
            line.append(tr("unknown"));

        AddLogLine(line, machineStr);

        // memory usage
        if (RemoteGetMemStats(totalM, freeM, totalS, freeS))
        {
            usedM = totalM - freeM;
            if (totalM > 0)
            {
                line = "   " + tr("RAM") +
                                     ": "  + usage_str_mb(totalM, usedM, freeM);
                AddLogLine(line, machineStr);
            }

            usedS = totalS - freeS;
            if (totalS > 0)
            {
                line = "   " + tr("Swap") +
                                     ": "  + usage_str_mb(totalS, usedS, freeS);
                AddLogLine(line, machineStr);
            }
        }
    }

    // get free disk space
    QString hostnames;

    QList<FileSystemInfo> fsInfos = FileSystemInfo::RemoteGetInfo();
    for (int i = 0; i < fsInfos.size(); ++i)
    {
        // For a single-directory installation just display the totals
        if ((fsInfos.size() == 2) && (i == 0) &&
            (fsInfos[i].getPath() != "TotalDiskSpace") &&
            (fsInfos[i+1].getPath() == "TotalDiskSpace"))
            i++;

        hostnames = QString("\"%1\"").arg(fsInfos[i].getHostname());
        hostnames.replace(' ', "");
        hostnames.replace(',', "\",\"");

        getActualRecordedBPS(hostnames);

        QStringList list;
        disk_usage_with_rec_time_kb(list,
            fsInfos[i].getTotalSpace(), fsInfos[i].getUsedSpace(),
            fsInfos[i].getTotalSpace() - fsInfos[i].getUsedSpace(),
            recordingProfilesBPS);

        if (fsInfos[i].getPath() == "TotalDiskSpace")
        {
            line = tr("Total Disk Space:");
            AddLogLine(line, machineStr);
        }
        else
        {
            line = tr("MythTV Drive #%1:").arg(fsInfos[i].getFSysID());
            AddLogLine(line, machineStr);

            QStringList tokens = fsInfos[i].getPath().split(',');

            if (tokens.size() > 1)
            {
                AddLogLine(QString("   ") + tr("Directories:"), machineStr);

                int curToken = 0;
                while (curToken < tokens.size())
                    AddLogLine(QString("      ") +
                               tokens[curToken++], machineStr);
            }
            else
            {
                AddLogLine(QString("   " ) + tr("Directory:") + ' ' +
                           fsInfos[i].getPath(), machineStr);
            }
        }

        QStringList::iterator it = list.begin();
        for (;it != list.end(); ++it)
        {
            line = QString("   ") + (*it);
            AddLogLine(line, machineStr);
        }
    }

}

/** \fn StatusBox::doAutoExpireList()
 *  \brief Show list of recordings which may AutoExpire
 */
void StatusBox::doAutoExpireList(bool updateExpList)
{
    if (m_iconState)
        m_iconState->DisplayState("autoexpire");
    m_logList->Reset();

    QString helpmsg(tr("The AutoExpire List shows all recordings "
                       "which may be expired and the order of "
                       "their expiration. Recordings at the top "
                       "of the list will be expired first."));
    if (m_helpText)
        m_helpText->SetText(helpmsg);
    if (m_justHelpText)
        m_justHelpText->SetText(helpmsg);

    ProgramInfo*          pginfo;
    QString               contentLine;
    QString               detailInfo;
    QString               staticInfo;
    long long             totalSize(0);
    long long             liveTVSize(0);
    int                   liveTVCount(0);
    long long             deletedGroupSize(0);
    int                   deletedGroupCount(0);

    vector<ProgramInfo *>::iterator it;

    if (updateExpList)
    {
        for (it = m_expList.begin(); it != m_expList.end(); ++it)
            delete *it;
        m_expList.clear();

        RemoteGetAllExpiringRecordings(m_expList);
    }

    for (it = m_expList.begin(); it != m_expList.end(); ++it)
    {
        pginfo = *it;

        totalSize += pginfo->GetFilesize();
        if (pginfo->GetRecordingGroup() == "LiveTV")
        {
            liveTVSize += pginfo->GetFilesize();
            liveTVCount++;
        }
        else if (pginfo->GetRecordingGroup() == "Deleted")
        {
            deletedGroupSize += pginfo->GetFilesize();
            deletedGroupCount++;
        }
    }

    staticInfo = tr("%n recording(s) consuming %1 (is) allowed to expire\n", "",
                     m_expList.size()).arg(sm_str(totalSize / 1024));

    if (liveTVCount)
        staticInfo += tr("%n (is) LiveTV and consume(s) %1\n", "", liveTVCount)
                            .arg(sm_str(liveTVSize / 1024));

    if (deletedGroupCount)
        staticInfo += tr("%n (is) Deleted and consume(s) %1\n", "",
                        deletedGroupCount)
                        .arg(sm_str(deletedGroupSize / 1024));

    for (it = m_expList.begin(); it != m_expList.end(); ++it)
    {
        pginfo = *it;
        QDateTime starttime = pginfo->GetRecordingStartTime();
        QDateTime endtime = pginfo->GetRecordingEndTime();
        contentLine =
            MythDate::toString(starttime, MythDate::kDateFull | MythDate::kSimplify) + " - ";

        contentLine +=
            "(" + ProgramInfo::i18n(pginfo->GetRecordingGroup()) + ") ";

        contentLine += pginfo->GetTitle() +
            " (" + sm_str(pginfo->GetFilesize() / 1024) + ")";

        detailInfo =
            MythDate::toString(starttime, MythDate::kDateTimeFull | MythDate::kSimplify) + " - " +
            MythDate::toString(endtime, MythDate::kDateTimeFull | MythDate::kSimplify);

        detailInfo += " (" + sm_str(pginfo->GetFilesize() / 1024) + ")";

        detailInfo += " (" + ProgramInfo::i18n(pginfo->GetRecordingGroup()) + ")";

        detailInfo += "\n" + pginfo->toString(ProgramInfo::kTitleSubtitle, " - ");

        AddLogLine(contentLine, staticInfo, detailInfo,
                   staticInfo + detailInfo);
    }
}

Q_DECLARE_METATYPE(LogLine)

/* vim: set expandtab tabstop=4 shiftwidth=4: */<|MERGE_RESOLUTION|>--- conflicted
+++ resolved
@@ -545,28 +545,25 @@
     tmp = gCoreContext->GetSetting("mythfilldatabaseLastRunEnd");
     mfdLastRunEnd = MythDate::fromString(tmp);
     tmp = gCoreContext->GetSetting("MythFillSuggestedRunTime");
-<<<<<<< HEAD
     mfdNextRunStart = MythDate::fromString(tmp);
     
-=======
-    mfdNextRunStart = QDateTime::fromString(tmp, Qt::ISODate);
-
->>>>>>> e2f74e9a
     mfdLastRunStatus = gCoreContext->GetSetting("mythfilldatabaseLastRunStatus");
     DataDirectMessage = gCoreContext->GetSetting("DataDirectMessage");
 
     AddLogLine(tr("Mythfrontend version: %1 (%2)").arg(MYTH_SOURCE_PATH)
                .arg(MYTH_SOURCE_VERSION), helpmsg);
     AddLogLine(tr("Last mythfilldatabase guide update:"), helpmsg);
-    tmp = tr("Started:   %1").arg(MythDate::toString(mfdLastRunStart,
-                                                    MythDate::kDateTimeFull | MythDate::kSimplify));
+    tmp = tr("Started:   %1").arg(
+        MythDate::toString(
+            mfdLastRunStart, MythDate::kDateTimeFull | MythDate::kSimplify));
     AddLogLine(tmp, helpmsg);
 
     if (mfdLastRunEnd >= mfdLastRunStart)
     {
-        tmp =
-            tr("Finished: %1").arg(MythDate::toString(mfdLastRunEnd,
-                                                    MythDate::kDateTimeFull | MythDate::kSimplify));
+        tmp = tr("Finished: %1")
+            .arg(MythDate::toString(
+                     mfdLastRunEnd,
+                     MythDate::kDateTimeFull | MythDate::kSimplify));
         AddLogLine(tmp, helpmsg);
     }
 
@@ -575,8 +572,10 @@
 
     if (mfdNextRunStart >= mfdLastRunStart)
     {
-        tmp = tr("Suggested Next: %1").arg(MythDate::toString(mfdNextRunStart,
-                                                    MythDate::kDateTimeFull | MythDate::kSimplify));
+        tmp = tr("Suggested Next: %1")
+            .arg(MythDate::toString(
+                     mfdNextRunStart,
+                     MythDate::kDateTimeFull | MythDate::kSimplify));
         AddLogLine(tmp, helpmsg);
     }
 
@@ -591,9 +590,11 @@
     }
     else
     {
-        AddLogLine(tr("There is guide data until %1")
-                   .arg(MythDate::toString(GuideDataThrough,
-                                             MythDate::kDateTimeFull | MythDate::kSimplify)), helpmsg);
+        AddLogLine(
+            tr("There is guide data until %1")
+            .arg(MythDate::toString(
+                     GuideDataThrough,
+                     MythDate::kDateTimeFull | MythDate::kSimplify)), helpmsg);
 
         AddLogLine(QString("(%1).").arg(tr("%n day(s)", "", DaysOfData)),
                    helpmsg);
@@ -904,19 +905,12 @@
             line = QString("%1").arg(query.value(5).toString());
 
             detail = tr("On %1 from %2.%3\n%4\n")
-<<<<<<< HEAD
-                .arg(MythDate::toString(MythDate::as_utc(query.value(3).toDateTime()),
-                                          MythDate::kDateTimeShort))
+                .arg(MythDate::toString(
+                         MythDate::as_utc(query.value(3).toDateTime()),
+                         MythDate::kDateTimeShort))
                 .arg(query.value(4).toString())
                 .arg(query.value(1).toString())
                 .arg(query.value(5).toString());
-=======
-                        .arg(MythDateTimeToString(query.value(3).toDateTime(),
-                                                    kDateTimeShort))
-                        .arg(query.value(4).toString())
-                        .arg(query.value(1).toString())
-                        .arg(query.value(5).toString());
->>>>>>> e2f74e9a
 
             QString tmp = query.value(6).toString();
             if (!tmp.isEmpty())
@@ -974,8 +968,9 @@
                 .arg(pginfo.GetTitle())
                 .arg(pginfo.GetChannelName())
                 .arg(pginfo.GetChanNum())
-                .arg(MythDate::toString(pginfo.GetRecordingStartTime(),
-                                          MythDate::kDateTimeFull | MythDate::kSimplify))
+                .arg(MythDate::toString(
+                         pginfo.GetRecordingStartTime(),
+                         MythDate::kDateTimeFull | MythDate::kSimplify))
                 .arg(tr("Job:"))
                 .arg(JobQueue::JobText((*it).type))
                 .arg(tr("Status: "))
@@ -986,15 +981,16 @@
 
             if ((*it).schedruntime > MythDate::current())
                 detail += '\n' + tr("Scheduled Run Time:") + ' ' +
-                    MythDate::toString((*it).schedruntime,
-                                         MythDate::kDateTimeFull | MythDate::kSimplify);
+                    MythDate::toString(
+                        (*it).schedruntime,
+                        MythDate::kDateTimeFull | MythDate::kSimplify);
             else
                 detail += '\n' + (*it).comment;
 
             line = QString("%1 @ %2").arg(pginfo.GetTitle())
-                                          .arg(MythDate::toString(
-                                              pginfo.GetRecordingStartTime(),
-                                              MythDate::kDateTimeFull | MythDate::kSimplify));
+                .arg(MythDate::toString(
+                         pginfo.GetRecordingStartTime(),
+                         MythDate::kDateTimeFull | MythDate::kSimplify));
 
             QString font;
             if ((*it).status == JOB_ERRORED)
@@ -1441,7 +1437,8 @@
         QDateTime starttime = pginfo->GetRecordingStartTime();
         QDateTime endtime = pginfo->GetRecordingEndTime();
         contentLine =
-            MythDate::toString(starttime, MythDate::kDateFull | MythDate::kSimplify) + " - ";
+            MythDate::toString(
+                starttime, MythDate::kDateFull | MythDate::kSimplify) + " - ";
 
         contentLine +=
             "(" + ProgramInfo::i18n(pginfo->GetRecordingGroup()) + ") ";
@@ -1450,8 +1447,11 @@
             " (" + sm_str(pginfo->GetFilesize() / 1024) + ")";
 
         detailInfo =
-            MythDate::toString(starttime, MythDate::kDateTimeFull | MythDate::kSimplify) + " - " +
-            MythDate::toString(endtime, MythDate::kDateTimeFull | MythDate::kSimplify);
+            MythDate::toString(
+                starttime, MythDate::kDateTimeFull | MythDate::kSimplify) +
+            " - " +
+            MythDate::toString(
+                endtime, MythDate::kDateTimeFull | MythDate::kSimplify);
 
         detailInfo += " (" + sm_str(pginfo->GetFilesize() / 1024) + ")";
 
