--- conflicted
+++ resolved
@@ -13,12 +13,7 @@
 #include "mythmainwindow.h"
 
 #include "progdetails.h"
-<<<<<<< HEAD
-#include "util.h"
-=======
-#include <mythmiscutil.h>
->>>>>>> a130e748
-
+#include "mythmiscutil.h"
 
 #define LASTPAGE 2
 
