--- conflicted
+++ resolved
@@ -3850,11 +3850,7 @@
             if (tokens.size() >= 4)
             {
                 chanid = tokens[2].toUInt();
-<<<<<<< HEAD
                 recstartts = MythDate::fromString(tokens[3]);
-=======
-                recstartts = QDateTime::fromString(tokens[3], Qt::ISODate);
->>>>>>> e2f74e9a
             }
 
             if ((tokens.size() >= 2) && tokens[1] == "UPDATE")
