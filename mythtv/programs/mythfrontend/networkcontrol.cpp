--- conflicted
+++ resolved
@@ -51,7 +51,9 @@
 
 void NetworkCommandThread::run(void)
 {
+    threadRegister("NetworkCommand");
     m_parent->RunCommandThread();
+    threadDeregister();
 }
 
 NetworkControl::NetworkControl() :
@@ -268,19 +270,6 @@
     return false;
 }
 
-<<<<<<< HEAD
-void NetworkCommandThread::run(void)
-{
-    if (!m_parent)
-        return;
-
-    threadRegister("NetworkCommand");
-    m_parent->RunCommandThread();
-    threadDeregister();
-}
-
-=======
->>>>>>> 0434cd98
 void NetworkControl::RunCommandThread(void)
 {
     QMutexLocker locker(&ncLock);
