#include <cerrno>
#include <csignal>
#include <cstdlib>
#include <fcntl.h>
#include <iostream>
using namespace std;

#include <QFile>
#include <QFileInfo>
#include <QMap>
#include <QKeyEvent>
#include <QEvent>
#include <QDir>
#include <QTextCodec>
#include <QApplication>
#include <QSurfaceFormat>
#include <QTimer>
#ifdef Q_OS_MAC
#include <QProcessEnvironment>
#endif

#ifdef Q_OS_ANDROID
#include <QtAndroidExtras>
#endif

#include "previewgeneratorqueue.h"
#include "referencecounter.h"
#include "mythmiscutil.h"
#include "mythconfig.h"
#include "mythcdrom.h"
#include "mythsystemlegacy.h"
#include "tv.h"
#include "proglist.h"
#include "prevreclist.h"
#include "progfind.h"
#include "scheduleeditor.h"
#include "manualschedule.h"
#include "playbackbox.h"
#include "themechooser.h"
#include "setupwizard_general.h"
#include "customedit.h"
#include "viewscheduled.h"
#include "programrecpriority.h"
#include "channelrecpriority.h"
#include "custompriority.h"
#include "audiooutput.h"
#include "globalsettings.h"
#include "audiogeneralsettings.h"
#include "grabbersettings.h"
#include "playgroup.h"
#include "networkcontrol.h"
#include "scheduledrecording.h"
#include "mythsystemevent.h"
#include "hardwareprofile.h"
#include "signalhandling.h"
#include "loggingserver.h"

#include "compat.h"  // For SIG* on MinGW
#include "exitcodes.h"
#include "exitprompt.h"
#include "programinfo.h"
#include "mythcontext.h"
#include "mythdbcon.h"
#include "guidegrid.h"
#include "mythplugin.h"
#include "remoteutil.h"
#include "dbcheck.h"
#include "mythmediamonitor.h"
#include "statusbox.h"
#include "idlescreen.h"
#include "lcddevice.h"
#include "langsettings.h"
#include "mythtranslation.h"
#include "commandlineparser.h"
#include "tvremoteutil.h"
#include "channelutil.h"

#include "myththemedmenu.h"
#include "mediarenderer.h"
#include "mythmainwindow.h"
#include "mythcontrols.h"
#include "mythuihelper.h"
#include "mythdirs.h"
#include "mythdb.h"
#include "backendconnectionmanager.h"
#include "themechooser.h"
#include "mythversion.h"
#include "taskqueue.h"
#include "cleanupguard.h"
#include "standardsettings.h"

// Video
#include "cleanup.h"
#include "globals.h"
#include "videodlg.h"
#include "videoglobalsettings.h"
#include "videofileassoc.h"
#include "videoplayersettings.h"
#include "videometadatasettings.h"
#include "videolist.h"

// Gallery
#include "gallerythumbview.h"

// DVD & Bluray
#include "DVD/dvdringbuffer.h"
#include "Bluray/bdringbuffer.h"

// AirPlay
#ifdef USING_AIRPLAY
#include "AirPlay/mythraopdevice.h"
#include "AirPlay/mythairplayserver.h"
#endif

#ifdef USING_LIBDNS_SD
#include <QScopedPointer>
#include "bonjourregister.h"
#endif
#if CONFIG_SYSTEMD_NOTIFY
#include <systemd/sd-daemon.h>
#define fe_sd_notify(x) \
    (void)sd_notify(0, x);
#else
#define fe_sd_notify(x)
#endif

static ExitPrompter   *g_exitPopup = nullptr;
static MythThemedMenu *g_menu;

static MediaRenderer  *g_pUPnp   = nullptr;
static MythPluginManager *g_pmanager = nullptr;

static void handleExit(bool prompt);
static void resetAllKeys(void);
void handleSIGUSR1(void);
void handleSIGUSR2(void);

#if CONFIG_DARWIN
static bool gLoaded = false;
#endif

static const QString _Location = qApp->translate("(Common)",
                                                 "MythFrontend");

namespace
{
    class RunSettingsCompletion : public QObject
    {
        Q_OBJECT

      public:
        static void Create(bool check)
        {
            new RunSettingsCompletion(check);
        }

      private:
        explicit RunSettingsCompletion(bool check)
        {
            if (check)
            {
                connect(&m_plcc,
                        SIGNAL(SigResultReady(bool, ParentalLevel::Level)),
                        SLOT(OnPasswordResultReady(bool,
                                        ParentalLevel::Level)));
                m_plcc.Check(ParentalLevel::plMedium, ParentalLevel::plHigh);
            }
            else
            {
                OnPasswordResultReady(true, ParentalLevel::plHigh);
            }
        }

        ~RunSettingsCompletion() override = default;

      private slots:
        void OnPasswordResultReady(bool passwordValid,
                ParentalLevel::Level newLevel)
        {
            (void) newLevel;

            if (passwordValid)
            {
                MythScreenStack *mainStack = GetMythMainWindow()->GetMainStack();
                StandardSettingDialog *ssd =
                    new StandardSettingDialog(mainStack, "videogeneralsettings",
                                              new VideoGeneralSettings());

                if (ssd->Create())
                {
                    mainStack->AddScreen(ssd);
                }
                else
                    delete ssd;
            }
            else
            {
                LOG(VB_GENERAL, LOG_WARNING,
                        "Aggressive Parental Controls Warning: "
                        "invalid password. An attempt to enter a "
                        "MythVideo settings screen was prevented.");
            }

            deleteLater();
        }

      public:
        ParentalLevelChangeChecker m_plcc;
    };

    class BookmarkDialog : MythScreenType
    {
        Q_DECLARE_TR_FUNCTIONS(BookmarkDialog)

      public:
        BookmarkDialog(ProgramInfo *pginfo, MythScreenStack *parent) :
                MythScreenType(parent, "bookmarkdialog"),
                pgi(pginfo)
        {
        }

        bool Create() override // MythScreenType
        {
            QString msg = tr("DVD/Video contains a bookmark");
            QString btn0msg = tr("Play from bookmark");
            QString btn1msg = tr("Play from beginning");

            MythDialogBox *popup = new MythDialogBox(msg, GetScreenStack(), "bookmarkdialog");
            if (!popup->Create())
            {
                delete popup;
                return false;
            }

            GetScreenStack()->AddScreen(popup);

            popup->SetReturnEvent(this, "bookmarkdialog");
            popup->AddButton(btn0msg);
            popup->AddButton(btn1msg);
            return true;
        }

        void customEvent(QEvent *event) override // MythUIType
        {
            if (event->type() == DialogCompletionEvent::kEventType)
            {
                DialogCompletionEvent *dce = (DialogCompletionEvent*)(event);
                int buttonnum = dce->GetResult();

                if (dce->GetId() == "bookmarkdialog")
                {
                    uint flags = kStartTVNoFlags;
                    if (buttonnum == 1)
                    {
                        flags |= kStartTVIgnoreBookmark;
                    }
                    else if (buttonnum != 0)
                    {
                        delete pgi;
                        return;
                    }

                    TV::StartTV(pgi, flags);

                    delete pgi;
                }
            }
        }

      private:
        ProgramInfo* pgi {nullptr};
    };

    void cleanup()
    {
        qApp->processEvents();
        DestroyMythMainWindow();
#ifdef USING_AIRPLAY
        MythRAOPDevice::Cleanup();
        MythAirplayServer::Cleanup();
#endif

        delete g_exitPopup;
        g_exitPopup = nullptr;

        AudioOutput::Cleanup();

        if (g_pUPnp)
        {
            // This takes a few seconds, so inform the user:
            LOG(VB_GENERAL, LOG_INFO, "Shutting down UPnP client...");
            delete g_pUPnp;
            g_pUPnp = nullptr;
        }

        if (g_pmanager)
        {
            delete g_pmanager;
            g_pmanager = nullptr;
        }

        delete gContext;
        gContext = nullptr;

        ReferenceCounter::PrintDebug();

        delete qApp;

        SignalHandler::Done();
    }
}

static void startAppearWiz(void)
{
    int curX = gCoreContext->GetNumSetting("GuiOffsetX", 0);
    int curY = gCoreContext->GetNumSetting("GuiOffsetY", 0);
    int curW = gCoreContext->GetNumSetting("GuiWidth", 0);
    int curH = gCoreContext->GetNumSetting("GuiHeight", 0);

    bool isWindowed =
            (gCoreContext->GetNumSetting("RunFrontendInWindow", 0) == 1);

    bool reload = false;

    if (isWindowed)
        ShowOkPopup(qApp->translate("(MythFrontendMain)",
                    "The ScreenSetupWizard cannot be used while "
                    "mythfrontend is operating in windowed mode."));
    else
    {
        MythSystemLegacy *wizard = new MythSystemLegacy(
            GetAppBinDir() + "mythscreenwizard",
            QStringList(),
            kMSDisableUDPListener | kMSPropagateLogs);
        wizard->Run();

        if (!wizard->Wait())
        {
            // no reported errors, check for changed geometry parameters
            gCoreContext->ClearSettingsCache("GuiOffsetX");
            gCoreContext->ClearSettingsCache("GuiOffsetY");
            gCoreContext->ClearSettingsCache("GuiWidth");
            gCoreContext->ClearSettingsCache("GuiHeight");

            if ((curX != gCoreContext->GetNumSetting("GuiOffsetX", 0)) ||
                (curY != gCoreContext->GetNumSetting("GuiOffsetY", 0)) ||
                (curW != gCoreContext->GetNumSetting("GuiWidth", 0)) ||
                (curH != gCoreContext->GetNumSetting("GuiHeight", 0)))
                    reload = true;
        }

        delete wizard;
        wizard = nullptr;
    }

    if (reload)
        GetMythMainWindow()->JumpTo("Reload Theme");
}

static void startKeysSetup()
{
    MythScreenStack *mainStack = GetMythMainWindow()->GetMainStack();

    MythControls *mythcontrols = new MythControls(mainStack, "mythcontrols");

    if (mythcontrols->Create())
        mainStack->AddScreen(mythcontrols);
    else
        delete mythcontrols;
}

static void startGuide(void)
{
    uint chanid = 0;
    QString channum = gCoreContext->GetSetting("DefaultTVChannel");
    QDateTime startTime;
    GuideGrid::RunProgramGuide(chanid, channum, startTime, nullptr, false, true, -2);
}

static void startFinder(void)
{
    RunProgramFinder();
}

static void startSearchTitle(void)
{
    MythScreenStack *mainStack = GetMythMainWindow()->GetMainStack();
    ProgLister *pl = new ProgLister(mainStack, plTitleSearch, "", "");
    if (pl->Create())
        mainStack->AddScreen(pl);
    else
        delete pl;
}

static void startSearchKeyword(void)
{
    MythScreenStack *mainStack = GetMythMainWindow()->GetMainStack();
    ProgLister *pl = new ProgLister(mainStack, plKeywordSearch, "", "");
    if (pl->Create())
        mainStack->AddScreen(pl);
    else
        delete pl;
}

static void startSearchPeople(void)
{
    MythScreenStack *mainStack = GetMythMainWindow()->GetMainStack();
    ProgLister *pl = new ProgLister(mainStack, plPeopleSearch, "", "");
    if (pl->Create())
        mainStack->AddScreen(pl);
    else
        delete pl;
}

static void startSearchPower(void)
{
    MythScreenStack *mainStack = GetMythMainWindow()->GetMainStack();
    ProgLister *pl = new ProgLister(mainStack, plPowerSearch, "", "");
    if (pl->Create())
        mainStack->AddScreen(pl);
    else
        delete pl;
}

static void startSearchStored(void)
{
    MythScreenStack *mainStack = GetMythMainWindow()->GetMainStack();
    ProgLister *pl = new ProgLister(mainStack, plStoredSearch, "", "");
    if (pl->Create())
        mainStack->AddScreen(pl);
    else
        delete pl;
}

static void startSearchChannel(void)
{
    MythScreenStack *mainStack = GetMythMainWindow()->GetMainStack();
    ProgLister *pl = new ProgLister(mainStack, plChannel, "", "");
    if (pl->Create())
        mainStack->AddScreen(pl);
    else
        delete pl;
}

static void startSearchCategory(void)
{
    MythScreenStack *mainStack = GetMythMainWindow()->GetMainStack();
    ProgLister *pl = new ProgLister(mainStack, plCategory, "", "");
    if (pl->Create())
        mainStack->AddScreen(pl);
    else
        delete pl;
}

static void startSearchMovie(void)
{
    MythScreenStack *mainStack = GetMythMainWindow()->GetMainStack();
    ProgLister *pl = new ProgLister(mainStack, plMovies, "", "");
    if (pl->Create())
        mainStack->AddScreen(pl);
    else
        delete pl;
}

static void startSearchNew(void)
{
    MythScreenStack *mainStack = GetMythMainWindow()->GetMainStack();
    ProgLister *pl = new ProgLister(mainStack, plNewListings, "", "");
    if (pl->Create())
        mainStack->AddScreen(pl);
    else
        delete pl;
}

static void startSearchTime(void)
{
    MythScreenStack *mainStack = GetMythMainWindow()->GetMainStack();
    ProgLister *pl = new ProgLister(mainStack, plTime, "", "");
    if (pl->Create())
        mainStack->AddScreen(pl);
    else
        delete pl;
}

static void startManaged(void)
{
    MythScreenStack *mainStack = GetMythMainWindow()->GetMainStack();

    ViewScheduled *viewsched = new ViewScheduled(mainStack);

    if (viewsched->Create())
        mainStack->AddScreen(viewsched);
    else
        delete viewsched;
}

static void startManageRecordingRules(void)
{
    MythScreenStack *mainStack = GetMythMainWindow()->GetMainStack();

    ProgramRecPriority *progRecPrior = new ProgramRecPriority(mainStack,
                                                            "ManageRecRules");

    if (progRecPrior->Create())
        mainStack->AddScreen(progRecPrior);
    else
        delete progRecPrior;
}

static void startChannelRecPriorities(void)
{
    MythScreenStack *mainStack = GetMythMainWindow()->GetMainStack();

    ChannelRecPriority *chanRecPrior = new ChannelRecPriority(mainStack);

    if (chanRecPrior->Create())
        mainStack->AddScreen(chanRecPrior);
    else
        delete chanRecPrior;
}

static void startCustomPriority(void)
{
    MythScreenStack *mainStack = GetMythMainWindow()->GetMainStack();

    CustomPriority *custom = new CustomPriority(mainStack);

    if (custom->Create())
        mainStack->AddScreen(custom);
    else
        delete custom;
}

static void startPlaybackWithGroup(const QString& recGroup = "")
{
    MythScreenStack *mainStack = GetMythMainWindow()->GetMainStack();

    PlaybackBox *pbb = new PlaybackBox(
        mainStack, "playbackbox");

    if (pbb->Create())
    {
        if (!recGroup.isEmpty())
            pbb->setInitialRecGroup(recGroup);

        mainStack->AddScreen(pbb);
    }
    else
        delete pbb;
}

static void startPlayback(void)
{
    startPlaybackWithGroup();
}

static void startPrevious(void)
{
    MythScreenStack *mainStack = GetMythMainWindow()->GetMainStack();
    PrevRecordedList *pl = new PrevRecordedList(mainStack);
    if (pl->Create())
        mainStack->AddScreen(pl);
    else
        delete pl;
}

static void startPreviousOld(void)
{
    MythScreenStack *mainStack = GetMythMainWindow()->GetMainStack();
    ProgLister *pl = new ProgLister(mainStack);
    if (pl->Create())
        mainStack->AddScreen(pl);
    else
        delete pl;
}

static void startCustomEdit(void)
{
    MythScreenStack *mainStack = GetMythMainWindow()->GetMainStack();
    CustomEdit *custom = new CustomEdit(mainStack);

    if (custom->Create())
        mainStack->AddScreen(custom);
    else
        delete custom;
}

static void startManualSchedule(void)
{
    MythScreenStack *mainStack = GetMythMainWindow()->GetMainStack();

    ManualSchedule *mansched= new ManualSchedule(mainStack);

    if (mansched->Create())
        mainStack->AddScreen(mansched);
    else
        delete mansched;
}

static bool isLiveTVAvailable(void)
{
    if (RemoteGetFreeRecorderCount() > 0)
        return true;

    QString msg = qApp->translate("(Common)", "All tuners are currently busy.");

    if (TV::ConfiguredTunerCards() < 1)
        msg = qApp->translate("(Common)", "There are no configured tuners.");

    ShowOkPopup(msg);
    return false;
}

static void startTVNormal(void)
{
    if (!isLiveTVAvailable())
        return;

    // Get the default channel keys (callsign(0) and channum(1)) and
    // use them to generate the ordered list of channels.
    QStringList keylist = gCoreContext->GetSettingOnHost(
        "DefaultChanKeys", gCoreContext->GetHostName()).split("[]:[]");
    while (keylist.size() < 2)
        keylist << "";
    uint dummy;
    ChannelInfoList livetvchannels = ChannelUtil::LoadChannels(
        0,                      // startIndex
        0,                      // count
        dummy,                  // totalAvailable
        true,                   // ignoreHidden
        ChannelUtil::kChanOrderByLiveTV, // orderBy
        ChannelUtil::kChanGroupByChanid, // groupBy
        0,                      // sourceID
        0,                      // channelGroupID
        true,                   // liveTVOnly
        keylist[0],             // callsign
        keylist[1]);            // channum

    TV::StartTV(nullptr, kStartTVNoFlags, livetvchannels);
}

static void showStatus(void)
{
    MythScreenStack *mainStack = GetMythMainWindow()->GetMainStack();

    StatusBox *statusbox = new StatusBox(mainStack);

    if (statusbox->Create())
        mainStack->AddScreen(statusbox);
    else
        delete statusbox;
}


static void standbyScreen(void)
{
    MythScreenStack *mainStack = GetMythMainWindow()->GetMainStack();

    IdleScreen *idlescreen = new IdleScreen(mainStack);

    if (idlescreen->Create())
        mainStack->AddScreen(idlescreen);
    else
        delete idlescreen;
}

static void RunVideoScreen(VideoDialog::DialogType type, bool fromJump = false)
{
    QString message = qApp->translate("(MythFrontendMain)",
                                      "Loading videos ...");

    MythScreenStack *popupStack =
            GetMythMainWindow()->GetStack("popup stack");

    MythUIBusyDialog *busyPopup = new MythUIBusyDialog(message,
            popupStack, "mythvideobusydialog");

    if (busyPopup->Create())
        popupStack->AddScreen(busyPopup, false);

    MythScreenStack *mainStack = GetMythMainWindow()->GetMainStack();

    VideoDialog::VideoListPtr video_list;
    if (fromJump)
    {
        VideoDialog::VideoListDeathDelayPtr &saved =
                VideoDialog::GetSavedVideoList();
        if (!saved.isNull())
        {
            video_list = saved->GetSaved();
            LOG(VB_GENERAL, LOG_INFO,
                QString("Reusing saved video list because MythVideo was resumed"
                        " within %1ms").arg(VideoListDeathDelay::kDelayTimeMS));
        }
    }

    VideoDialog::BrowseType browse = static_cast<VideoDialog::BrowseType>(
                         gCoreContext->GetNumSetting("mythvideo.db_group_type",
                                                 VideoDialog::BRS_FOLDER));

    if (!video_list)
        video_list = new VideoList;

    VideoDialog *mythvideo =
            new VideoDialog(mainStack, "mythvideo", video_list, type, browse);

    if (mythvideo->Create())
    {
        busyPopup->Close();
        mainStack->AddScreen(mythvideo);
    }
    else
        busyPopup->Close();
}

static void jumpScreenVideoManager() { RunVideoScreen(VideoDialog::DLG_MANAGER, true); }
static void jumpScreenVideoBrowser() { RunVideoScreen(VideoDialog::DLG_BROWSER, true); }
static void jumpScreenVideoTree()    { RunVideoScreen(VideoDialog::DLG_TREE, true);    }
static void jumpScreenVideoGallery() { RunVideoScreen(VideoDialog::DLG_GALLERY, true); }
static void jumpScreenVideoDefault() { RunVideoScreen(VideoDialog::DLG_DEFAULT, true); }

static void RunGallery()
{
    MythScreenStack *mainStack = GetMythMainWindow()->GetMainStack();
    GalleryThumbView *galleryView = new GalleryThumbView(mainStack, "galleryview");
    if (galleryView->Create())
    {
        mainStack->AddScreen(galleryView);
        galleryView->Start();
    }
    else
    {
        delete galleryView;
    }
}

static void playDisc()
{
    //
    //  Get the command string to play a DVD
    //

    bool isBD = false;

    QString command_string =
            gCoreContext->GetSetting("mythdvd.DVDPlayerCommand");
    QString bluray_mountpoint =
            gCoreContext->GetSetting("BluRayMountpoint", "/media/cdrom");
    QDir bdtest(bluray_mountpoint + "/BDMV");

    if (bdtest.exists() || MythCDROM::inspectImage(bluray_mountpoint) == MythCDROM::kBluray)
        isBD = true;

    if (isBD)
    {
        GetMythUI()->AddCurrentLocation("playdisc");

        QString filename = QString("bd:/%1").arg(bluray_mountpoint);

        GetMythMainWindow()->HandleMedia("Internal", filename, "", "", "", "",
                                         0, 0, "", 0, "", "", true);

        GetMythUI()->RemoveCurrentLocation();
    }
    else
    {
        QString dvd_device = MediaMonitor::defaultDVDdevice();

        if (dvd_device.isEmpty())
            return;  // User cancelled in the Popup

        GetMythUI()->AddCurrentLocation("playdisc");

        if ((command_string.indexOf("internal", 0, Qt::CaseInsensitive) > -1) ||
            (command_string.length() < 1))
        {
#ifdef Q_OS_MAC
            // Convert a BSD 'leaf' name into a raw device path
            QString filename = "dvd://dev/r";   // e.g. 'dvd://dev/rdisk2'
#elif _WIN32
            QString filename = "dvd:";          // e.g. 'dvd:E\\'
#else
            QString filename = "dvd:/";         // e.g. 'dvd://dev/sda'
#endif
            filename += dvd_device;

            command_string = "Internal";
            GetMythMainWindow()->HandleMedia(command_string, filename, "", "",
                                             "", "", 0, 0, "", 0, "", "", true);
            GetMythUI()->RemoveCurrentLocation();

            return;
        }

        if (command_string.contains("%d"))
        {
<<<<<<< HEAD
            if (command_string.contains("%d"))
            {
                //
                //  Need to do device substitution
                //
                command_string =
                        command_string.replace(QRegExp("%d"), dvd_device);
            }
            gCoreContext->emitTVPlaybackStarted();
            GetMythMainWindow()->PauseIdleTimer(true);
            myth_system(command_string);
            gCoreContext->emitTVPlaybackStopped();
            GetMythMainWindow()->PauseIdleTimer(false);
            if (GetMythMainWindow())
            {
                GetMythMainWindow()->raise();
                GetMythMainWindow()->activateWindow();
            }
=======
            //
            //  Need to do device substitution
            //
            command_string =
                command_string.replace(QRegExp("%d"), dvd_device);
        }
        gCoreContext->emitTVPlaybackStarted();
        GetMythMainWindow()->PauseIdleTimer(true);
        myth_system(command_string);
        gCoreContext->emitTVPlaybackStopped();
        GetMythMainWindow()->PauseIdleTimer(false);
        if (GetMythMainWindow())
        {
            GetMythMainWindow()->raise();
            GetMythMainWindow()->activateWindow();
            if (GetMythMainWindow()->currentWidget())
                GetMythMainWindow()->currentWidget()->setFocus();
>>>>>>> c037258e
        }
        GetMythUI()->RemoveCurrentLocation();
    }
}

/////////////////////////////////////////////////
//// Media handlers
/////////////////////////////////////////////////
static void handleDVDMedia(MythMediaDevice *dvd)
{
    if (!dvd)
        return;

    if (!dvd->isUsable()) // This isn't infallible, on some drives both a mount and libudf fail
        return;

    switch (gCoreContext->GetNumSetting("DVDOnInsertDVD", 1))
    {
        case 0 : // Do nothing
            break;
        case 1 : // Display menu (mythdvd)*/
            break;
        case 2 : // play DVD or Blu-ray
            playDisc();
            break;
        default:
            LOG(VB_GENERAL, LOG_ERR,
                "mythdvd main.o: handleMedia() does not know what to do");
    }
}

static void handleGalleryMedia(MythMediaDevice *dev)
{
    // Only handle events for media that are newly mounted
    if (!dev || (dev->getStatus() != MEDIASTAT_MOUNTED
                  && dev->getStatus() != MEDIASTAT_USEABLE))
        return;

    // Check if gallery is already running
    QVector<MythScreenType*> screens;
    GetMythMainWindow()->GetMainStack()->GetScreenList(screens);

    QVector<MythScreenType*>::const_iterator it    = screens.begin();
    QVector<MythScreenType*>::const_iterator itend = screens.end();

    for (; it != itend; ++it)
    {
        if (dynamic_cast<GalleryThumbView*>(*it))
        {
            // Running gallery will receive this event later
            LOG(VB_MEDIA, LOG_INFO, "Main: Ignoring new gallery media - already running");
            return;
        }
    }

    if (gCoreContext->GetBoolSetting("GalleryAutoLoad", false))
    {
        LOG(VB_GUI, LOG_INFO, "Main: Autostarting Gallery for new media");
        GetMythMainWindow()->JumpTo(JUMP_GALLERY_DEFAULT);
    }
    else
        LOG(VB_MEDIA, LOG_INFO, "Main: Ignoring new gallery media - autorun not set");
}

static void TVMenuCallback(void *data, QString &selection)
{
    (void)data;
    QString sel = selection.toLower();

    if (sel.startsWith("settings ") || sel == "video_settings_general")
    {
        GetMythUI()->AddCurrentLocation("Setup");
        gCoreContext->ActivateSettingsCache(false);
        GetMythMainWindow()->HidePainterWindow();
    }

    if (sel == "tv_watch_live")
        startTVNormal();
    else if (sel.startsWith("tv_watch_recording"))
    {
        // use selection here because its case is untouched
        if ((selection.length() > 19) && (selection.mid(18, 1) == " "))
            startPlaybackWithGroup(selection.mid(19));
        else
            startPlayback();
    }
    else if (sel == "tv_schedule")
        startGuide();
    else if (sel == "tv_manualschedule")
        startManualSchedule();
    else if (sel == "tv_custom_record")
        startCustomEdit();
    else if (sel == "tv_fix_conflicts")
        startManaged();
    else if (sel == "tv_manage_recording_rules")
        startManageRecordingRules();
    else if (sel == "tv_progfind")
        startFinder();
    else if (sel == "tv_search_title")
        startSearchTitle();
    else if (sel == "tv_search_keyword")
        startSearchKeyword();
    else if (sel == "tv_search_people")
        startSearchPeople();
    else if (sel == "tv_search_power")
        startSearchPower();
    else if (sel == "tv_search_stored")
        startSearchStored();
    else if (sel == "tv_search_channel")
        startSearchChannel();
    else if (sel == "tv_search_category")
        startSearchCategory();
    else if (sel == "tv_search_movie")
        startSearchMovie();
    else if (sel == "tv_search_new")
        startSearchNew();
    else if (sel == "tv_search_time")
        startSearchTime();
    else if (sel == "tv_previous")
        startPrevious();
    else if (sel == "tv_previous_old")
        startPreviousOld();
    else if (sel == "settings appearance")
    {
        MythScreenStack *mainStack = GetMythMainWindow()->GetMainStack();
        StandardSettingDialog *ssd =
            new StandardSettingDialog(mainStack, "videogeneralsettings",
                                      new AppearanceSettings());

        if (ssd->Create())
        {
            mainStack->AddScreen(ssd);
        }
        else
            delete ssd;
    }
    else if (sel == "settings themechooser")
    {
        MythScreenStack *mainStack = GetMythMainWindow()->GetMainStack();
        ThemeChooser *tp = new ThemeChooser(mainStack);

        if (tp->Create())
            mainStack->AddScreen(tp);
        else
            delete tp;
    }
    else if (sel == "settings setupwizard")
    {
        MythScreenStack *mainStack = GetMythMainWindow()->GetMainStack();
        GeneralSetupWizard *sw = new GeneralSetupWizard(mainStack, "setupwizard");

        if (sw->Create())
            mainStack->AddScreen(sw);
        else
            delete sw;
    }
    else if (sel == "settings grabbers")
    {
        MythScreenStack *mainStack = GetMythMainWindow()->GetMainStack();
        GrabberSettings *gs = new GrabberSettings(mainStack, "grabbersettings");

        if (gs->Create())
            mainStack->AddScreen(gs);
        else
            delete gs;
    }
    else if (sel == "screensetupwizard")
    {
        startAppearWiz();
    }
    else if (sel == "setup_keys")
    {
        startKeysSetup();
    }
    else if (sel == "settings playgroup")
    {
        MythScreenStack *mainStack = GetMythMainWindow()->GetMainStack();
        StandardSettingDialog *ssd =
            new StandardSettingDialog(mainStack, "playbackgroupsetting",
                                      new PlayGroupEditor());

        if (ssd->Create())
        {
            mainStack->AddScreen(ssd);
        }
        else
            delete ssd;
    }
    else if (sel == "settings general")
    {
        MythScreenStack *mainStack = GetMythMainWindow()->GetMainStack();
        StandardSettingDialog *ssd =
            new StandardSettingDialog(mainStack, "videogeneralsettings",
                                      new GeneralSettings());

        if (ssd->Create())
        {
            mainStack->AddScreen(ssd);
        }
        else
            delete ssd;
    }
    else if (sel == "settings audiogeneral")
    {
        MythScreenStack *mainStack = GetMythMainWindow()->GetMainStack();
        StandardSettingDialog *ssd =
            new AudioConfigScreen(mainStack, "audiogeneralsettings",
                                  new AudioConfigSettings());

        if (ssd->Create())
        {
            mainStack->AddScreen(ssd);
        }
        else
            delete ssd;
    }
    else if (sel == "settings maingeneral")
    {
        MythScreenStack *mainStack = GetMythMainWindow()->GetMainStack();
        StandardSettingDialog *ssd =
            new StandardSettingDialog(mainStack, "maingeneralsettings",
                                      new MainGeneralSettings());

        if (ssd->Create())
        {
            mainStack->AddScreen(ssd);
        }
        else
            delete ssd;
    }
    else if (sel == "settings playback")
    {
        MythScreenStack *mainStack = GetMythMainWindow()->GetMainStack();
        StandardSettingDialog *ssd =
            new PlaybackSettingsDialog(mainStack);

        if (ssd->Create())
        {
            mainStack->AddScreen(ssd);
        }
        else
            delete ssd;
    }
    else if (sel == "settings osd")
    {
        MythScreenStack *mainStack = GetMythMainWindow()->GetMainStack();
        StandardSettingDialog *ssd =
            new StandardSettingDialog(mainStack, "osdsettings",
                                      new OSDSettings());

        if (ssd->Create())
        {
            mainStack->AddScreen(ssd);
        }
        else
            delete ssd;
    }
    else if (sel == "settings epg")
    {
        MythScreenStack *mainStack = GetMythMainWindow()->GetMainStack();
        StandardSettingDialog *ssd =
            new StandardSettingDialog(mainStack, "epgsettings",
                                      new EPGSettings());

        if (ssd->Create())
        {
            mainStack->AddScreen(ssd);
        }
        else
            delete ssd;
    }
    else if (sel == "settings channelgroups")
    {
        MythScreenStack *mainStack = GetMythMainWindow()->GetMainStack();
        StandardSettingDialog *ssd =
            new StandardSettingDialog(mainStack, "channelgroupssettings",
                                      new ChannelGroupsSetting());

        if (ssd->Create())
        {
            mainStack->AddScreen(ssd);
        }
        else
            delete ssd;
    }
    else if (sel == "settings generalrecpriorities")
    {
        MythScreenStack *mainStack = GetMythMainWindow()->GetMainStack();
        StandardSettingDialog *ssd =
            new StandardSettingDialog(mainStack,
                                      "generalrecprioritiessettings",
                                      new GeneralRecPrioritiesSettings());

        if (ssd->Create())
        {
            mainStack->AddScreen(ssd);
        }
        else
            delete ssd;
    }
    else if (sel == "settings channelrecpriorities")
    {
        startChannelRecPriorities();
    }
    else if (sel == "settings custompriority")
    {
        startCustomPriority();
    }
    else if (sel == "system_events")
    {
        MythScreenStack *mainStack = GetMythMainWindow()->GetMainStack();

        MythSystemEventEditor *msee = new MythSystemEventEditor(
                                    mainStack, "System Event Editor");

        if (msee->Create())
            mainStack->AddScreen(msee);
        else
            delete msee;
    }
    else if (sel == "video_settings_general")
    {
        RunSettingsCompletion::Create(gCoreContext->
                GetBoolSetting("VideoAggressivePC", false));
    }
    else if (sel == "video_settings_player")
    {
        MythScreenStack *mainStack = GetMythMainWindow()->GetMainStack();

        PlayerSettings *ps = new PlayerSettings(mainStack, "player settings");

        if (ps->Create())
            mainStack->AddScreen(ps);
    }
    else if (sel == "video_settings_metadata")
    {
        MythScreenStack *mainStack = GetMythMainWindow()->GetMainStack();

        MetadataSettings *ms = new MetadataSettings(mainStack, "metadata settings");

        if (ms->Create())
            mainStack->AddScreen(ms);
    }
    else if (sel == "video_settings_associations")
    {
        MythScreenStack *mainStack = GetMythMainWindow()->GetMainStack();

        FileAssocDialog *fa = new FileAssocDialog(mainStack, "fa dialog");

        if (fa->Create())
            mainStack->AddScreen(fa);
    }
    else if (sel == "manager")
        RunVideoScreen(VideoDialog::DLG_MANAGER);
    else if (sel == "browser")
        RunVideoScreen(VideoDialog::DLG_BROWSER);
    else if (sel == "listing")
        RunVideoScreen(VideoDialog::DLG_TREE);
    else if (sel == "gallery")
        RunVideoScreen(VideoDialog::DLG_GALLERY);
    else if (sel == "disc_play")
    {
        playDisc();
    }
    else if (sel == "tv_status")
        showStatus();
    else if (sel == "exiting_app_prompt")
        handleExit(true);
    else if (sel == "exiting_app")
        handleExit(false);
    else if (sel == "standby_mode")
        standbyScreen();
    else if (sel == "exiting_menu")
    {
        //ignore
    }
    else
        LOG(VB_GENERAL, LOG_ERR, "Unknown menu action: " + selection);

    if (sel.startsWith("settings ") || sel == "video_settings_general")
    {
        GetMythUI()->RemoveCurrentLocation();

        gCoreContext->ActivateSettingsCache(true);

        // tell the backend the settings may have changed
        gCoreContext->SendMessage("CLEAR_SETTINGS_CACHE");
        // tell the frontend the settings may have changed
        gCoreContext->dispatch(MythEvent(QString("CLEAR_SETTINGS_CACHE")));

        if (sel == "settings general" ||
            sel == "settings generalrecpriorities")
            ScheduledRecording::ReschedulePlace("TVMenuCallback");
        GetMythMainWindow()->ShowPainterWindow();
    }
}

static void handleExit(bool prompt)
{
    if (prompt)
    {
        if (!g_exitPopup)
            g_exitPopup = new ExitPrompter();

        g_exitPopup->handleExit();
    }
    else
        qApp->quit();
}

static bool RunMenu(const QString& themedir, const QString& themename)
{
    QByteArray tmp = themedir.toLocal8Bit();
    g_menu = new MythThemedMenu(QString(tmp.constData()), "mainmenu.xml",
                              GetMythMainWindow()->GetMainStack(), "mainmenu");

    if (g_menu->foundTheme())
    {
        LOG(VB_GENERAL, LOG_NOTICE, QString("Found mainmenu.xml for theme '%1'")
                .arg(themename));
        g_menu->setCallback(TVMenuCallback, gContext);
        GetMythMainWindow()->GetMainStack()->AddScreen(g_menu);
        return true;
    }

    LOG(VB_GENERAL, LOG_ERR,
        QString("Couldn't find mainmenu.xml for theme '%1'") .arg(themename));
    delete g_menu;
    g_menu = nullptr;

    return false;
}

// If any settings are missing from the database, this will write
// the default values
static void WriteDefaults()
{
    PlaybackSettings ps;
    ps.Load();
    ps.Save();
    OSDSettings os;
    os.Load();
    os.Save();
    GeneralSettings gs;
    gs.Load();
    gs.Save();
    EPGSettings es;
    es.Load();
    es.Save();
    AppearanceSettings as;
    as.Load();
    as.Save();
    MainGeneralSettings mgs;
    mgs.Load();
    mgs.Save();
    GeneralRecPrioritiesSettings grs;
    grs.Load();
    grs.Save();
    VideoGeneralSettings vgs;
    vgs.Load();
    vgs.Save();
    //TODo Playback group not loaded?
    //TODo Channel group not loaded?
}

static int internal_play_media(const QString &mrl, const QString &plot,
                        const QString &title, const QString &subtitle,
                        const QString &director, int season, int episode,
                        const QString &inetref, int lenMins, const QString &year,
                        const QString &id, const bool useBookmark)
{
    int res = -1;

    QFile checkFile(mrl);
    if ((!checkFile.exists() && !mrl.startsWith("dvd:")
         && !mrl.startsWith("bd:")
         && !mrl.startsWith("myth:")
         && !mrl.startsWith("http://")
         && !mrl.startsWith("https://")))
    {
        QString errorText = qApp->translate("(MythFrontendMain)",
            "Failed to open \n '%1' in %2 \n"
            "Check if the video exists")
            .arg(mrl.section('/', -1))
            .arg(mrl.section('/', 0, -2));

        ShowOkPopup(errorText);
        return res;
    }

    ProgramInfo *pginfo = new ProgramInfo(
        mrl, plot, title, QString(), subtitle, QString(),
        director, season, episode, inetref, lenMins,
        (year.toUInt()) ? year.toUInt() : 1900, id);

    pginfo->SetProgramInfoType(pginfo->DiscoverProgramInfoType());

    bool bookmarkPresent = false;

    if (pginfo->IsVideoDVD())
    {
        DVDInfo *dvd = new DVDInfo(pginfo->GetPlaybackURL());
        if (dvd->IsValid())
        {
            QString name;
            QString serialid;
            if (dvd->GetNameAndSerialNum(name, serialid))
            {
                QStringList fields = pginfo->QueryDVDBookmark(serialid);
                bookmarkPresent = (fields.count() > 0);
            }
        }
        else
        {
            ShowNotificationError(qApp->translate("(MythFrontendMain)",
                                                  "DVD Failure"),
                                                  _Location,
                                                  dvd->GetLastError());
            delete dvd;
            delete pginfo;
            return res;
        }
        delete dvd;
    }
    else if (pginfo->IsVideoBD())
    {
        BDInfo bd(pginfo->GetPlaybackURL());
        if (bd.IsValid())
        {
            QString name;
            QString serialid;
            if (bd.GetNameAndSerialNum(name, serialid))
            {
                QStringList fields = pginfo->QueryBDBookmark(serialid);
                bookmarkPresent = (fields.count() > 0);
            }
        }
        else
        {
            // ToDo: Change string to "BD Failure" after 0.28 is released
            ShowNotificationError(qApp->translate("(MythFrontendMain)",
                                                  "DVD Failure"),
                                                  _Location,
                                                  bd.GetLastError());
            delete pginfo;
            return res;
        }
    }
    else if (pginfo->IsVideo())
        bookmarkPresent = (pginfo->QueryBookmark() > 0);

    if (useBookmark && bookmarkPresent)
    {
        MythScreenStack *mainStack = GetMythMainWindow()->GetMainStack();
        BookmarkDialog *bookmarkdialog = new BookmarkDialog(pginfo, mainStack);
        if (!bookmarkdialog->Create())
        {
            delete bookmarkdialog;
            delete pginfo;
            return res;
        }
    }
    else
    {
        TV::StartTV(pginfo, kStartTVNoFlags | kStartTVIgnoreBookmark);

        res = 0;

        delete pginfo;
    }

    return res;
}

static void gotoMainMenu(void)
{
    // Reset the selected button to the first item.
    MythThemedMenuState *lmenu = dynamic_cast<MythThemedMenuState *>
        (GetMythMainWindow()->GetMainStack()->GetTopScreen());
    if (lmenu)
        lmenu->m_buttonList->SetItemCurrent(0);
}

// If the theme specified in the DB is somehow broken, try a standard one:
//
static bool resetTheme(QString themedir, const QString &badtheme)
{
    QString themename = DEFAULT_UI_THEME;

    if (badtheme == DEFAULT_UI_THEME)
        themename = FALLBACK_UI_THEME;

    LOG(VB_GENERAL, LOG_WARNING,
        QString("Overriding broken theme '%1' with '%2'")
            .arg(badtheme).arg(themename));

    gCoreContext->OverrideSettingForSession("Theme", themename);
    themedir = GetMythUI()->FindThemeDir(themename);

    MythTranslation::reload();
    gCoreContext->ReInitLocale();
    GetMythUI()->LoadQtConfig();
#if CONFIG_DARWIN
    GetMythMainWindow()->Init(OPENGL2_PAINTER);
#else
    GetMythMainWindow()->Init();
#endif

    GetMythMainWindow()->ReinitDone();

    return RunMenu(themedir, themename);
}

static int reloadTheme(void)
{

#ifdef Q_OS_ANDROID

    // jni code to launch the application again
    // reinitializing the main windows causes a segfault
    // with android

    auto activity = QtAndroid::androidActivity();
    auto packageManager = activity.callObjectMethod
        (   "getPackageManager",
            "()Landroid/content/pm/PackageManager;"  );

    auto activityIntent = packageManager.callObjectMethod
        (   "getLaunchIntentForPackage",
            "(Ljava/lang/String;)Landroid/content/Intent;",
            activity.callObjectMethod("getPackageName",
            "()Ljava/lang/String;").object()  );

    auto pendingIntent = QAndroidJniObject::callStaticObjectMethod
        (   "android/app/PendingIntent",
            "getActivity",
            "(Landroid/content/Context;ILandroid/content/Intent;I)Landroid/app/PendingIntent;",
            activity.object(),
            0,
            activityIntent.object(),
            QAndroidJniObject::getStaticField<jint>("android/content/Intent",
            "FLAG_ACTIVITY_CLEAR_TOP")  );

    auto alarmManager = activity.callObjectMethod
        (   "getSystemService",
            "(Ljava/lang/String;)Ljava/lang/Object;",
            QAndroidJniObject::getStaticObjectField("android/content/Context",
            "ALARM_SERVICE",
            "Ljava/lang/String;").object()  );

    alarmManager.callMethod<void>
        (   "set",
            "(IJLandroid/app/PendingIntent;)V",
            QAndroidJniObject::getStaticField<jint>("android/app/AlarmManager", "RTC"),
            jlong(QDateTime::currentMSecsSinceEpoch() + 100),
            pendingIntent.object()  );

    qApp->quit();
    // QString title = QObject::tr("Your change will take effect the next time "
    //                     "mythfrontend is started.");
    //     MythScreenStack *popupStack = GetMythMainWindow()->GetStack("popup stack");    MythConfirmationDialog *okPopup =
    //         new MythConfirmationDialog(popupStack, title, false);
    // if (okPopup->Create())
    //     popupStack->AddScreen(okPopup);
    return 0;
#else

    QString themename = gCoreContext->GetSetting("Theme", DEFAULT_UI_THEME);
    QString themedir = GetMythUI()->FindThemeDir(themename);
    if (themedir.isEmpty())
    {
        LOG(VB_GENERAL, LOG_ERR, QString("Couldn't find theme '%1'")
                .arg(themename));
        return GENERIC_EXIT_NO_THEME;
    }

    gCoreContext->ReInitLocale();
    MythTranslation::reload();

    GetMythMainWindow()->SetEffectsEnabled(false);

    GetMythUI()->LoadQtConfig();

    if (g_menu)
    {
        g_menu->Close();
    }
#if CONFIG_DARWIN
    GetMythMainWindow()->Init(gLoaded ? OPENGL2_PAINTER : QT_PAINTER);
#else
    GetMythMainWindow()->Init();
#endif

    GetMythMainWindow()->ReinitDone();

    GetMythMainWindow()->SetEffectsEnabled(true);

    if (!RunMenu(themedir, themename) && !resetTheme(themedir, themename))
        return GENERIC_EXIT_NO_THEME;

    LCD::SetupLCD();
    if (LCD *lcd = LCD::Get())
    {
        lcd->setupLEDs(RemoteGetRecordingMask);
        lcd->resetServer();
    }

    return 0;
#endif // Q_OS_ANDROID else
}

static void reloadTheme_void(void)
{
    int err = reloadTheme();
    if (err)
        exit(err);
}

static void setDebugShowBorders(void)
{
    MythPainter *p = GetMythPainter();
    p->SetDebugMode(!p->ShowBorders(), p->ShowTypeNames());

    if (GetMythMainWindow()->GetMainStack()->GetTopScreen())
        GetMythMainWindow()->GetMainStack()->GetTopScreen()->SetRedraw();
}

static void setDebugShowNames(void)
{
    MythPainter *p = GetMythPainter();
    p->SetDebugMode(p->ShowBorders(), !p->ShowTypeNames());

    if (GetMythMainWindow()->GetMainStack()->GetTopScreen())
        GetMythMainWindow()->GetMainStack()->GetTopScreen()->SetRedraw();
}

static void InitJumpPoints(void)
{
     REG_JUMP(QT_TRANSLATE_NOOP("MythControls", "Reload Theme"),
         "", "", reloadTheme_void);
     REG_JUMP(QT_TRANSLATE_NOOP("MythControls", "Main Menu"),
         "", "", gotoMainMenu);
     REG_JUMPLOC(QT_TRANSLATE_NOOP("MythControls", "Program Guide"),
         "", "", startGuide, "GUIDE");
     REG_JUMPLOC(QT_TRANSLATE_NOOP("MythControls", "Program Finder"),
         "", "", startFinder, "FINDER");
     //REG_JUMP(QT_TRANSLATE_NOOP("MythControls", "Search Listings"),
     //    "", "", startSearch);
     REG_JUMPLOC(QT_TRANSLATE_NOOP("MythControls", "Manage Recordings / "
         "Fix Conflicts"), "", "", startManaged, "VIEWSCHEDULED");
     REG_JUMP(QT_TRANSLATE_NOOP("MythControls", "Manage Recording Rules"),
         "", "", startManageRecordingRules);
     REG_JUMP(QT_TRANSLATE_NOOP("MythControls", "Channel Recording "
         "Priorities"), "", "", startChannelRecPriorities);
     REG_JUMPLOC(QT_TRANSLATE_NOOP("MythControls", "TV Recording Playback"),
         "", "", startPlayback, "JUMPREC");
     REG_JUMP(QT_TRANSLATE_NOOP("MythControls", "Live TV"),
         "", "", startTVNormal);
     REG_JUMP(QT_TRANSLATE_NOOP("MythControls", "Status Screen"),
         "", "", showStatus);
     REG_JUMP(QT_TRANSLATE_NOOP("MythControls", "Previously Recorded"),
         "", "", startPrevious);

     REG_JUMP(QT_TRANSLATE_NOOP("MythControls", "Standby Mode"),
         "", "", standbyScreen);

     // Video

     REG_JUMP(JUMP_VIDEO_DEFAULT, QT_TRANSLATE_NOOP("MythControls",
         "The Video Default View"), "", jumpScreenVideoDefault);
     REG_JUMP(JUMP_VIDEO_MANAGER, QT_TRANSLATE_NOOP("MythControls",
         "The Video Manager"), "", jumpScreenVideoManager);
     REG_JUMP(JUMP_VIDEO_BROWSER, QT_TRANSLATE_NOOP("MythControls",
         "The Video Browser"), "", jumpScreenVideoBrowser);
     REG_JUMP(JUMP_VIDEO_TREE, QT_TRANSLATE_NOOP("MythControls",
         "The Video Listings"), "", jumpScreenVideoTree);
     REG_JUMP(JUMP_VIDEO_GALLERY, QT_TRANSLATE_NOOP("MythControls",
         "The Video Gallery"), "", jumpScreenVideoGallery);
     REG_JUMP("Play Disc", QT_TRANSLATE_NOOP("MythControls",
         "Play an Optical Disc"), "", playDisc);

     // Gallery

     REG_JUMP(JUMP_GALLERY_DEFAULT, QT_TRANSLATE_NOOP("MythControls",
         "Image Gallery"), "", RunGallery);

     REG_JUMPEX(QT_TRANSLATE_NOOP("MythControls", "Toggle Show Widget Borders"),
         "", "", setDebugShowBorders, false);
     REG_JUMPEX(QT_TRANSLATE_NOOP("MythControls", "Toggle Show Widget Names"),
         "", "", setDebugShowNames, false);
     REG_JUMPEX(QT_TRANSLATE_NOOP("MythControls", "Reset All Keys"),
         QT_TRANSLATE_NOOP("MythControls", "Reset all keys to defaults"),
         "", resetAllKeys, false);
}

static void ReloadJumpPoints(void)
{
    MythMainWindow *mainWindow = GetMythMainWindow();
    mainWindow->ClearAllJumps();
    InitJumpPoints();
}

static void InitKeys(void)
{
     REG_KEY("Video","PLAYALT", QT_TRANSLATE_NOOP("MythControls",
         "Play selected item in alternate player"), "ALT+P");
     REG_KEY("Video","FILTER", QT_TRANSLATE_NOOP("MythControls",
         "Open video filter dialog"), "F");
     REG_KEY("Video","INCPARENT", QT_TRANSLATE_NOOP("MythControls",
         "Increase Parental Level"), "],},F11");
     REG_KEY("Video","DECPARENT", QT_TRANSLATE_NOOP("MythControls",
         "Decrease Parental Level"), "[,{,F10");
     REG_KEY("Video","INCSEARCH", QT_TRANSLATE_NOOP("MythControls",
         "Show Incremental Search Dialog"), "Ctrl+S");
     REG_KEY("Video","DOWNLOADDATA", QT_TRANSLATE_NOOP("MythControls",
         "Download metadata for current item"), "W");
     REG_KEY("Video","ITEMDETAIL", QT_TRANSLATE_NOOP("MythControls",
         "Display Item Detail Popup"), "");

     // Gallery keybindings
     REG_KEY("Images", "PLAY", QT_TRANSLATE_NOOP("MythControls",
         "Start/Stop Slideshow"), "P");
     REG_KEY("Images", "RECURSIVESHOW", QT_TRANSLATE_NOOP("MythControls",
         "Start Recursive Slideshow"), "R");
     REG_KEY("Images", "ROTRIGHT", QT_TRANSLATE_NOOP("MythControls",
         "Rotate image right 90 degrees"), "],3");
     REG_KEY("Images", "ROTLEFT", QT_TRANSLATE_NOOP("MythControls",
         "Rotate image left 90 degrees"), "[,1");
     REG_KEY("Images", "FLIPHORIZONTAL", QT_TRANSLATE_NOOP("MythControls",
         "Flip image horizontally"), "");
     REG_KEY("Images", "FLIPVERTICAL", QT_TRANSLATE_NOOP("MythControls",
         "Flip image vertically"), "");
     REG_KEY("Images", "ZOOMOUT", QT_TRANSLATE_NOOP("MythControls",
         "Zoom image out"), "7");
     REG_KEY("Images", "ZOOMIN", QT_TRANSLATE_NOOP("MythControls",
         "Zoom image in"), "9");
     REG_KEY("Images", "FULLSIZE", QT_TRANSLATE_NOOP("MythControls",
         "Full-size (un-zoom) image"), "0");
     REG_KEY("Images", "MARK", QT_TRANSLATE_NOOP("MythControls",
         "Mark image"), "T");
     REG_KEY("Images", "SCROLLUP", QT_TRANSLATE_NOOP("MythControls",
         "Scroll image up"), "2");
     REG_KEY("Images", "SCROLLLEFT", QT_TRANSLATE_NOOP("MythControls",
         "Scroll image left"), "4");
     REG_KEY("Images", "SCROLLRIGHT", QT_TRANSLATE_NOOP("MythControls",
         "Scroll image right"), "6");
     REG_KEY("Images", "SCROLLDOWN", QT_TRANSLATE_NOOP("MythControls",
         "Scroll image down"), "8");
     REG_KEY("Images", "RECENTER", QT_TRANSLATE_NOOP("MythControls",
         "Recenter image"), "5");
     REG_KEY("Images", "COVER", QT_TRANSLATE_NOOP("MythControls",
         "Set or clear cover image"), "C");
}

static void ReloadKeys(void)
{
    GetMythMainWindow()->ClearKeyContext("Video");
    InitKeys();

    TV::ReloadKeys();
}

static void SetFuncPtrs(void)
{
    TV::SetFuncPtr("playbackbox", (void *)PlaybackBox::RunPlaybackBox);
    TV::SetFuncPtr("viewscheduled", (void *)ViewScheduled::RunViewScheduled);
    TV::SetFuncPtr("programguide", (void *)GuideGrid::RunProgramGuide);
    TV::SetFuncPtr("programfinder", (void *)RunProgramFinder);
    TV::SetFuncPtr("scheduleeditor", (void *)ScheduleEditor::RunScheduleEditor);
}

/**
 *  \brief Deletes all key bindings and jump points for this host
 */
static void clearAllKeys(void)
{
    MSqlQuery query(MSqlQuery::InitCon());

    query.prepare("DELETE FROM keybindings "
                  "WHERE hostname = :HOSTNAME;");
    query.bindValue(":HOSTNAME", gCoreContext->GetHostName());
    if (!query.exec())
        MythDB::DBError("Deleting keybindings", query);
    query.prepare("DELETE FROM jumppoints "
                  "WHERE hostname = :HOSTNAME;");
    query.bindValue(":HOSTNAME", gCoreContext->GetHostName());
    if (!query.exec())
        MythDB::DBError("Deleting jumppoints", query);
}

/**
 *  \brief Reset this host's key bindings and jump points to default values
 */
static void resetAllKeys(void)
{
    clearAllKeys();
    // Reload MythMainWindow bindings
    GetMythMainWindow()->ReloadKeys();
    // Reload Jump Points
    ReloadJumpPoints();
    // Reload mythfrontend and TV bindings
    ReloadKeys();
}

static int internal_media_init()
{
    REG_MEDIAPLAYER("Internal", QT_TRANSLATE_NOOP("MythControls",
        "MythTV's native media player."), internal_play_media);
    REG_MEDIA_HANDLER(QT_TRANSLATE_NOOP("MythControls",
        "MythDVD DVD Media Handler"), "", handleDVDMedia,
        MEDIATYPE_DVD, QString());
    REG_MEDIA_HANDLER(QT_TRANSLATE_NOOP("MythControls",
        "MythImage Media Handler 1/2"), "", handleGalleryMedia,
        MEDIATYPE_DATA | MEDIATYPE_MIXED, QString());

    QStringList extensions(ImageAdapterBase::SupportedImages()
                           + ImageAdapterBase::SupportedVideos());

    REG_MEDIA_HANDLER(QT_TRANSLATE_NOOP("MythControls",
        "MythImage Media Handler 2/2"), "", handleGalleryMedia,
        MEDIATYPE_MGALLERY | MEDIATYPE_MVIDEO, extensions.join(","));
    return 0;
}

static void CleanupMyOldInUsePrograms(void)
{
    MSqlQuery query(MSqlQuery::InitCon());

    query.prepare("DELETE FROM inuseprograms "
                  "WHERE hostname = :HOSTNAME and recusage = 'player' ;");
    query.bindValue(":HOSTNAME", gCoreContext->GetHostName());
    if (!query.exec())
        MythDB::DBError("CleanupMyOldInUsePrograms", query);
}

static bool WasAutomaticStart(void)
{
    bool autoStart = false;

    // Is backend running?
    //
    if( gCoreContext->BackendIsRunning() )
    {
        QDateTime startupTime = QDateTime();

        if( gCoreContext->IsMasterHost() )
        {
            QString s = gCoreContext->GetSetting("MythShutdownWakeupTime", "");
            if (s.length())
                startupTime = MythDate::fromString(s);

            // if we don't have a valid startup time assume we were started manually
            if (startupTime.isValid())
            {
                int startupSecs = gCoreContext->GetNumSetting("StartupSecsBeforeRecording");
                // If we started within 'StartupSecsBeforeRecording' OR 15 minutes
                // of the saved wakeup time assume we either started automatically
                // to record, to obtain guide data or or for a
                // daily wakeup/shutdown period
                if (abs(startupTime.secsTo(MythDate::current())) <
                    max(startupSecs, 15 * 60))
                {
                    LOG(VB_GENERAL, LOG_INFO,
                        "Close to auto-start time, AUTO-Startup assumed");

                    QString str = gCoreContext->GetSetting("MythFillSuggestedRunTime");
                    QDateTime guideRunTime = MythDate::fromString(str);
                    if (guideRunTime.secsTo(MythDate::current()) <
                        max(startupSecs, 15 * 60))
                    {
                        LOG(VB_GENERAL, LOG_INFO,
                            "Close to MythFillDB suggested run time, AUTO-Startup to fetch guide data?");
                    }
                    autoStart = true;
                }
                else
                    LOG(VB_GENERAL, LOG_DEBUG,
                        "NOT close to auto-start time, USER-initiated startup assumed");
            }
        }
        else
        {
            QString wakeupCmd = gCoreContext->GetSetting("WakeUpCommand");

            // A slave backend that has no wakeup command cannot be woken
            // automatically so can be ignored.
            if (!wakeupCmd.isEmpty())
            {
                ProgramList progList;
                bool        bConflicts;
                QDateTime   nextRecordingStart;

                if (LoadFromScheduler(progList, bConflicts))
                {
                    // Find the first recording to be recorded
                    // on this machine
                    QString hostname = gCoreContext->GetHostName();
                    ProgramList::const_iterator it = progList.begin();
                    for (; it != progList.end(); ++it)
                    {
                        if (((*it)->GetRecordingStatus() == RecStatus::WillRecord ||
                             (*it)->GetRecordingStatus() == RecStatus::Pending) &&
                            ((*it)->GetHostname() == hostname) &&
                            (nextRecordingStart.isNull() ||
                             nextRecordingStart > (*it)->GetRecordingStartTime()))
                        {
                            nextRecordingStart = (*it)->GetRecordingStartTime();
                        }
                    }

                    if (!nextRecordingStart.isNull() &&
                        (abs(nextRecordingStart.secsTo(MythDate::current())) < (4 * 60)))
                    {
                        LOG(VB_GENERAL, LOG_INFO,
                            "Close to start time, AUTO-Startup assumed");

                        // If we started within 4 minutes of the next recording,
                        // we almost certainly started automatically.
                        autoStart = true;
                    }
                    else
                        LOG(VB_GENERAL, LOG_DEBUG,
                            "NOT close to auto-start time, USER-initiated startup assumed");

                }
            }
        }
    }

    return autoStart;
}

// from https://www.raspberrypi.org/forums/viewtopic.php?f=33&t=16897
// The old way of revoking root with setuid(getuid()) 
// causes system hang in certain cases on raspberry pi

static int revokeRoot (void)
{
  if (getuid () == 0 && geteuid () == 0)      // Really running as root
    return 0;

  if (geteuid () == 0)                  // Running setuid root
     return seteuid (getuid ()) ;               // Change effective uid to the uid of the caller
  return 0;
}


int main(int argc, char **argv)
{
    bool bPromptForBackend    = false;
    bool bBypassAutoDiscovery = false;

#if CONFIG_OMX_RPI
    setenv("QT_XCB_GL_INTEGRATION","none",0);
#endif

    MythFrontendCommandLineParser cmdline;
    if (!cmdline.Parse(argc, argv))
    {
        cmdline.PrintHelp();
        return GENERIC_EXIT_INVALID_CMDLINE;
    }

    if (cmdline.toBool("showhelp"))
    {
        cmdline.PrintHelp();
        return GENERIC_EXIT_OK;
    }

    if (cmdline.toBool("showversion"))
    {
        cmdline.PrintVersion();
        return GENERIC_EXIT_OK;
    }

    CleanupGuard callCleanup(cleanup);

    // Set the default surface format. Explicitly required on some platforms.
    QSurfaceFormat format;
    format.setDepthBufferSize(0);
    format.setStencilBufferSize(0);
    format.setSwapBehavior(QSurfaceFormat::DoubleBuffer);
    format.setProfile(QSurfaceFormat::CoreProfile);
    format.setSwapInterval(1);
    QSurfaceFormat::setDefaultFormat(format);

#ifdef Q_OS_MAC
    // Without this, we can't set focus to any of the CheckBoxSetting, and most
    // of the MythPushButton widgets, and they don't use the themed background.
    QApplication::setDesktopSettingsAware(false);
#endif
#ifdef Q_OS_LINUX
    // This makes Xlib calls thread-safe which seems to be required for hardware
    // accelerated Flash playback to work without causing mythfrontend to abort.
    QApplication::setAttribute(Qt::AA_X11InitThreads);
#endif
#ifdef Q_OS_ANDROID
    //QApplication::setAttribute(Qt::AA_ShareOpenGLContexts);
#endif

#if QT_VERSION >= QT_VERSION_CHECK(5, 6, 0)
    // Ignore desktop scaling
    QApplication::setAttribute(Qt::AA_DisableHighDpiScaling);
#endif

    QApplication::setSetuidAllowed(true);
    new QApplication(argc, argv);
    QCoreApplication::setApplicationName(MYTH_APPNAME_MYTHFRONTEND);


#ifdef Q_OS_MAC
    QString path = QCoreApplication::applicationDirPath();
    setenv("PYTHONPATH",
           QString("%1/../Resources/lib/python2.6/site-packages:%2")
           .arg(path)
           .arg(QProcessEnvironment::systemEnvironment().value("PYTHONPATH"))
           .toUtf8().constData(), 1);
#endif

#ifndef _WIN32
    QList<int> signallist;
    signallist << SIGINT << SIGTERM << SIGSEGV << SIGABRT << SIGBUS << SIGFPE
               << SIGILL;
#if ! CONFIG_DARWIN
    signallist << SIGRTMIN;
#endif
    SignalHandler::Init(signallist);
    SignalHandler::SetHandler(SIGUSR1, handleSIGUSR1);
    SignalHandler::SetHandler(SIGUSR2, handleSIGUSR2);
    SignalHandler::SetHandler(SIGHUP, logSigHup);
#endif

    int retval;
    if ((retval = cmdline.ConfigureLogging()) != GENERIC_EXIT_OK)
        return retval;

    bool ResetSettings = false;

    if (cmdline.toBool("prompt"))
        bPromptForBackend = true;
    if (cmdline.toBool("noautodiscovery"))
        bBypassAutoDiscovery = true;

    if (signal(SIGPIPE, SIG_IGN) == SIG_ERR)
        cerr << "Unable to ignore SIGPIPE\n";

    if (!cmdline.toString("display").isEmpty())
    {
        MythUIHelper::SetX11Display(cmdline.toString("display"));
    }

    if (!cmdline.toString("geometry").isEmpty())
    {
        MythUIHelper::ParseGeometryOverride(cmdline.toString("geometry"));
    }

    fe_sd_notify("STATUS=Connecting to database.");
    gContext = new MythContext(MYTH_BINARY_VERSION, true);
    gCoreContext->SetAsFrontend(true);

    cmdline.ApplySettingsOverride();
    if (!gContext->Init(true, bPromptForBackend, bBypassAutoDiscovery))
    {
        LOG(VB_GENERAL, LOG_ERR, "Failed to init MythContext, exiting.");
        gCoreContext->SetExiting(true);
        return GENERIC_EXIT_NO_MYTHCONTEXT;
    }

    cmdline.ApplySettingsOverride();

    if (!GetMythDB()->HaveSchema())
    {
        if (!InitializeMythSchema())
            return GENERIC_EXIT_DB_ERROR;
    }

    if (cmdline.toBool("reset"))
        ResetSettings = true;

    if (!cmdline.toBool("noupnp"))
    {
        fe_sd_notify("STATUS=Creating UPnP media renderer");
        g_pUPnp  = new MediaRenderer();
        if (!g_pUPnp->isInitialized())
        {
            delete g_pUPnp;
            g_pUPnp = nullptr;
        }
    }

    QString fileprefix = GetConfDir();

    QDir dir(fileprefix);
    if (!dir.exists())
        dir.mkdir(fileprefix);

    if (ResetSettings)
    {
        AppearanceSettings as;
        as.Save();

        gCoreContext->SaveSetting("Theme", DEFAULT_UI_THEME);
        gCoreContext->GetDB()->ClearSetting("Language");
        gCoreContext->GetDB()->ClearSettingOnHost("Language", nullptr);
        gCoreContext->GetDB()->ClearSetting("Country");
        gCoreContext->GetDB()->ClearSettingOnHost("Country", nullptr);

        LOG(VB_GENERAL, LOG_NOTICE, "Appearance settings and language have "
                                    "been reset to defaults. You will need to "
                                    "restart the frontend.");
        gContext-> saveSettingsCache();
        return GENERIC_EXIT_OK;
    }

    qApp->setSetuidAllowed(true);

    if (revokeRoot() != 0)
    {
        LOG(VB_GENERAL, LOG_ERR, "Failed to revokeRoot(), exiting.");
        return GENERIC_EXIT_NOT_OK;
    }

#ifdef USING_LIBDNS_SD
    // this needs to come after gCoreContext has been initialised
    // (for hostname) - hence it is not in MediaRenderer
    QScopedPointer<BonjourRegister> bonjour(new BonjourRegister());
    if (bonjour.data())
    {
        fe_sd_notify("STATUS=Registering frontend with bonjour");
        QByteArray dummy;
        int port = gCoreContext->GetNumSetting("UPnP/MythFrontend/ServicePort", 6547);
        QByteArray name("Mythfrontend on ");
        name.append(gCoreContext->GetHostName());
        bonjour->Register(port, "_mythfrontend._tcp",
                                 name, dummy);
    }
#endif

    fe_sd_notify("STATUS=Initializing LCD");
    LCD::SetupLCD();
    if (LCD *lcd = LCD::Get())
        lcd->setupLEDs(RemoteGetRecordingMask);

    fe_sd_notify("STATUS=Loading translation");
    MythTranslation::load("mythfrontend");

    fe_sd_notify("STATUS=Loading themes");
    QString themename = gCoreContext->GetSetting("Theme", DEFAULT_UI_THEME);

    QString themedir = GetMythUI()->FindThemeDir(themename);
    if (themedir.isEmpty())
    {
        LOG(VB_GENERAL, LOG_ERR, QString("Couldn't find theme '%1'")
                .arg(themename));
        return GENERIC_EXIT_NO_THEME;
    }

    GetMythUI()->LoadQtConfig();

    themename = gCoreContext->GetSetting("Theme", DEFAULT_UI_THEME);
    themedir = GetMythUI()->FindThemeDir(themename);
    if (themedir.isEmpty())
    {
        LOG(VB_GENERAL, LOG_ERR, QString("Couldn't find theme '%1'")
                .arg(themename));
        return GENERIC_EXIT_NO_THEME;
    }

    MythMainWindow *mainWindow = GetMythMainWindow();
#if CONFIG_DARWIN
    mainWindow->Init(QT_PAINTER, false);
#else
    mainWindow->Init(QString(), false);
#endif
    mainWindow->setWindowTitle(qApp->translate("(MythFrontendMain)",
                                               "MythTV Frontend",
                                               "Main window title"));

#ifdef USING_AIRPLAY
    if (gCoreContext->GetBoolSetting("AirPlayEnabled", true))
    {
        fe_sd_notify("STATUS=Initializing AirPlay");
        MythRAOPDevice::Create();
        if (!gCoreContext->GetBoolSetting("AirPlayAudioOnly", false))
        {
            MythAirplayServer::Create();
        }
    }
#endif

    // We must reload the translation after a language change and this
    // also means clearing the cached/loaded theme strings, so reload the
    // theme which also triggers a translation reload
    if (LanguageSelection::prompt())
    {
        if (!reloadTheme())
            return GENERIC_EXIT_NO_THEME;
    }

    if (!UpgradeTVDatabaseSchema(false, false, true))
    {
        LOG(VB_GENERAL, LOG_ERR,
            "Couldn't upgrade database to new schema, exiting.");
        return GENERIC_EXIT_DB_OUTOFDATE;
    }

    WriteDefaults();

    // Refresh Global/Main Menu keys after DB update in case there was no DB
    // when they were written originally
    mainWindow->ReloadKeys();

    fe_sd_notify("STATUS=Initializing jump points");
    InitJumpPoints();
    InitKeys();
    TV::InitKeys();
    SetFuncPtrs();

    internal_media_init();

    CleanupMyOldInUsePrograms();

    setHttpProxy();

    fe_sd_notify("STATUS=Initializing plugins");
    g_pmanager = new MythPluginManager();
    gCoreContext->SetPluginManager(g_pmanager);

    fe_sd_notify("STATUS=Initializing media monitor");
    MediaMonitor *mon = MediaMonitor::GetMediaMonitor();
    if (mon)
    {
        mon->StartMonitoring();
        mainWindow->installEventFilter(mon);
    }

    fe_sd_notify("STATUS=Initializing network control");
    NetworkControl *networkControl = nullptr;
    if (gCoreContext->GetBoolSetting("NetworkControlEnabled", false))
    {
        int port = gCoreContext->GetNumSetting("NetworkControlPort", 6546);
        networkControl = new NetworkControl();
        if (!networkControl->listen(port))
            LOG(VB_GENERAL, LOG_ERR,
                QString("NetworkControl failed to bind to port %1.")
                   .arg(port));
    }

#if CONFIG_DARWIN
    GetMythMainWindow()->SetEffectsEnabled(false);
    GetMythMainWindow()->Init(OPENGL2_PAINTER);
    GetMythMainWindow()->ReinitDone();
    GetMythMainWindow()->SetEffectsEnabled(true);
    gLoaded = true;
#endif
    if (!RunMenu(themedir, themename) && !resetTheme(themedir, themename))
    {
        return GENERIC_EXIT_NO_THEME;
    }
    fe_sd_notify("STATUS=Loading theme updates");
    ThemeUpdateChecker *themeUpdateChecker = nullptr;
    if (gCoreContext->GetBoolSetting("ThemeUpdateNofications", true))
        themeUpdateChecker = new ThemeUpdateChecker();

    MythSystemEventHandler *sysEventHandler = new MythSystemEventHandler();

    BackendConnectionManager bcm;

    PreviewGeneratorQueue::CreatePreviewGeneratorQueue(
        PreviewGenerator::kRemote, 50, 60);

    fe_sd_notify("STATUS=Creating housekeeper");
    HouseKeeper *housekeeping = new HouseKeeper();
#ifdef __linux__
 #ifdef CONFIG_BINDINGS_PYTHON
    housekeeping->RegisterTask(new HardwareProfileTask());
 #endif
#endif
    housekeeping->Start();


    if (cmdline.toBool("runplugin"))
    {
        QStringList plugins = g_pmanager->EnumeratePlugins();

        if (plugins.contains(cmdline.toString("runplugin")))
            g_pmanager->run_plugin(cmdline.toString("runplugin"));
        else if (plugins.contains("myth" + cmdline.toString("runplugin")))
            g_pmanager->run_plugin("myth" + cmdline.toString("runplugin"));
        else
        {
            LOG(VB_GENERAL, LOG_ERR,
                QString("Invalid plugin name supplied on command line: '%1'")
                    .arg(cmdline.toString("runplugin")));
            LOG(VB_GENERAL, LOG_ERR,
                QString("Available plugins: %1")
                    .arg(plugins.join(", ")));
            return GENERIC_EXIT_INVALID_CMDLINE;
        }
    }
    else if (cmdline.toBool("jumppoint"))
    {
        MythMainWindow *mmw = GetMythMainWindow();

        if (mmw->DestinationExists(cmdline.toString("jumppoint")))
            mmw->JumpTo(cmdline.toString("jumppoint"));
        else
        {
            LOG(VB_GENERAL, LOG_ERR,
                QString("Invalid jump point supplied on the command line: %1")
                    .arg(cmdline.toString("jumppoint")));
            LOG(VB_GENERAL, LOG_ERR,
                QString("Available jump points: %2")
                    .arg(mmw->EnumerateDestinations().join(", ")));
            return GENERIC_EXIT_INVALID_CMDLINE;
        }
    }

    if (WasAutomaticStart())
    {
        // We appear to have been started automatically
        // so enter standby so that the machine can
        // shutdown again as soon as possible if necessary.
        standbyScreen();
    }

    // Provide systemd ready notification (for type=notify units)
    fe_sd_notify("STATUS=");
    fe_sd_notify("READY=1");

    int ret = qApp->exec();

    fe_sd_notify("STOPPING=1\nSTATUS=Exiting");
    if (ret==0)
        gContext-> saveSettingsCache();

    DestroyMythUI();
    PreviewGeneratorQueue::TeardownPreviewGeneratorQueue();

    delete housekeeping;
    delete themeUpdateChecker;
    delete sysEventHandler;

    g_pmanager->DestroyAllPlugins();

    if (mon)
        mon->deleteLater();

    delete networkControl;
    return ret;
}

void handleSIGUSR1(void)
{
    LOG(VB_GENERAL, LOG_INFO, "Reloading theme");
    gCoreContext->SendMessage("CLEAR_SETTINGS_CACHE");
    gCoreContext->ActivateSettingsCache(false);
    GetMythMainWindow()->JumpTo("Reload Theme");
    gCoreContext->ActivateSettingsCache(true);
}

void handleSIGUSR2(void)
{
    LOG(VB_GENERAL, LOG_INFO, "Restarting LIRC handler");
    GetMythMainWindow()->StartLIRC();
}

#include "main.moc"
/* vim: set expandtab tabstop=4 shiftwidth=4: */<|MERGE_RESOLUTION|>--- conflicted
+++ resolved
@@ -794,26 +794,6 @@
 
         if (command_string.contains("%d"))
         {
-<<<<<<< HEAD
-            if (command_string.contains("%d"))
-            {
-                //
-                //  Need to do device substitution
-                //
-                command_string =
-                        command_string.replace(QRegExp("%d"), dvd_device);
-            }
-            gCoreContext->emitTVPlaybackStarted();
-            GetMythMainWindow()->PauseIdleTimer(true);
-            myth_system(command_string);
-            gCoreContext->emitTVPlaybackStopped();
-            GetMythMainWindow()->PauseIdleTimer(false);
-            if (GetMythMainWindow())
-            {
-                GetMythMainWindow()->raise();
-                GetMythMainWindow()->activateWindow();
-            }
-=======
             //
             //  Need to do device substitution
             //
@@ -829,9 +809,6 @@
         {
             GetMythMainWindow()->raise();
             GetMythMainWindow()->activateWindow();
-            if (GetMythMainWindow()->currentWidget())
-                GetMythMainWindow()->currentWidget()->setFocus();
->>>>>>> c037258e
         }
         GetMythUI()->RemoveCurrentLocation();
     }
