--- conflicted
+++ resolved
@@ -1021,30 +1021,6 @@
         MythDB::DBError("CleanupMyOldInUsePrograms", query);
 }
 
-<<<<<<< HEAD
-static void ShowUsage(const MythCommandLineParser &cmdlineparser)
-{
-    QString    help  = cmdlineparser.GetHelpString(false);
-    QByteArray ahelp = help.toLocal8Bit();
-
-    cerr << "Valid options are: " << endl <<
-            "-l or --logpath path           Writes STDERR and STDOUT messages to path" << endl <<
-            "-r or --reset                  Resets frontend appearance settings and language" << endl <<
-            ahelp.constData() <<
-            "-p or --prompt                 Always prompt for Mythbackend selection." << endl <<
-            "-d or --disable-autodiscovery  Never prompt for Mythbackend selection." << endl <<
-
-            "-u or --upgrade-schema         Allow mythfrontend to upgrade the database schema" << endl <<
-            "<plugin>                       Initialize and run this plugin" << endl <<
-            endl <<
-            "Environment Variables:" << endl <<
-            "$MYTHTVDIR                     Set the installation prefix" << endl <<
-            "$MYTHCONFDIR                   Set the config dir (instead of ~/.mythtv)" << endl;
-
-}
-
-=======
->>>>>>> 1857db52
 static int log_rotate(int report_error)
 {
 #if 0
@@ -1145,67 +1121,12 @@
     if (binname.toLower() != "mythfrontend")
         pluginname = binname;
 
-<<<<<<< HEAD
-    for (int argpos = 1; argpos < a.argc(); ++argpos)
-    {
-        if (!strcmp(a.argv()[argpos],"--prompt") ||
-            !strcmp(a.argv()[argpos],"-p" ))
-        {
-            bPromptForBackend = true;
-        }
-        else if (!strcmp(a.argv()[argpos],"--disable-autodiscovery") ||
-                 !strcmp(a.argv()[argpos],"-d" ))
-        {
-            bBypassAutoDiscovery = true;
-        }
-        else if (!strcmp(a.argv()[argpos],"-l") ||
-            !strcmp(a.argv()[argpos],"--logpath") ||
-            !strcmp(a.argv()[argpos],"--logfile"))
-        {
-            if (a.argc()-1 > argpos)
-            {
-                QString value = a.argv()[argpos+1];
-                if (value.startsWith('-'))
-                {
-                    cerr << "Invalid or missing argument"
-                            " to -l/--logpath option\n";
-                    return GENERIC_EXIT_INVALID_CMDLINE;
-                }
-                else
-                {
-                    ++argpos;
-                }
-                QFileInfo finfo(value);
-                if (finfo.isDir())
-                    logfile = QFileInfo(QDir(value),
-                                        QCoreApplication::applicationName() +
-                                        ".log").filePath();
-                else
-                    logfile = value;
-            }
-            else
-            {
-                cerr << "Missing argument to -l/--logpath option\n";
-                return GENERIC_EXIT_INVALID_CMDLINE;
-            }
-        }
-        else if (cmdline.Parse(a.argc(), a.argv(), argpos, cmdline_err))
-        {
-            if (cmdline_err)
-                return GENERIC_EXIT_INVALID_CMDLINE;
-            if (cmdline.WantsToExit())
-                return GENERIC_EXIT_OK;
-        }
-    }
-    QMap<QString,QString> settingsOverride = cmdline.GetSettingsOverride();
-=======
     if (cmdline.toBool("prompt"))
         bPromptForBackend = true;
     if (cmdline.toBool("noautodiscovery"))
         bBypassAutoDiscovery = true;
     if (!cmdline.toString("logfile").isEmpty())
         logfile = cmdline.toString("logfile");
->>>>>>> 1857db52
 
     if (logfile.size())
     {
@@ -1275,49 +1196,8 @@
             return GENERIC_EXIT_DB_ERROR;
     }
 
-<<<<<<< HEAD
-    for(int argpos = 1; argpos < a.argc(); ++argpos)
-    {
-        if (!strcmp(a.argv()[argpos],"-l") ||
-            !strcmp(a.argv()[argpos],"--logpath") ||
-            !strcmp(a.argv()[argpos],"--logfile"))
-        {
-            // Arg processing for log file already done (before MythContext)
-            ++argpos;
-        } else if (!strcmp(a.argv()[argpos],"-v") ||
-                   !strcmp(a.argv()[argpos],"--verbose"))
-        {
-            // Arg processing for verbose already done (before MythContext)
-            ++argpos;
-        }
-        else if (!strcmp(a.argv()[argpos],"-r") ||
-                 !strcmp(a.argv()[argpos],"--reset"))
-        {
-            ResetSettings = true;
-        }
-        else if (!strcmp(a.argv()[argpos],"--prompt") ||
-                 !strcmp(a.argv()[argpos],"-p" ))
-        {
-        }
-        else if (!strcmp(a.argv()[argpos],"--disable-autodiscovery") ||
-                 !strcmp(a.argv()[argpos],"-d" ))
-        {
-        }
-        else if (!strcmp(a.argv()[argpos],"--upgrade-schema") ||
-                 !strcmp(a.argv()[argpos],"-u" ))
-        {
-            upgradeAllowed = true;
-        }
-        else if (cmdline.Parse(a.argc(), a.argv(), argpos, cmdline_err))
-        {
-            if (cmdline_err)
-            {
-                return GENERIC_EXIT_INVALID_CMDLINE;
-            }
-=======
     if (cmdline.toBool("reset"))
         ResetSettings = true;
->>>>>>> 1857db52
 
     if (cmdline.GetArgs().size() >= 1)
         pluginname = cmdline.GetArgs()[0];
