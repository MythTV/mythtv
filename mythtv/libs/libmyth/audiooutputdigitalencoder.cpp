// Std C headers
#include <cstdio>
#include <unistd.h>
#include <string.h>

#include "config.h"

// libav headers
extern "C" {
#include "libavutil/mem.h" // for av_free
#include "libavcodec/avcodec.h"
}

// MythTV headers
#include "audiooutputdigitalencoder.h"
#include "audiooutpututil.h"
#include "compat.h"
#include "mythverbose.h"

#define LOC QString("DEnc: ")
#define LOC_ERR QString("DEnc, Error: ")

AudioOutputDigitalEncoder::AudioOutputDigitalEncoder(void) :
    bytes_per_sample(0),
    av_context(NULL),
    outlen(0),
    inlen(0),
    one_frame_bytes(0),
    m_spdifenc(NULL)
{
    in = (unsigned char *)(((long)&inbuf + 15) & ~15);
}

AudioOutputDigitalEncoder::~AudioOutputDigitalEncoder()
{
    Dispose();
}

void AudioOutputDigitalEncoder::Dispose()
{
    if (av_context)
    {
        avcodec_close(av_context);
        av_free(av_context);
        av_context = NULL;
    }
    if (m_spdifenc)
    {
        delete m_spdifenc;
        m_spdifenc = NULL;
    }
}

bool AudioOutputDigitalEncoder::Init(
    CodecID codec_id, int bitrate, int samplerate, int channels)
{
    AVCodec *codec;
    int ret;

    VERBOSE(VB_AUDIO, LOC + QString("Init codecid=%1, br=%2, sr=%3, ch=%4")
            .arg(ff_codec_id_string(codec_id))
            .arg(bitrate)
            .arg(samplerate)
            .arg(channels));

    // We need to do this when called from mythmusic
    avcodec_init();
    avcodec_register_all();
    codec = avcodec_find_encoder(CODEC_ID_AC3);
    if (!codec)
    {
        VERBOSE(VB_IMPORTANT, LOC_ERR + "Could not find codec");
        return false;
    }

    av_context              = avcodec_alloc_context();
    av_context->bit_rate    = bitrate;
    av_context->sample_rate = samplerate;
    av_context->channels    = channels;

    // open it */
    ret = avcodec_open(av_context, codec);
    if (ret < 0)
    {
        VERBOSE(VB_IMPORTANT, LOC_ERR +
                "Could not open codec, invalid bitrate or samplerate");

        Dispose();
        return false;
    }

    if (m_spdifenc)
    {
        delete m_spdifenc;
    }

    m_spdifenc = new SPDIFEncoder("spdif", CODEC_ID_AC3);
    if (!m_spdifenc->Succeeded())
    {
        Dispose();
        VERBOSE(VB_IMPORTANT, LOC_ERR +
                "Could not create spdif muxer");
        return false;
    }

    bytes_per_sample = av_context->channels * sizeof(short);
    one_frame_bytes  = bytes_per_sample * av_context->frame_size;

    VERBOSE(VB_AUDIO, QString("DigitalEncoder::Init fs=%1, bpf=%2 ofb=%3")
            .arg(av_context->frame_size)
            .arg(bytes_per_sample)
            .arg(one_frame_bytes));

    return true;
}

<<<<<<< HEAD
=======
// from http://www.ebu.ch/CMSimages/en/tec_AES-EBU_eg_tcm6-11890.pdf
// http://en.wikipedia.org/wiki/S/PDIF
typedef struct {
    // byte 0
    unsigned professional_consumer:1;
    unsigned non_data:1;
    // 4 - no emphasis
    // 6 - 50/15us
    // 7 - CCITT J17
    unsigned audio_signal_emphasis:3;
    unsigned SSFL:1;
    // 0
    // 1 - 48k
    // 2 - 44.1k
    // 3 - 32k
    unsigned sample_frequency:2;
    // byte 1
    // 0
    // 1 - 2 ch
    // 2 - mono
    // 3 - prim/sec
    // 4 - stereo
    unsigned channel_mode:4;
    // 0
    // 1 - 192 bit block
    // 2 - AES18
    // 3 - user def
    unsigned user_bit_management:4;
    // byte 2
    // 1 - audio data
    // 2 - co-ordn
    unsigned auxiliary_bits:3;
    // 4 - 16 bits
    // 5-7 - redither to 16 bits
    unsigned source_word_length:3;
    unsigned reserved:2;
    // byte 3
    unsigned multi_channel_function_description:8;
    // byte 4
    unsigned digital_audio_reference_signal:2;
    unsigned reserved2:6;

} AESHeader;

static int encode_frame(
        bool dts,
        unsigned char *data,
        size_t enc_len)
{
    unsigned char *payload = data + 8;  // skip header, currently 52 or 54bits
    int            flags, sample_rate, bit_rate;

    // we don't do any length/crc validation of the AC3 frame here; presumably
    // the receiver will have enough sense to do that.  if someone has a
    // receiver that doesn't, here would be a good place to put in a call
    // to a52_crc16_block(samples+2, data_size-2) - but what do we do if the
    // packet is bad?  we'd need to send something that the receiver would
    // ignore, and if so, may as well just assume that it will ignore
    // anything with a bad CRC...

    uint nr_samples = 0, block_len = 0;

    if (CONFIG_AC3_DECODER)
    {
        int err;
        AC3HeaderInfo hdr;
        GetBitContext gbc;

        init_get_bits(&gbc, payload, 54);
        err = ff_ac3_parse_header(&gbc, &hdr);

        if(err < 0)
            enc_len = 0;
        else
        {
            sample_rate = hdr.sample_rate;
            bit_rate    = hdr.bit_rate;
            enc_len     = hdr.frame_size;
            block_len   = AC3_FRAME_SIZE * 4;
        }
    }

    enc_len = std::min((uint)enc_len, block_len - 8);

    swab((const char *)payload, (char *)payload, enc_len);

    // the following values come from libmpcodecs/ad_hwac3.c in mplayer.
    // they form a valid IEC958 AC3 header.
    data[0] = 0x72;
    data[1] = 0xF8;
    data[2] = 0x1F;
    data[3] = 0x4E;
    data[4] = 0x01;
    data[5] = 0x00;
    data[6] = (enc_len << 3) & 0xFF;
    data[7] = (enc_len >> 5) & 0xFF;
    memset(payload + enc_len, 0, block_len - 8 - enc_len);

    return enc_len;
}

>>>>>>> d4e30b5d
size_t AudioOutputDigitalEncoder::Encode(void *buf, int len, bool isFloat)
{
    size_t outsize = 0;
    int data_size;

    if (isFloat)
        inlen += AudioOutputUtil::fromFloat(FORMAT_S16, in + inlen, buf, len);
    else
    {
        memcpy(in + inlen, buf, len);
        inlen += len;
    }

    int frames = inlen / one_frame_bytes;
    int i = 0;

    while (i < frames)
    {
        outsize = avcodec_encode_audio(av_context,
                                       m_encodebuffer,
                                       FF_MIN_BUFFER_SIZE,
                                       (short *)(in + i * one_frame_bytes));
        if (outsize < 0)
        {
            VERBOSE(VB_AUDIO, LOC_ERR + "AC-3 encode error");
            return outlen;
        }

        if (!m_spdifenc)
        {
            m_spdifenc = new SPDIFEncoder("spdif", CODEC_ID_AC3);
        }
        m_spdifenc->WriteFrame(m_encodebuffer, outsize);
        m_spdifenc->GetData(out + outlen, data_size);
        outlen += data_size;
        inlen -= one_frame_bytes;
        i++;
    }

    memmove(in, in + i * one_frame_bytes, inlen);
    return outlen;
}

void AudioOutputDigitalEncoder::GetFrames(void *ptr, int maxlen)
{
    int len = std::min(maxlen, outlen);
    memcpy(ptr, out, len);
    outlen -= len;
    memmove(out, out + len, outlen);
}<|MERGE_RESOLUTION|>--- conflicted
+++ resolved
@@ -8,7 +8,27 @@
 // libav headers
 extern "C" {
 #include "libavutil/mem.h" // for av_free
+
+// copied from libavutil/internal.h
+#include "libavutil/common.h" // for AV_GCC_VERSION_AT_LEAST()
+#ifndef av_alias
+#if HAVE_ATTRIBUTE_MAY_ALIAS && (!defined(__ICC) || __ICC > 1110) && AV_GCC_VERSION_AT_LEAST(3,3)
+#   define av_alias __attribute__((may_alias))
+#else
+#   define av_alias
+#endif
+#endif
+
 #include "libavcodec/avcodec.h"
+#if CONFIG_AC3_DECODER
+#include "libavcodec/ac3.h"
+#ifndef INT_BIT
+#define INT_BIT (CHAR_BIT * sizeof(int))
+#endif
+#include "libavcodec/ac3_parser.h"
+#else
+#include <a52dec/a52.h>
+#endif
 }
 
 // MythTV headers
@@ -20,15 +40,16 @@
 #define LOC QString("DEnc: ")
 #define LOC_ERR QString("DEnc, Error: ")
 
+#define MAX_AC3_FRAME_SIZE 6144
+
 AudioOutputDigitalEncoder::AudioOutputDigitalEncoder(void) :
     bytes_per_sample(0),
     av_context(NULL),
     outlen(0),
     inlen(0),
-    one_frame_bytes(0),
-    m_spdifenc(NULL)
-{
-    in = (unsigned char *)(((long)&inbuf + 15) & ~15);
+    one_frame_bytes(0)
+{
+    in = (char *)(((long)&inbuf + 15) & ~15);
 }
 
 AudioOutputDigitalEncoder::~AudioOutputDigitalEncoder()
@@ -44,13 +65,9 @@
         av_free(av_context);
         av_context = NULL;
     }
-    if (m_spdifenc)
-    {
-        delete m_spdifenc;
-        m_spdifenc = NULL;
-    }
-}
-
+}
+
+//CODEC_ID_AC3
 bool AudioOutputDigitalEncoder::Init(
     CodecID codec_id, int bitrate, int samplerate, int channels)
 {
@@ -66,6 +83,7 @@
     // We need to do this when called from mythmusic
     avcodec_init();
     avcodec_register_all();
+    // always AC3 as there is no DTS encoder at the moment 2005/1/9
     codec = avcodec_find_encoder(CODEC_ID_AC3);
     if (!codec)
     {
@@ -89,20 +107,6 @@
         return false;
     }
 
-    if (m_spdifenc)
-    {
-        delete m_spdifenc;
-    }
-
-    m_spdifenc = new SPDIFEncoder("spdif", CODEC_ID_AC3);
-    if (!m_spdifenc->Succeeded())
-    {
-        Dispose();
-        VERBOSE(VB_IMPORTANT, LOC_ERR +
-                "Could not create spdif muxer");
-        return false;
-    }
-
     bytes_per_sample = av_context->channels * sizeof(short);
     one_frame_bytes  = bytes_per_sample * av_context->frame_size;
 
@@ -114,8 +118,6 @@
     return true;
 }
 
-<<<<<<< HEAD
-=======
 // from http://www.ebu.ch/CMSimages/en/tec_AES-EBU_eg_tcm6-11890.pdf
 // http://en.wikipedia.org/wiki/S/PDIF
 typedef struct {
@@ -217,11 +219,9 @@
     return enc_len;
 }
 
->>>>>>> d4e30b5d
 size_t AudioOutputDigitalEncoder::Encode(void *buf, int len, bool isFloat)
 {
     size_t outsize = 0;
-    int data_size;
 
     if (isFloat)
         inlen += AudioOutputUtil::fromFloat(FORMAT_S16, in + inlen, buf, len);
@@ -236,9 +236,10 @@
 
     while (i < frames)
     {
+        // put data in the correct spot for encode frame
         outsize = avcodec_encode_audio(av_context,
-                                       m_encodebuffer,
-                                       FF_MIN_BUFFER_SIZE,
+                                       ((uchar*)out) + outlen + 8,
+                                       OUTBUFSIZE - outlen - 8,
                                        (short *)(in + i * one_frame_bytes));
         if (outsize < 0)
         {
@@ -246,13 +247,13 @@
             return outlen;
         }
 
-        if (!m_spdifenc)
-        {
-            m_spdifenc = new SPDIFEncoder("spdif", CODEC_ID_AC3);
-        }
-        m_spdifenc->WriteFrame(m_encodebuffer, outsize);
-        m_spdifenc->GetData(out + outlen, data_size);
-        outlen += data_size;
+        encode_frame(
+            /*av_context->codec_id==CODEC_ID_DTS*/ false,
+            (uchar*)out + outlen, outsize
+        );
+
+
+        outlen += MAX_AC3_FRAME_SIZE;
         inlen -= one_frame_bytes;
         i++;
     }
