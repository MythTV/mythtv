include ( ../../settings.pro )

QT += network xml sql widgets
contains(QT_MAJOR_VERSION, 5): QT += script
android: QT += androidextras

TEMPLATE = lib
TARGET = myth-$$LIBVERSION
CONFIG += thread dll
target.path = $${LIBDIR}
INSTALLS = target
DEFINES += MYTH_API

QMAKE_CLEAN += $(TARGET) $(TARGETA) $(TARGETD) $(TARGET0) $(TARGET1) $(TARGET2)

POSTINC =

contains(INCLUDEPATH, /usr/include) {
  POSTINC += /usr/include
  INCLUDEPATH -= /usr/include
}
contains(INCLUDEPATH, /usr/local/include) {
  POSTINC += /usr/local/include
  INCLUDEPATH -= /usr/local/include
}
contains(INCLUDEPATH, /usr/X11R6/include) {
  POSTINC += /usr/X11R6/include
  INCLUDEPATH -= /usr/X11R6/include
}

# Input
HEADERS += audio/audiooutput.h audio/audiooutputbase.h audio/audiooutputnull.h
HEADERS += audio/audiooutpututil.h audio/audiooutputdownmix.h
HEADERS += audio/audioconvert.h
HEADERS += audio/audiooutputdigitalencoder.h audio/spdifencoder.h
HEADERS += audio/audiosettings.h audio/audiooutputsettings.h audio/pink.h
HEADERS += audio/volumebase.h audio/eldutils.h
HEADERS += audio/audiooutputgraph.h
HEADERS += backendselect.h dbsettings.h
HEADERS += langsettings.h
HEADERS +=
HEADERS += mythaverror.h mythcontext.h
HEADERS += mythexp.h mythmediamonitor.h
HEADERS += schemawizard.h
HEADERS += output.h
HEADERS +=
HEADERS += standardsettings.h
HEADERS += visual.h
HEADERS += storagegroupeditor.h
HEADERS += mythterminal.h
HEADERS += remoteutil.h
HEADERS += rawsettingseditor.h
HEADERS += programinfo.h          programinfoupdater.h
HEADERS += programtypes.h         recordingtypes.h
HEADERS += programtypeflags.h
HEADERS += rssparse.h
HEADERS += guistartup.h

SOURCES += audio/audiooutput.cpp audio/audiooutputbase.cpp
SOURCES += audio/spdifencoder.cpp audio/audiooutputdigitalencoder.cpp
SOURCES += audio/audiooutputnull.cpp
SOURCES += audio/audiooutpututil.cpp audio/audiooutputdownmix.cpp
SOURCES += audio/audioconvert.cpp
SOURCES += audio/audiosettings.cpp audio/audiooutputsettings.cpp audio/pink.cpp
SOURCES += audio/volumebase.cpp audio/eldutils.cpp
SOURCES += audio/audiooutputgraph.cpp
SOURCES += backendselect.cpp dbsettings.cpp
SOURCES += langsettings.cpp
SOURCES +=
SOURCES += mythaverror.cpp mythcontext.cpp
SOURCES += mythmediamonitor.cpp
SOURCES += schemawizard.cpp
SOURCES += output.cpp
SOURCES +=
SOURCES += standardsettings.cpp
SOURCES += storagegroupeditor.cpp
SOURCES += mythterminal.cpp
SOURCES += remoteutil.cpp
SOURCES += rawsettingseditor.cpp
SOURCES += programinfo.cpp        programinfoupdater.cpp
SOURCES += programtypes.cpp       recordingtypes.cpp
SOURCES += rssparse.cpp
SOURCES += guistartup.cpp

# This stuff is not Qt5 compatible..
# Really? It builds under Qt5, so lets let it
HEADERS += mythrssmanager.h             netutils.h
HEADERS += netgrabbermanager.h
SOURCES += mythrssmanager.cpp           netutils.cpp
SOURCES += netgrabbermanager.cpp

<<<<<<< HEAD
!using_soundtouch_external:INCLUDEPATH += ../../external/libmythsoundtouch
=======
>>>>>>> 09c2c771
INCLUDEPATH += ../libmythfreesurround
INCLUDEPATH += ../libmythbase
INCLUDEPATH += ../.. ../ ./ ../libmythupnp ../libmythui
INCLUDEPATH += ../.. ../../external/FFmpeg
INCLUDEPATH += ../libmythservicecontracts
INCLUDEPATH += $${POSTINC}
<<<<<<< HEAD
!using_soundtouch_external:DEPENDPATH += ../../external/libmythsoundtouch
=======
>>>>>>> 09c2c771
DEPENDPATH += ../libmythfreesurround
DEPENDPATH += ../ ../libmythui ../libmythbase
DEPENDPATH += ../libmythupnp
DEPENDPATH += ./audio
DEPENDPATH += ../libmythservicecontracts

<<<<<<< HEAD
!using_soundtouch_external:LIBS += -L../../external/libmythsoundtouch   -lmythsoundtouch-$${LIBVERSION}
=======
>>>>>>> 09c2c771
LIBS += -L../libmythbase           -lmythbase-$${LIBVERSION}
LIBS += -L../libmythui           -lmythui-$${LIBVERSION}
LIBS += -L../libmythupnp         -lmythupnp-$${LIBVERSION}
LIBS += -L../libmythfreesurround -lmythfreesurround-$${LIBVERSION}
LIBS += -L../../external/FFmpeg/libswresample -lmythswresample
LIBS += -L../../external/FFmpeg/libavutil  -lmythavutil
LIBS += -L../../external/FFmpeg/libavcodec -lmythavcodec
LIBS += -L../../external/FFmpeg/libavformat  -lmythavformat
LIBS += -L../libmythservicecontracts         -lmythservicecontracts-$${LIBVERSION}
!using_libbluray_external {
    #INCLUDEPATH += ../../external/libmythbluray/src
    DEPENDPATH += ../../external/libmythbluray
    #LIBS += -L../../external/libmythbluray     -lmythbluray-$${LIBVERSION}
}

!win32-msvc* {
    !using_libbluray_external:POST_TARGETDEPS += ../../external/libmythbluray/libmythbluray-$${MYTH_LIB_EXT}
<<<<<<< HEAD
    !using_soundtouch_external:POST_TARGETDEPS += ../../external/libmythsoundtouch/libmythsoundtouch-$${MYTH_LIB_EXT}
=======
>>>>>>> 09c2c771
    POST_TARGETDEPS += ../../external/FFmpeg/libswresample/$$avLibName(swresample)
    POST_TARGETDEPS += ../../external/FFmpeg/libavutil/$$avLibName(avutil)
    POST_TARGETDEPS += ../../external/FFmpeg/libavcodec/$$avLibName(avcodec)
    POST_TARGETDEPS += ../libmythfreesurround/libmythfreesurround-$${MYTH_LIB_EXT}
}

# Install headers so that plugins can compile independently
inc.path = $${PREFIX}/include/mythtv/
inc.files  = dialogbox.h mythcontext.h
inc.files += mythwidgets.h remotefile.h volumecontrol.h
inc.files += audio/audiooutput.h audio/audiosettings.h
inc.files += audio/audiooutputsettings.h audio/audiooutpututil.h
inc.files += audio/audioconvert.h
inc.files += audio/volumebase.h audio/eldutils.h
inc.files += inetcomms.h schemawizard.h
inc.files += mythaverror.h mythmediamonitor.h
inc.files += visual.h output.h langsettings.h
inc.files += mythexp.h storagegroupeditor.h
inc.files += mythterminal.h       remoteutil.h
inc.files += programinfo.h
inc.files += programtypes.h       recordingtypes.h
inc.files += programtypeflags.h
inc.files += rssparse.h
inc.files += standardsettings.h

# This stuff is not Qt5 compatible..
# Really? It builds under Qt5, so lets let it
inc.files += mythrssmanager.h     netutils.h
inc.files += netgrabbermanager.h

# Allow both #include <blah.h> and #include <libmyth/blah.h>
inc2.path  = $${PREFIX}/include/mythtv/libmyth
inc2.files = $${inc.files}

using_oss {
    DEFINES += USING_OSS
    SOURCES += audio/audiooutputoss.cpp
    HEADERS += audio/audiooutputoss.h
}

using_pulse {
    DEFINES += USING_PULSE
    HEADERS += audio/audiopulsehandler.h
    SOURCES += audio/audiopulsehandler.cpp
    using_pulseoutput {
        DEFINES += USING_PULSEOUTPUT
        HEADERS += audio/audiooutputpulse.h
        SOURCES += audio/audiooutputpulse.cpp
    }
}

unix:!cygwin {
    SOURCES += mediamonitor-unix.cpp
    HEADERS += mediamonitor-unix.h
    !android {
        using_qtdbus: QT += dbus
    }
}

android {
SOURCES += audio/audiooutputopensles.cpp
SOURCES += audio/audiooutputaudiotrack.cpp
HEADERS += audio/audiooutputopensles.h
HEADERS += audio/audiooutputaudiotrack.h
}

linux:DEFINES += linux

cygwin {
    QMAKE_LFLAGS_SHLIB += -Wl,--noinhibit-exec
    DEFINES += _WIN32
    #HEADERS += mediamonitor-windows.h
    #SOURCES += mediamonitor-windows.cpp
}

mingw:DEFINES += USING_MINGW

mingw | win32-msvc* {
    
    SOURCES += mediamonitor-windows.cpp audio/audiooutputwin.cpp
    SOURCES += audio/audiooutputdx.cpp
    HEADERS += mediamonitor-windows.h   audio/audiooutputwin.h
    HEADERS += audio/audiooutputdx.h
    LIBS += -lwinmm -lws2_32 -luser32 -lsamplerate -lSoundTouch
}

macx {
    HEADERS += audio/audiooutputca.h
    SOURCES += audio/audiooutputca.cpp

    darwin_da {
        SOURCES -= mediamonitor-unix.cpp
        HEADERS -= mediamonitor-unix.h
        HEADERS += mediamonitor-darwin.h
        SOURCES += mediamonitor-darwin.cpp
        DEFINES += USING_DARWIN_DA
    }

    # Mac OS X Frameworks
    darwin_da : LIBS += -framework DiskArbitration
    LIBS += -framework ApplicationServices
    LIBS += -framework AudioUnit
    LIBS += -framework AudioToolbox
    LIBS += -framework CoreAudio
    LIBS += -framework IOKit
}

INSTALLS += inc inc2

using_alsa {
    DEFINES += USING_ALSA
    HEADERS += audio/audiooutputalsa.h
    SOURCES += audio/audiooutputalsa.cpp
}

using_jack {
    DEFINES += USING_JACK
    HEADERS += audio/audiooutputjack.h
    SOURCES += audio/audiooutputjack.cpp
}

contains( HAVE_MMX, yes ) {
    HEADERS += ../../external/FFmpeg/libavutil/cpu.h
}

use_hidesyms {
    QMAKE_CXXFLAGS += -fvisibility=hidden
}

include ( ../libs-targetfix.pro )

LIBS += $$EXTRA_LIBS $$LATE_LIBS

DISTFILES += \
    Makefile

test_clean.commands = -cd test/ && $(MAKE) -f Makefile clean
clean.depends = test_clean
QMAKE_EXTRA_TARGETS += test_clean clean
test_distclean.commands = -cd test/ && $(MAKE) -f Makefile distclean
distclean.depends = test_distclean
QMAKE_EXTRA_TARGETS += test_distclean distclean<|MERGE_RESOLUTION|>--- conflicted
+++ resolved
@@ -89,30 +89,18 @@
 SOURCES += mythrssmanager.cpp           netutils.cpp
 SOURCES += netgrabbermanager.cpp
 
-<<<<<<< HEAD
-!using_soundtouch_external:INCLUDEPATH += ../../external/libmythsoundtouch
-=======
->>>>>>> 09c2c771
 INCLUDEPATH += ../libmythfreesurround
 INCLUDEPATH += ../libmythbase
 INCLUDEPATH += ../.. ../ ./ ../libmythupnp ../libmythui
 INCLUDEPATH += ../.. ../../external/FFmpeg
 INCLUDEPATH += ../libmythservicecontracts
 INCLUDEPATH += $${POSTINC}
-<<<<<<< HEAD
-!using_soundtouch_external:DEPENDPATH += ../../external/libmythsoundtouch
-=======
->>>>>>> 09c2c771
 DEPENDPATH += ../libmythfreesurround
 DEPENDPATH += ../ ../libmythui ../libmythbase
 DEPENDPATH += ../libmythupnp
 DEPENDPATH += ./audio
 DEPENDPATH += ../libmythservicecontracts
 
-<<<<<<< HEAD
-!using_soundtouch_external:LIBS += -L../../external/libmythsoundtouch   -lmythsoundtouch-$${LIBVERSION}
-=======
->>>>>>> 09c2c771
 LIBS += -L../libmythbase           -lmythbase-$${LIBVERSION}
 LIBS += -L../libmythui           -lmythui-$${LIBVERSION}
 LIBS += -L../libmythupnp         -lmythupnp-$${LIBVERSION}
@@ -130,10 +118,6 @@
 
 !win32-msvc* {
     !using_libbluray_external:POST_TARGETDEPS += ../../external/libmythbluray/libmythbluray-$${MYTH_LIB_EXT}
-<<<<<<< HEAD
-    !using_soundtouch_external:POST_TARGETDEPS += ../../external/libmythsoundtouch/libmythsoundtouch-$${MYTH_LIB_EXT}
-=======
->>>>>>> 09c2c771
     POST_TARGETDEPS += ../../external/FFmpeg/libswresample/$$avLibName(swresample)
     POST_TARGETDEPS += ../../external/FFmpeg/libavutil/$$avLibName(avutil)
     POST_TARGETDEPS += ../../external/FFmpeg/libavcodec/$$avLibName(avcodec)
