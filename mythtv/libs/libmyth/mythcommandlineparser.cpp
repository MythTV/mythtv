--- conflicted
+++ resolved
@@ -20,56 +20,6 @@
 #include "mythverbose.h"
 #include "mythversion.h"
 
-<<<<<<< HEAD
-MythCommandLineParser::MythCommandLineParser(uint64_t things_to_parse) :
-    parseTypes(things_to_parse),
-    display(), geometry(),
-    logdir(),
-    logfile(),
-    pidfile(),
-    infile(),
-    outfile(),
-    newverbose(),
-    username(),
-    printexpire(),
-    eventString(),
-    previewSize(0,0),
-    starttime(),
-    chanid(0),
-    previewFrameNumber(-2),
-    previewSeconds(-2),
-    daemonize(false),
-    printsched(false),
-    testsched(false),
-    setverbose(false),
-    resched(false),
-    nosched(false),
-    scanvideos(false),
-    noupnp(false),
-    nojobqueue(false),
-    nohousekeeper(false),
-    noexpirer(false),
-    clearsettingscache(false),
-    wantupnprebuild(false),
-
-    wantsToExit(false)
-{
-}
-
-bool MythCommandLineParser::PreParse(
-    int argc, const char * const * argv, int &argpos, bool &err)
-{
-    err = false;
-
-    binname = QFileInfo(argv[0]).baseName();
-
-    if (argpos >= argc)
-        return false;
-
-    if ((parseTypes & kCLPDisplay) &&
-             (!strcmp(argv[argpos],"-display") ||
-              !strcmp(argv[argpos],"--display")))
-=======
 int kEnd     = 0,
     kEmpty   = 1,
     kOptOnly = 2,
@@ -90,7 +40,6 @@
 {
     char *verbose = getenv("VERBOSE_PARSER");
     if (verbose != NULL)
->>>>>>> 1857db52
     {
         cerr << "MythCommandLineParser is now operating verbosely." << endl;
         m_verbose = true;
@@ -207,45 +156,8 @@
         {
             msg << (*i2).left.leftJustified(maxlen, ' ');
 
-<<<<<<< HEAD
-        ++argpos;
-        return true;
-    }
-    else if ((parseTypes & kCLPLogPath) &&
-             (!strcmp(argv[argpos],"-l") ||
-              !strcmp(argv[argpos],"--logpath") ||
-              !strcmp(argv[argpos],"--logfile")))
-    {
-        if ((argc - 1) > argpos)
-        {
-            QString value = argv[argpos+1];
-            if (value.startsWith("-"))
-            {
-                cerr << "Invalid argument to -l/--logpath option\n";
-                err = true;
-                return true;
-            }
-            QFileInfo finfo(value);
-            if (finfo.isDir())
-            {
-                logdir = finfo.filePath();
-            }
-            else
-            {
-                logdir = finfo.path();
-                logfile = finfo.fileName();
-            }
-        }
-        else
-        {
-            cerr << "Missing argument to -l/--logpath option\n";
-            err = true;
-            return true;
-        }
-=======
             rlist = (*i2).right.split('\n');
             msg << rlist[0] << endl;
->>>>>>> 1857db52
 
             for (i3 = rlist.begin() + 1; i3 != rlist.end(); ++i3)
                 msg << pad << *i3 << endl;
@@ -633,13 +545,6 @@
     return val;
 }
 
-<<<<<<< HEAD
-    if (parseTypes & kCLPLogPath)
-    {
-        msg << "-l or --logpath path "
-            << "Writes messages to file or directory path" << endl;
-    }
-=======
 uint MythCommandLineParser::toUInt(QString key) const
 {
     // Return matching value if defined, else use default
@@ -653,7 +558,6 @@
             val = m_defaults[key].toUInt();
     return val;
 }
->>>>>>> 1857db52
 
 
 long long MythCommandLineParser::toLongLong(QString key) const
