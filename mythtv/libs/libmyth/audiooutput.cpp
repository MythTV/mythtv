--- conflicted
+++ resolved
@@ -347,13 +347,8 @@
     bool pasuspended = PulseHandler::Suspend(PulseHandler::kPulseSuspend);
 #endif
 
-<<<<<<< HEAD
-#ifdef USE_ALSA
+#ifdef USING_ALSA
     QMap<QString, QString> *alsadevs = AudioOutputALSA::GetDevices("pcm");
-=======
-#ifdef USING_ALSA
-    QMap<QString, QString> *alsadevs = AudioOutputALSA::GetALSADevices("pcm");
->>>>>>> 55105794
 
     if (!alsadevs->empty())
     {
