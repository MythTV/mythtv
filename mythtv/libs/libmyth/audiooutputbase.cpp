// Std C headers
#include <cmath>
#include <limits>

// POSIX headers
#include <unistd.h>
#include <sys/time.h>

// Qt headers
#include <QMutexLocker>

// MythTV headers
#include "compat.h"
#include "audiooutputbase.h"
#include "audiooutputdigitalencoder.h"
#include "audiooutpututil.h"
#include "audiooutputdownmix.h"
#include "SoundTouch.h"
#include "freesurround.h"
#include "spdifencoder.h"

#define LOC QString("AO: ")
#define LOC_ERR QString("AO, ERROR: ")

#define WPOS audiobuffer + org_waud
#define RPOS audiobuffer + raud
#define ABUF audiobuffer
#define STST soundtouch::SAMPLETYPE
#define AOALIGN(x) (((long)&x + 15) & ~0xf);

// 1,2,5 and 7 channels are currently valid for upmixing if required
#define UPMIX_CHANNEL_MASK ((1<<1)|(1<<2)|(1<<5)|1<<7)
#define IS_VALID_UPMIX_CHANNEL(ch) ((1 << (ch)) & UPMIX_CHANNEL_MASK)

const char *AudioOutputBase::quality_string(int q)
{
    switch(q)
    {
        case QUALITY_DISABLED: return "disabled";
        case QUALITY_LOW:      return "low";
        case QUALITY_MEDIUM:   return "medium";
        case QUALITY_HIGH:     return "high";
        default:               return "unknown";
    }
}

AudioOutputBase::AudioOutputBase(const AudioSettings &settings) :
    // protected
    channels(-1),               codec(CODEC_ID_NONE),
    bytes_per_frame(0),         output_bytes_per_frame(0),
    format(FORMAT_NONE),        output_format(FORMAT_NONE),
    samplerate(-1),             effdsp(0),
    fragment_size(0),           soundcard_buffer_size(0),

    main_device(settings.GetMainDevice()),
    passthru_device(settings.GetPassthruDevice()),
    m_discretedigital(false),   passthru(false),
    enc(false),                 reenc(false),
    stretchfactor(1.0f),
    eff_stretchfactor(100000),

    source(settings.source),    killaudio(false),

    pauseaudio(false),          actually_paused(false),
    was_paused(false),          unpause_when_ready(false),

    set_initial_vol(settings.set_initial_vol),
    buffer_output_data_for_use(false),

    // private
    output_settingsraw(NULL),   output_settings(NULL),
    output_settingsdigitalraw(NULL),   output_settingsdigital(NULL),
    need_resampler(false),      src_ctx(NULL),

    pSoundStretch(NULL),
    encoder(NULL),              upmixer(NULL),
    source_channels(-1),        source_samplerate(0),
    source_bytes_per_frame(0),  upmix_default(false),
    needs_upmix(false),         needs_downmix(false),
    surround_mode(QUALITY_LOW), old_stretchfactor(1.0f),
    volume(80),                 volumeControl(QString()),

    processing(false),

    frames_buffered(0),

    audio_thread_exists(false),

    audiotime(0),
    raud(0),                    waud(0),
    audbuf_timecode(0),

    killAudioLock(QMutex::NonRecursive),
    current_seconds(-1),        source_bitrate(-1),

    memory_corruption_test0(0xdeadbeef),
    memory_corruption_test1(0xdeadbeef),
    src_out(NULL),              kAudioSRCOutputSize(0),
    memory_corruption_test2(0xdeadbeef),
    memory_corruption_test3(0xdeadbeef),
    m_configure_succeeded(true),m_length_last_data(0),
    m_spdifenc(NULL)
{
    src_in = (float *)AOALIGN(src_in_buf);
    memset(&src_data,          0, sizeof(SRC_DATA));
    memset(src_in,             0, sizeof(float) * kAudioSRCInputSize);
    memset(audiobuffer,        0, sizeof(char)  * kAudioRingBufferSize);

    // Default SRC quality - QUALITY_HIGH is quite expensive
    src_quality  = QUALITY_MEDIUM;

    // Handle override of SRC quality settings
    if (gCoreContext->GetNumSetting("SRCQualityOverride", false))
    {
        src_quality = gCoreContext->GetNumSetting("SRCQuality", QUALITY_MEDIUM);
        // Extra test to keep backward compatibility with earlier SRC setting
        if (src_quality > QUALITY_HIGH)
            src_quality = QUALITY_HIGH;

        VBAUDIO(QString("SRC quality = %1").arg(quality_string(src_quality)));
    }
}

/**
 * Destructor
 *
 * You must kill the output thread via KillAudio() prior to destruction
 */
AudioOutputBase::~AudioOutputBase()
{
    if (!killaudio)
        VBERROR("Programmer Error: "
                "~AudioOutputBase called, but KillAudio has not been called!");

    // We got this from a subclass, delete it
    delete output_settings;
    delete output_settingsraw;
    if (output_settings != output_settingsdigital)
    {
        delete output_settingsdigital;
        delete output_settingsdigitalraw;
    }

    if (kAudioSRCOutputSize > 0)
        delete[] src_out;

    assert(memory_corruption_test0 == 0xdeadbeef);
    assert(memory_corruption_test1 == 0xdeadbeef);
    assert(memory_corruption_test2 == 0xdeadbeef);
    assert(memory_corruption_test3 == 0xdeadbeef);
}

void AudioOutputBase::InitSettings(const AudioSettings &settings)
{
    if (settings.custom)
    {
            // got a custom audio report already, use it
            // this was likely provided by the AudioTest utility
        output_settings = new AudioOutputSettings;
        *output_settings = *settings.custom;
        output_settingsdigital = output_settings;
        max_channels = output_settings->BestSupportedChannels();
        configured_channels = max_channels;
        return;
    }

    // Ask the subclass what we can send to the device
    output_settings = GetOutputSettingsUsers(false);
    output_settingsdigital = GetOutputSettingsUsers(true);

    max_channels = output_settings->BestSupportedChannels();
    configured_channels = max_channels;

    upmix_default = max_channels > 2 ?
        gCoreContext->GetNumSetting("AudioDefaultUpmix", false) :
        false;
    if (settings.upmixer == 1) // music, upmixer off
        upmix_default = false;
    else if (settings.upmixer == 2) // music, upmixer on
        upmix_default = true;
}

/**
 * Returns capabilities supported by the audio device
 * amended to take into account the digital audio
 * options (AC3, DTS, E-AC3 and TrueHD)
 */
AudioOutputSettings* AudioOutputBase::GetOutputSettingsCleaned(bool digital)
{
        // If we've already checked the port, use the cache
        // version instead
    if (!m_discretedigital || !digital)
    {
        digital = false;
        if (output_settingsraw)
            return output_settingsraw;
    }
    else if (output_settingsdigitalraw)
        return output_settingsdigitalraw;

    AudioOutputSettings* aosettings = GetOutputSettings(digital);
    if (aosettings)
        aosettings->GetCleaned();
    else
        aosettings = new AudioOutputSettings(true);

    if (digital)
        return (output_settingsdigitalraw = aosettings);
    else
        return (output_settingsraw = aosettings);
}

/**
 * Returns capabilities supported by the audio device
 * amended to take into account the digital audio
 * options (AC3, DTS, E-AC3 and TrueHD) as well as the user settings
 */
AudioOutputSettings* AudioOutputBase::GetOutputSettingsUsers(bool digital)
{
    if (!m_discretedigital || !digital)
    {
        digital = false;
        if (output_settings)
            return output_settings;
    }
    else if (output_settingsdigital)
        return output_settingsdigital;

    AudioOutputSettings* aosettings = new AudioOutputSettings;

    *aosettings = *GetOutputSettingsCleaned(digital);
    aosettings->GetUsers();

    if (digital)
        return (output_settingsdigital = aosettings);
    else
        return (output_settings = aosettings);
}

/**
 * Test if we can output digital audio and if sample rate is supported
 */
bool AudioOutputBase::CanPassthrough(int samplerate, int channels,
                                     int codec, int profile) const
{
    DigitalFeature arg = FEATURE_NONE;
    bool           ret = !(internal_vol && SWVolume());

    switch(codec)
    {
        case CODEC_ID_AC3:
            arg = FEATURE_AC3;
            break;
        case CODEC_ID_DTS:
            switch(profile)
            {
                case FF_PROFILE_DTS:
                case FF_PROFILE_DTS_ES:
                case FF_PROFILE_DTS_96_24:
                    arg = FEATURE_DTS;
                    break;
                case FF_PROFILE_DTS_HD_HRA:
                case FF_PROFILE_DTS_HD_MA:
                    arg = FEATURE_DTSHD;
                    break;
                default:
                    break;
            }
            break;
        case CODEC_ID_EAC3:
            arg = FEATURE_EAC3;
            break;
        case CODEC_ID_TRUEHD:
            arg = FEATURE_TRUEHD;
            break;
    }
    // we can't passthrough any other codecs than those defined above
    ret &= output_settingsdigital->canFeature(arg);
    ret &= output_settingsdigital->IsSupportedFormat(FORMAT_S16);
    ret &= output_settingsdigital->IsSupportedRate(samplerate);
    // if we must resample to 48kHz ; we can't passthrough
    ret &= !((samplerate != 48000) &&
             gCoreContext->GetNumSetting("Audio48kOverride", false));
    // Don't know any cards that support spdif clocked at < 44100
    // Some US cable transmissions have 2ch 32k AC-3 streams
    ret &= samplerate >= 44100;
    if (!ret)
        return false;
    // Will passthrough if surround audio was defined. Amplifier will
    // do the downmix if required
    ret &= max_channels >= 6 && channels > 2;
    // Stereo content will always be decoded so it can later be upmixed
    // unless audio is configured for stereo. We can passthrough otherwise
    ret |= max_channels == 2;

    return ret;
}

/**
 * Set the bitrate of the source material, reported in periodic OutputEvents
 */
void AudioOutputBase::SetSourceBitrate(int rate)
{
    if (rate > 0)
        source_bitrate = rate;
}

/**
 * Set the timestretch factor
 *
 * You must hold the audio_buflock to call this safely
 */
void AudioOutputBase::SetStretchFactorLocked(float lstretchfactor)
{
    if (stretchfactor == lstretchfactor && pSoundStretch)
        return;

    stretchfactor = lstretchfactor;
    eff_stretchfactor = (int)(100000.0f * lstretchfactor + 0.5);
    if (pSoundStretch)
    {
        VBGENERAL(QString("Changing time stretch to %1").arg(stretchfactor));
        pSoundStretch->setTempo(stretchfactor);
    }
    else if (stretchfactor != 1.0f)
    {
        VBGENERAL(QString("Using time stretch %1").arg(stretchfactor));
        pSoundStretch = new soundtouch::SoundTouch();
        pSoundStretch->setSampleRate(samplerate);
        pSoundStretch->setChannels(needs_upmix || needs_downmix ?
            configured_channels : source_channels);
        pSoundStretch->setTempo(stretchfactor);
        pSoundStretch->setSetting(SETTING_SEQUENCE_MS, 35);
        /* If we weren't already processing we need to turn on float conversion
           adjust sample and frame sizes accordingly and dump the contents of
           the audiobuffer */
        if (!processing)
        {
            processing = true;
            bytes_per_frame = source_channels *
                              AudioOutputSettings::SampleSize(FORMAT_FLT);
            waud = raud = 0;
            reset_active.Ref();
        }
    }
}

/**
 * Set the timestretch factor
 */
void AudioOutputBase::SetStretchFactor(float lstretchfactor)
{
    QMutexLocker lock(&audio_buflock);
    SetStretchFactorLocked(lstretchfactor);
}

/**
 * Get the timetretch factor
 */
float AudioOutputBase::GetStretchFactor(void) const
{
    return stretchfactor;
}

/**
 * Source is currently being upmixed
 */
bool AudioOutputBase::IsUpmixing(void)
{
    return needs_upmix && upmixer;
}

/**
 * Toggle between stereo and upmixed 5.1 if the source material is stereo
 */
bool AudioOutputBase::ToggleUpmix(void)
{
    // Can only upmix from mono/stereo to 6 ch
    if (max_channels == 2 || source_channels > 2 || passthru)
        return false;

    upmix_default = !upmix_default;

    const AudioSettings settings(format, source_channels, codec,
                                 source_samplerate, passthru);
    Reconfigure(settings);
    return IsUpmixing();
}

/**
 * Upmixing of the current source is available if requested
 */
bool AudioOutputBase::CanUpmix(void)
{
    return !passthru && source_channels <= 2 && max_channels > 2;
}

/*
 * Setup samplerate and number of channels for passthrough
 * Create SPDIF encoder and true if successful
 */
bool AudioOutputBase::SetupPassthrough(int codec, int codec_profile,
                                       int &samplerate_tmp, int &channels_tmp)
{
    if (codec == CODEC_ID_DTS &&
        !output_settingsdigital->canFeature(FEATURE_DTSHD))
    {
        // We do not support DTS-HD bitstream so force extraction of the
        // DTS core track instead
        codec_profile = FF_PROFILE_DTS;
    }
    QString log = AudioOutputSettings::GetPassthroughParams(
        codec, codec_profile,
        samplerate_tmp, channels_tmp,
        output_settingsdigital->GetMaxHDRate() == 768000);
    VBAUDIO("Setting " + log + " passthrough");

    if (m_spdifenc)
    {
        delete m_spdifenc;
    }

    m_spdifenc = new SPDIFEncoder("spdif", codec);
    if (m_spdifenc->Succeeded() && codec == CODEC_ID_DTS)
    {
        switch(codec_profile)
        {
            case FF_PROFILE_DTS:
            case FF_PROFILE_DTS_ES:
            case FF_PROFILE_DTS_96_24:
                m_spdifenc->SetMaxHDRate(0);
                break;
            case FF_PROFILE_DTS_HD_HRA:
            case FF_PROFILE_DTS_HD_MA:
                m_spdifenc->SetMaxHDRate(samplerate_tmp * channels_tmp / 2);
                break;
        }
    }

    if (!m_spdifenc->Succeeded())
    {
        delete m_spdifenc;
        m_spdifenc = NULL;
        return false;
    }
    return true;
}

AudioOutputSettings *AudioOutputBase::OutputSettings(bool digital)
{
    if (digital)
        return output_settingsdigital;
    return output_settings;
}

/**
 * (Re)Configure AudioOutputBase
 *
 * Must be called from concrete subclasses
 */
void AudioOutputBase::Reconfigure(const AudioSettings &orig_settings)
{
    AudioSettings settings    = orig_settings;
    int  lsource_channels     = settings.channels;
    int  lconfigured_channels = configured_channels;
    bool lneeds_upmix         = false;
    bool lneeds_downmix       = false;
    bool lreenc               = false;
    bool lenc                 = false;

    if (!settings.use_passthru)
    {
        // Do we upmix stereo or mono?
        lconfigured_channels =
            (upmix_default && lsource_channels <= 2) ? 6 : lsource_channels;
        bool cando_channels =
            output_settings->IsSupportedChannels(lconfigured_channels);

        // check if the number of channels could be transmitted via AC3 encoding
        lenc = output_settingsdigital->canFeature(FEATURE_AC3) &&
            (!output_settings->canFeature(FEATURE_LPCM) &&
             lconfigured_channels > 2 && lconfigured_channels <= 6);

        if (!lenc && !cando_channels)
        {
            // if hardware doesn't support source audio configuration
            // we will upmix/downmix to what we can
            // (can safely assume hardware supports stereo)
            switch (lconfigured_channels)
            {
                case 7:
                    lconfigured_channels = 8;
                    break;
                case 8:
                case 5:
                    lconfigured_channels = 6;
                        break;
                case 6:
                case 4:
                case 3:
                case 2: //Will never happen
                    lconfigured_channels = 2;
                    break;
                case 1:
                    lconfigured_channels = upmix_default ? 6 : 2;
                    break;
                default:
                    lconfigured_channels = 2;
                    break;
            }
        }
        // Make sure we never attempt to output more than what we can
        // the upmixer can only upmix to 6 channels when source < 6
        if (lsource_channels <= 6)
            lconfigured_channels = min(lconfigured_channels, 6);
        lconfigured_channels = min(lconfigured_channels, max_channels);
        /* Encode to AC-3 if we're allowed to passthru but aren't currently
           and we have more than 2 channels but multichannel PCM is not
           supported or if the device just doesn't support the number of
           channels */
        lenc = output_settingsdigital->canFeature(FEATURE_AC3) &&
            ((!output_settings->canFeature(FEATURE_LPCM) &&
              lconfigured_channels > 2) ||
             !output_settings->IsSupportedChannels(lconfigured_channels));

        /* Might we reencode a bitstream that's been decoded for timestretch?
           If the device doesn't support the number of channels - see below */
        if (output_settingsdigital->canFeature(FEATURE_AC3) &&
            (settings.codec == CODEC_ID_AC3 || settings.codec == CODEC_ID_DTS))
        {
            lreenc = true;
        }

        // Enough channels? Upmix if not, but only from mono/stereo/5.0 to 5.1
        if (IS_VALID_UPMIX_CHANNEL(settings.channels) &&
            settings.channels < lconfigured_channels)
        {
            VBAUDIO(QString("Needs upmix from %1 -> %2 channels")
                    .arg(settings.channels).arg(lconfigured_channels));
            settings.channels = lconfigured_channels;
            lneeds_upmix = true;
        }
        else if (settings.channels > lconfigured_channels)
        {
            VBAUDIO(QString("Needs downmix from %1 -> %2 channels")
                    .arg(settings.channels).arg(lconfigured_channels));
            settings.channels = lconfigured_channels;
            lneeds_downmix = true;
        }
    }

    ClearError();

    bool general_deps = true;

    /* Set samplerate_tmp and channels_tmp to appropriate values
       if passing through */
    int samplerate_tmp, channels_tmp;
    if (settings.use_passthru)
    {
        samplerate_tmp = settings.samplerate;
        SetupPassthrough(settings.codec, settings.codec_profile,
                         samplerate_tmp, channels_tmp);
        general_deps = samplerate == samplerate_tmp && channels == channels_tmp;
    }

    // Check if anything has changed
    general_deps &=
        settings.format == format &&
        settings.samplerate  == source_samplerate &&
        settings.use_passthru == passthru &&
        lconfigured_channels == configured_channels &&
        lneeds_upmix == needs_upmix && lreenc == reenc &&
        lsource_channels == source_channels &&
        lneeds_downmix == needs_downmix;

    if (general_deps && m_configure_succeeded)
    {
        VBAUDIO("Reconfigure(): No change -> exiting");
        return;
    }

    KillAudio();

    QMutexLocker lock(&audio_buflock);
    QMutexLocker lockav(&avsync_lock);

    waud = raud = 0;
    reset_active.Clear();
    actually_paused = processing = false;

    channels               = settings.channels;
    source_channels        = lsource_channels;
    reenc                  = lreenc;
    codec                  = settings.codec;
    passthru               = settings.use_passthru;
    configured_channels    = lconfigured_channels;
    needs_upmix            = lneeds_upmix;
    needs_downmix          = lneeds_downmix;
    format                 = output_format   = settings.format;
    source_samplerate      = samplerate      = settings.samplerate;
    enc                    = lenc;

    killaudio = pauseaudio = false;
    was_paused = true;

    // Don't try to do anything if audio hasn't been
    // initialized yet (e.g. rubbish was provided)
    if (source_channels <= 0 || format <= 0 || samplerate <= 0)
    {
        SilentError(QString("Aborting Audio Reconfigure. ") +
                    QString("Invalid audio parameters ch %1 fmt %2 @ %3Hz")
                    .arg(source_channels).arg(format).arg(samplerate));
        return;
    }

    VBAUDIO(QString("Original codec was %1, %2, %3 kHz, %4 channels")
            .arg(ff_codec_id_string((CodecID)codec))
            .arg(output_settings->FormatToString(format))
<<<<<<< HEAD
            .arg(samplerate/1000)
            .arg(source_channels));

    VBAUDIO(QString("enc(%1), passthru(%2), features (%3) "
                    "configured_channels(%4), %5 channels supported(%6) "
                    "max_channels(%7)")
=======
            .arg(samplerate/1000).arg(source_channels));

    if (needs_downmix && source_channels > 8)
    {
        Error("Aborting Audio Reconfigure. "
              "Can't handle audio with more than 8 channels.");
        return;
    }

    /* Encode to AC-3 if we're allowed to passthru but aren't currently
       and we have more than 2 channels but multichannel PCM is not supported
       or if the device just doesn't support the number of channels */
    enc = (!passthru &&
           output_settings->IsSupportedFormat(FORMAT_S16) &&
           output_settings->canAC3() &&
           ((!output_settings->canLPCM() && configured_channels > 2) ||
            !output_settings->IsSupportedChannels(channels)));
    VBAUDIO(QString("enc(%1), passthru(%2), canAC3(%3), canDTS(%4), canLPCM(%5)"
                    ", configured_channels(%6), %7 channels supported(%8)")
>>>>>>> 0006ba7f
            .arg(enc)
            .arg(passthru)
            .arg(output_settingsdigital->FeaturesToString())
            .arg(configured_channels)
            .arg(channels)
            .arg(output_settings->IsSupportedChannels(channels))
            .arg(max_channels));

    int dest_rate = 0;

    // Force resampling if we are encoding to AC3 and sr > 48k
    // or if 48k override was checked in settings
    if ((samplerate != 48000 &&
         gCoreContext->GetNumSetting("Audio48kOverride", false)) ||
         (enc && (samplerate > 48000 || (need_resampler && dest_rate > 48000))))
    {
        VBAUDIO("Forcing resample to 48 kHz");
        if (src_quality < 0)
            src_quality = QUALITY_MEDIUM;
        need_resampler = true;
        dest_rate = 48000;
    }
    else if (
        (need_resampler = !OutputSettings(enc)->IsSupportedRate(samplerate)))
    {
        dest_rate = OutputSettings(enc)->NearestSupportedRate(samplerate);
    }

    if (need_resampler && src_quality > QUALITY_DISABLED)
    {
        int error;
        samplerate = dest_rate;

        VBGENERAL(QString("Resampling from %1 kHz to %2 kHz with quality %3")
                .arg(settings.samplerate/1000).arg(samplerate/1000)
                .arg(quality_string(src_quality)));

        int chans = needs_downmix ? configured_channels : source_channels;

        src_ctx = src_new(2-src_quality, chans, &error);
        if (error)
        {
            Error(QString("Error creating resampler: %1")
                  .arg(src_strerror(error)));
            src_ctx = NULL;
            return;
        }

        src_data.src_ratio = (double)samplerate / settings.samplerate;
        src_data.data_in   = src_in;
        int newsize        = (int)(kAudioSRCInputSize * src_data.src_ratio + 15)
                             & ~0xf;

        if (kAudioSRCOutputSize < newsize)
        {
            kAudioSRCOutputSize = newsize;
            VBAUDIO(QString("Resampler allocating %1").arg(newsize));
            if (src_out)
                delete[] src_out;
            src_out = new float[kAudioSRCOutputSize];
        }
        src_data.data_out       = src_out;
        src_data.output_frames  = kAudioSRCOutputSize / chans;
        src_data.end_of_input = 0;
    }

    if (enc)
    {
        if (reenc)
            VBAUDIO("Reencoding decoded AC-3/DTS to AC-3");

        VBAUDIO(QString("Creating AC-3 Encoder with sr = %1, ch = %2")
                .arg(samplerate).arg(configured_channels));

        encoder = new AudioOutputDigitalEncoder();
        if (!encoder->Init(CODEC_ID_AC3, 448000, samplerate,
                           configured_channels))
        {
            Error("AC-3 encoder initialization failed");
            delete encoder;
            encoder = NULL;
            enc = false;
            // upmixing will fail if we needed the encoder
            needs_upmix = false;
        }
    }

    if (passthru)
    {
        //AC3, DTS, DTS-HD MA and TrueHD all use 16 bits samples
        channels = channels_tmp;
        samplerate = samplerate_tmp;
        format = output_format = FORMAT_S16;
        source_bytes_per_frame = channels *
            output_settings->SampleSize(format);
    }
    else
    {
        source_bytes_per_frame = source_channels *
            output_settings->SampleSize(format);
    }

    // Turn on float conversion?
    if (need_resampler || needs_upmix || needs_downmix ||
        stretchfactor != 1.0f || (internal_vol && SWVolume()) ||
        (enc && output_format != FORMAT_S16) ||
        !OutputSettings(enc)->IsSupportedFormat(output_format))
    {
        VBAUDIO("Audio processing enabled");
        processing  = true;
        if (enc)
            output_format = FORMAT_S16;  // Output s16le for AC-3 encoder
        else
            output_format = output_settings->BestSupportedFormat();
    }

    bytes_per_frame =  processing ?
        sizeof(float) : output_settings->SampleSize(format);
    bytes_per_frame *= channels;

    if (enc)
        channels = 2; // But only post-encoder

    output_bytes_per_frame = channels *
                             output_settings->SampleSize(output_format);

    VBGENERAL(
        QString("Opening audio device '%1' ch %2(%3) sr %4 sf %5 reenc %6")
        .arg(main_device).arg(channels).arg(source_channels).arg(samplerate)
        .arg(output_settings->FormatToString(output_format)).arg(reenc));

    audbuf_timecode = audiotime = frames_buffered = 0;
    current_seconds = source_bitrate = -1;
    effdsp = samplerate * 100;

    // Actually do the device specific open call
    if (!OpenDevice())
    {
        if (GetError().isEmpty())
            Error("Aborting reconfigure");
        else
            VBGENERAL("Aborting reconfigure");
        m_configure_succeeded = false;
        return;
    }

    VBAUDIO(QString("Audio fragment size: %1").arg(fragment_size));

    // Only used for software volume
    if (set_initial_vol && internal_vol && SWVolume())
    {
        VBAUDIO("Software volume enabled");
        volumeControl  = gCoreContext->GetSetting("MixerControl", "PCM");
        volumeControl += "MixerVolume";
        volume = gCoreContext->GetNumSetting(volumeControl, 80);
    }

    VolumeBase::SetChannels(configured_channels);
    VolumeBase::SyncVolume();
    VolumeBase::UpdateVolume();

    if (needs_upmix && IS_VALID_UPMIX_CHANNEL(source_channels) &&
        configured_channels > 2)
    {
        surround_mode = gCoreContext->GetNumSetting("AudioUpmixType", QUALITY_HIGH);
        if ((upmixer = new FreeSurround(samplerate, source == AUDIOOUTPUT_VIDEO,
                                    (FreeSurround::SurroundMode)surround_mode)))
            VBAUDIO(QString("Create %1 quality upmixer done")
                    .arg(quality_string(surround_mode)));
        else
        {
            VBERROR("Failed to create upmixer");
            needs_upmix = false;
        }
    }

    VBAUDIO(QString("Audio Stretch Factor: %1").arg(stretchfactor));
    SetStretchFactorLocked(old_stretchfactor);

    // Setup visualisations, zero the visualisations buffers
    prepareVisuals();

    if (unpause_when_ready)
        pauseaudio = actually_paused = true;

    m_configure_succeeded = true;

    StartOutputThread();

    VBAUDIO("Ending Reconfigure()");
}

bool AudioOutputBase::StartOutputThread(void)
{
    if (audio_thread_exists)
        return true;

    start();
    audio_thread_exists = true;

    return true;
}


void AudioOutputBase::StopOutputThread(void)
{
    if (audio_thread_exists)
    {
        wait();
        audio_thread_exists = false;
    }
}

/**
 * Kill the output thread and cleanup
 */
void AudioOutputBase::KillAudio()
{
    killAudioLock.lock();

    VBAUDIO("Killing AudioOutputDSP");
    killaudio = true;
    StopOutputThread();
    QMutexLocker lock(&audio_buflock);

    if (pSoundStretch)
    {
        delete pSoundStretch;
        pSoundStretch = NULL;
        old_stretchfactor = stretchfactor;
        stretchfactor = 1.0f;
    }

    if (encoder)
    {
        delete encoder;
        encoder = NULL;
    }

    if (upmixer)
    {
        delete upmixer;
        upmixer = NULL;
    }

    if (src_ctx)
    {
        src_delete(src_ctx);
        src_ctx = NULL;
    }

    needs_upmix = need_resampler = enc = false;

    CloseDevice();

    killAudioLock.unlock();
}

void AudioOutputBase::Pause(bool paused)
{
    if (unpause_when_ready)
        return;
    VBAUDIO(QString("Pause %0").arg(paused));
    if (pauseaudio != paused)
        was_paused = pauseaudio;
    pauseaudio = paused;
    actually_paused = false;
}

void AudioOutputBase::PauseUntilBuffered()
{
    Reset();
    Pause(true);
    unpause_when_ready = true;
}

/**
 * Reset the audiobuffer, timecode and mythmusic visualisation
 */
void AudioOutputBase::Reset()
{
    QMutexLocker lock(&audio_buflock);
    QMutexLocker lockav(&avsync_lock);

    audbuf_timecode = audiotime = frames_buffered = 0;
    waud = raud;    // empty ring buffer
    reset_active.Ref();
    current_seconds = -1;
    was_paused = !pauseaudio;

    // Setup visualisations, zero the visualisations buffers
    prepareVisuals();
}

/**
 * Set the timecode of the samples most recently added to the audiobuffer
 *
 * Used by mythmusic for seeking since it doesn't provide timecodes to
 * AddData()
 */
void AudioOutputBase::SetTimecode(int64_t timecode)
{
    audbuf_timecode = audiotime = timecode;
    frames_buffered = (timecode * source_samplerate) / 1000;
}

/**
 * Set the effective DSP rate
 *
 * Equal to 100 * samples per second
 * NuppelVideo sets this every sync frame to achieve av sync
 */
void AudioOutputBase::SetEffDsp(int dsprate)
{
    VBAUDIO(QString("SetEffDsp: %1").arg(dsprate));
    effdsp = dsprate;
}

/**
 * Get the number of bytes in the audiobuffer
 */
inline int AudioOutputBase::audiolen()
{
    if (waud >= raud)
        return waud - raud;
    else
        return kAudioRingBufferSize - (raud - waud);
}

/**
 * Get the free space in the audiobuffer in bytes
 */
int AudioOutputBase::audiofree()
{
    return kAudioRingBufferSize - audiolen() - 1;
    /* There is one wasted byte in the buffer. The case where waud = raud is
       interpreted as an empty buffer, so the fullest the buffer can ever
       be is kAudioRingBufferSize - 1. */
}

/**
 * Get the scaled number of bytes in the audiobuffer, i.e. the number of
 * samples * the output bytes per sample
 *
 * This value can differ from that returned by audiolen if samples are
 * being converted to floats and the output sample format is not 32 bits
 */
int AudioOutputBase::audioready()
{
    if (passthru || enc || bytes_per_frame == output_bytes_per_frame)
        return audiolen();
    else
        return audiolen() * output_bytes_per_frame / bytes_per_frame;
}

/**
 * Calculate the timecode of the samples that are about to become audible
 */
int64_t AudioOutputBase::GetAudiotime(void)
{
    if (audbuf_timecode == 0 || !m_configure_succeeded)
        return 0;

    int obpf = output_bytes_per_frame;
    int64_t oldaudiotime;

    /* We want to calculate 'audiotime', which is the timestamp of the audio
       Which is leaving the sound card at this instant.

       We use these variables:

       'effdsp' is frames/sec

       'audbuf_timecode' is the timecode of the audio that has just been
       written into the buffer.

       'totalbuffer' is the total # of bytes in our audio buffer, and the
       sound card's buffer. */


    QMutexLocker lockav(&avsync_lock);

    int soundcard_buffer = GetBufferedOnSoundcard(); // bytes

    /* audioready tells us how many bytes are in audiobuffer
       scaled appropriately if output format != internal format */
    int main_buffer = audioready();

    oldaudiotime = audiotime;

    /* timecode is the stretch adjusted version
       of major post-stretched buffer contents
       processing latencies are catered for in AddData/SetAudiotime
       to eliminate race */
    audiotime = audbuf_timecode - (
        ((int64_t)(main_buffer + soundcard_buffer) * eff_stretchfactor) /
        (effdsp * obpf));

    /* audiotime should never go backwards, but we might get a negative
       value if GetBufferedOnSoundcard() isn't updated by the driver very
       quickly (e.g. ALSA) */
    if (audiotime < oldaudiotime)
        audiotime = oldaudiotime;

    VBAUDIOTS(QString("GetAudiotime audt=%1 atc=%2 mb=%3 sb=%4 tb=%5 "
                      "sr=%6 obpf=%7 bpf=%8 sf=%9 %10 %11")
              .arg(audiotime).arg(audbuf_timecode)
              .arg(main_buffer)
              .arg(soundcard_buffer)
              .arg(main_buffer+soundcard_buffer)
              .arg(samplerate).arg(obpf).arg(bytes_per_frame).arg(stretchfactor)
              .arg((main_buffer + soundcard_buffer) * eff_stretchfactor)
              .arg(((main_buffer + soundcard_buffer) * eff_stretchfactor ) /
                   (effdsp * obpf))
              );

    return audiotime;
}

/**
 * Set the timecode of the top of the ringbuffer
 * Exclude all other processing elements as they dont vary
 * between AddData calls
 */
void AudioOutputBase::SetAudiotime(int frames, int64_t timecode)
{
    int64_t processframes_stretched   = 0;
    int64_t processframes_unstretched = 0;
    int64_t old_audbuf_timecode       = audbuf_timecode;

    if (!m_configure_succeeded)
        return;

    if (needs_upmix && upmixer)
        processframes_unstretched -= upmixer->frameLatency();

    if (pSoundStretch)
    {
        processframes_unstretched -= pSoundStretch->numUnprocessedSamples();
        processframes_stretched   -= pSoundStretch->numSamples();
    }

    if (encoder)
    {
        processframes_stretched -= encoder->Buffered();
    }

    audbuf_timecode =
        timecode + ((frames + processframes_unstretched * 100000) +
                    (processframes_stretched * eff_stretchfactor)
                   ) / effdsp;

    // check for timecode wrap and reset audiotime if detected
    // timecode will always be monotonic asc if not seeked and reset
    // happens if seek or pause happens
    if (audbuf_timecode < old_audbuf_timecode)
        audiotime = 0;

    VBAUDIOTS(QString("SetAudiotime atc=%1 tc=%2 f=%3 pfu=%4 pfs=%5")
              .arg(audbuf_timecode)
              .arg(timecode)
              .arg(frames)
              .arg(processframes_unstretched)
              .arg(processframes_stretched));
#ifdef AUDIOTSTESTING
    GetAudiotime();
#endif
}

/**
 * Get the difference in timecode between the samples that are about to become
 * audible and the samples most recently added to the audiobuffer, i.e. the
 * time in ms representing the sum total of buffered samples
 */
int64_t AudioOutputBase::GetAudioBufferedTime(void)
{
    int64_t ret = audbuf_timecode - GetAudiotime();
    // Pulse can give us values that make this -ve
    if (ret < 0)
        return 0;
    return ret;
}

/**
 * Set the volume for software volume control
 */
void AudioOutputBase::SetSWVolume(int new_volume, bool save)
{
    volume = new_volume;
    if (save && volumeControl != NULL)
        gCoreContext->SaveSetting(volumeControl, volume);
}

/**
 * Get the volume for software volume control
 */
int AudioOutputBase::GetSWVolume()
{
    return volume;
}

/**
 * Check that there's enough space in the audiobuffer to write the provided
 * number of frames
 *
 * If there is not enough space, set 'frames' to the number that will fit
 *
 * Returns the number of bytes that the frames will take up
 */
int AudioOutputBase::CheckFreeSpace(int &frames)
{
    int bpf   = bytes_per_frame;
    int len   = frames * bpf;
    int afree = audiofree();

    if (len <= afree)
        return len;

    VBERROR(QString("Audio buffer overflow, %1 frames lost!")
            .arg(frames - (afree / bpf)));

    frames = afree / bpf;
    len = frames * bpf;

    if (!src_ctx)
        return len;

    int error = src_reset(src_ctx);
    if (error)
    {
        VBERROR(QString("Error occurred while resetting resampler: %1")
                .arg(src_strerror(error)));
        src_ctx = NULL;
    }

    return len;
}

/**
 * Copy frames into the audiobuffer, upmixing en route if necessary
 *
 * Returns the number of frames written, which may be less than requested
 * if the upmixer buffered some (or all) of them
 */
int AudioOutputBase::CopyWithUpmix(char *buffer, int frames, uint &org_waud)
{
    int len   = CheckFreeSpace(frames);
    int bdiff = kAudioRingBufferSize - org_waud;
    int bpf   = bytes_per_frame;
    int off   = 0;

    if (!needs_upmix)
    {
        int num  = len;

        if (bdiff <= num)
        {
            memcpy(WPOS, buffer, bdiff);
            num -= bdiff;
            off = bdiff;
            org_waud = 0;
        }
        if (num > 0)
            memcpy(WPOS, buffer + off, num);
        org_waud = (org_waud + num) % kAudioRingBufferSize;
        return len;
    }

    // Convert mono to stereo as most devices can't accept mono
    if (configured_channels == 2 && source_channels == 1)
    {
        int bdFrames = bdiff / bpf;
        if (bdFrames <= frames)
        {
            AudioOutputUtil::MonoToStereo(WPOS, buffer, bdFrames);
            frames -= bdFrames;
            off = bdFrames * sizeof(float); // 1 channel of floats
            org_waud = 0;
        }
        if (frames > 0)
            AudioOutputUtil::MonoToStereo(WPOS, buffer + off, frames);

        org_waud = (org_waud + frames * bpf) % kAudioRingBufferSize;
        return len;
    }

    // Upmix to 6ch via FreeSurround
    // Calculate frame size of input
    off =  processing ? sizeof(float) : output_settings->SampleSize(format);
    off *= source_channels;

    int i = 0;
    len = 0;
    int nFrames, bdFrames;
    while (i < frames)
    {
        i += upmixer->putFrames(buffer + i * off, frames - i, source_channels);
        nFrames = upmixer->numFrames();
        if (!nFrames)
            continue;

        len += CheckFreeSpace(nFrames);

        bdFrames = (kAudioRingBufferSize - org_waud) / bpf;
        if (bdFrames < nFrames)
        {
            upmixer->receiveFrames((float *)(WPOS), bdFrames);
            nFrames -= bdFrames;
            org_waud = 0;
        }
        if (nFrames > 0)
            upmixer->receiveFrames((float *)(WPOS), nFrames);

        org_waud = (org_waud + nFrames * bpf) % kAudioRingBufferSize;
    }
    return len;
}

/**
 * Add frames to the audiobuffer and perform any required processing
 *
 * Returns false if there's not enough space right now
 */
bool AudioOutputBase::AddFrames(void *in_buffer, int in_frames,
                                int64_t timecode)
{
    return AddData(in_buffer, in_frames * source_bytes_per_frame, timecode,
                   in_frames);
}

/**
 * Add data to the audiobuffer and perform any required processing
 *
 * Returns false if there's not enough space right now
 */
bool AudioOutputBase::AddData(void *in_buffer, int in_len,
                              int64_t timecode, int /*in_frames*/)
{
    int frames   = in_len / source_bytes_per_frame;
    void *buffer = in_buffer;
    int bpf      = bytes_per_frame;
    int len      = in_len;
    bool music   = false;
    int bdiff;

    if (!m_configure_succeeded)
    {
        VERBOSE(VB_IMPORTANT, LOC + "AddData called with audio framework not "
                "initialised");
        m_length_last_data = 0;
        return false;
    }

    /* See if we're waiting for new samples to be buffered before we unpause
       post channel change, seek, etc. Wait for 4 fragments to be buffered */
    if (unpause_when_ready && pauseaudio && audioready() > fragment_size << 2)
    {
        unpause_when_ready = false;
        Pause(false);
    }

    // Don't write new samples if we're resetting the buffer or reconfiguring
    QMutexLocker lock(&audio_buflock);

    uint org_waud = waud;
    int  afree    = audiofree();
    int  used     = kAudioRingBufferSize - afree;

    if (passthru && m_spdifenc)
    {
        if (processing)
        {
            /*
             * We shouldn't encounter this case, but it can occur when
             * timestretch just got activated. So we will just drop the
             * data
             */
            VERBOSE(VB_AUDIO, QString("Passthrough activated with audio "
                                      "processing. Dropping audio"));
            return false;
        }
        // mux into an IEC958 packet
        m_spdifenc->WriteFrame((unsigned char *)in_buffer, len);
        len = m_spdifenc->GetProcessedSize();
        if (len > 0)
        {
            buffer = in_buffer = m_spdifenc->GetProcessedBuffer();
            m_spdifenc->Reset();
            frames = len / source_bytes_per_frame;
        }
        else
            frames = 0;
    }
    m_length_last_data = (int64_t)
        ((double)(len * 1000) / (source_samplerate * source_bytes_per_frame));

    VBAUDIOTS(QString("AddData frames=%1, bytes=%2, used=%3, free=%4, "
                      "timecode=%5 needsupmix=%6")
              .arg(frames).arg(len).arg(used).arg(afree).arg(timecode)
              .arg(needs_upmix));

    // Mythmusic doesn't give us timestamps
    if (timecode < 0)
    {
        // Send original samples to mythmusic visualisation
        timecode = (frames_buffered * 1000) / source_samplerate;
        frames_buffered += frames;
        dispatchVisual((uchar *)in_buffer, len, timecode, source_channels,
                       output_settings->FormatToBits(format));
        music = true;
    }

    // Calculate amount of free space required in ringbuffer
    if (processing)
    {
        // Final float conversion space requirement
        len = sizeof(*src_in_buf) /
            AudioOutputSettings::SampleSize(format) * len;

        // Account for changes in number of channels
        if (needs_downmix)
            len = (len * configured_channels ) / source_channels;

        // Check we have enough space to write the data
        if (need_resampler && src_ctx)
            len = (int)ceilf(float(len) * src_data.src_ratio);

        if (needs_upmix)
            len = (len * configured_channels ) / source_channels;

        // Include samples in upmix buffer that may be flushed
        if (needs_upmix && upmixer)
            len += upmixer->numUnprocessedFrames() * bpf;

        // Include samples in soundstretch buffers
        if (pSoundStretch)
            len += (pSoundStretch->numUnprocessedSamples() +
                    (int)(pSoundStretch->numSamples() / stretchfactor)) * bpf;
    }

    if (len > afree)
    {
        VBAUDIOTS("Buffer is full, AddData returning false");
        return false; // would overflow
    }

    int frames_remaining = frames;
    int frames_final = 0;
    int maxframes = (kAudioSRCInputSize / source_channels) & ~0xf;
    int offset = 0;

    while(frames_remaining > 0)
    {
        buffer = (char *)in_buffer + offset;
        frames = frames_remaining;
        len = frames * source_bytes_per_frame;

        if (processing)
        {
            if (frames > maxframes)
            {
                frames = maxframes;
                len = frames * source_bytes_per_frame;
                offset += len;
            }
            // Convert to floats
            len = AudioOutputUtil::toFloat(format, src_in, buffer, len);
        }

        frames_remaining -= frames;

        // Perform downmix if necessary
        if (needs_downmix)
            if(AudioOutputDownmix::DownmixFrames(source_channels,
                                                 configured_channels,
                                                 src_in, src_in, frames) < 0)
                VBERROR("Error occurred while downmixing");

        // Resample if necessary
        if (need_resampler && src_ctx)
        {
            src_data.input_frames = frames;
            int error = src_process(src_ctx, &src_data);

            if (error)
                VBERROR(QString("Error occurred while resampling audio: %1")
                        .arg(src_strerror(error)));

            buffer = src_out;
            frames = src_data.output_frames_gen;
        }
        else if (processing)
            buffer = src_in;

        /* we want the timecode of the last sample added but we are given the
           timecode of the first - add the time in ms that the frames added
           represent */

        // Copy samples into audiobuffer, with upmix if necessary
        if ((len = CopyWithUpmix((char *)buffer, frames, org_waud)) <= 0)
        {
            continue;
        }

        frames = len / bpf;
        frames_final += frames;

        bdiff = kAudioRingBufferSize - waud;

        if (pSoundStretch)
        {
            // does not change the timecode, only the number of samples
            org_waud     = waud;
            int bdFrames = bdiff / bpf;

            if (bdiff < len)
            {
                pSoundStretch->putSamples((STST *)(WPOS), bdFrames);
                pSoundStretch->putSamples((STST *)ABUF, (len - bdiff) / bpf);
            }
            else
                pSoundStretch->putSamples((STST *)(WPOS), frames);

            int nFrames = pSoundStretch->numSamples();
            if (nFrames > frames)
                CheckFreeSpace(nFrames);

            len = nFrames * bpf;

            if (nFrames > bdFrames)
            {
                nFrames -= pSoundStretch->receiveSamples((STST *)(WPOS),
                                                         bdFrames);
                org_waud = 0;
            }
            if (nFrames > 0)
                nFrames = pSoundStretch->receiveSamples((STST *)(WPOS),
                                                        nFrames);

            org_waud = (org_waud + nFrames * bpf) % kAudioRingBufferSize;
        }

        if (internal_vol && SWVolume())
        {
            org_waud    = waud;
            int num     = len;

            if (bdiff <= num)
            {
                AudioOutputUtil::AdjustVolume(WPOS, bdiff, volume,
                                              music, needs_upmix && upmixer);
                num -= bdiff;
                org_waud = 0;
            }
            if (num > 0)
                AudioOutputUtil::AdjustVolume(WPOS, num, volume,
                                              music, needs_upmix && upmixer);
            org_waud = (org_waud + num) % kAudioRingBufferSize;
        }

        if (encoder)
        {
            org_waud            = waud;
            int to_get          = 0;

            if (bdiff < len)
            {
                encoder->Encode(WPOS, bdiff, processing ? FORMAT_FLT : format);
                to_get = encoder->Encode(ABUF, len - bdiff,
                                         processing ? FORMAT_FLT : format);
            }
            else
            {
                to_get = encoder->Encode(WPOS, len,
                                         processing ? FORMAT_FLT : format);
            }

            if (bdiff <= to_get)
            {
                encoder->GetFrames(WPOS, bdiff);
                to_get -= bdiff ;
                org_waud = 0;
            }
            if (to_get > 0)
                encoder->GetFrames(WPOS, to_get);

            org_waud = (org_waud + to_get) % kAudioRingBufferSize;
        }

        waud = org_waud;
    }

    SetAudiotime(frames_final, timecode);

    return true;
}

/**
 * Report status via an OutputEvent
 */
void AudioOutputBase::Status()
{
    long ct = GetAudiotime();

    if (ct < 0)
        ct = 0;

    if (source_bitrate == -1)
        source_bitrate = source_samplerate * source_channels *
                         output_settings->FormatToBits(format);

    if (ct / 1000 != current_seconds)
    {
        current_seconds = ct / 1000;
        OutputEvent e(current_seconds, ct, source_bitrate, source_samplerate,
                      output_settings->FormatToBits(format), source_channels);
        dispatch(e);
    }
}

/**
 * Fill in the number of bytes in the audiobuffer and the total
 * size of the audiobuffer
 */
void AudioOutputBase::GetBufferStatus(uint &fill, uint &total)
{
    fill  = kAudioRingBufferSize - audiofree();
    total = kAudioRingBufferSize;
}

/**
 * Run in the output thread, write frames to the output device
 * as they become available and there's space in the device
 * buffer to write them
 */
void AudioOutputBase::OutputAudioLoop(void)
{
    uchar *zeros        = new uchar[fragment_size];
    uchar *fragment_buf = new uchar[fragment_size + 16];
    uchar *fragment     = (uchar *)AOALIGN(fragment_buf[0]);
    memset(zeros, 0, fragment_size);

    // to reduce startup latency, write silence in 8ms chunks
    int zero_fragment_size = 8 * samplerate * output_bytes_per_frame / 1000;
    if (zero_fragment_size > fragment_size)
        zero_fragment_size = fragment_size;

    while (!killaudio)
    {
        if (pauseaudio)
        {
            if (!actually_paused)
            {
                VBAUDIO("OutputAudioLoop: audio paused");
                OutputEvent e(OutputEvent::Paused);
                dispatch(e);
                was_paused = true;
            }

            actually_paused = true;
            audiotime = 0; // mark 'audiotime' as invalid.

            WriteAudio(zeros, zero_fragment_size);
            continue;
        }
        else
        {
            if (was_paused)
            {
                VBAUDIO("OutputAudioLoop: Play Event");
                OutputEvent e(OutputEvent::Playing);
                dispatch(e);
                was_paused = false;
            }
        }

        /* do audio output */
        int ready = audioready();

        // wait for the buffer to fill with enough to play
        if (fragment_size > ready)
        {
            if (ready > 0)  // only log if we're sending some audio
                VBAUDIOTS(QString("audio waiting for buffer to fill: "
                                  "have %1 want %2")
                          .arg(ready).arg(fragment_size));

            usleep(10000);
            continue;
        }

#ifdef AUDIOTSTESTING
        VBAUDIOTS("WriteAudio Start");
#endif
        Status();

        // delay setting raud until after phys buffer is filled
        // so GetAudiotime will be accurate without locking
        reset_active.TestAndDeref();
        volatile uint next_raud = raud;
        if (GetAudioData(fragment, fragment_size, true, &next_raud))
        {
            if (!reset_active.TestAndDeref())
            {
                WriteAudio(fragment, fragment_size);
                if (!reset_active.TestAndDeref())
                    raud = next_raud;
            }
        }
#ifdef AUDIOTSTESTING
        GetAudiotime();
        VBAUDIOTS("WriteAudio Done");
#endif

    }

    delete[] zeros;
    delete[] fragment_buf;
    VBAUDIO("OutputAudioLoop: Stop Event");
    OutputEvent e(OutputEvent::Stopped);
    dispatch(e);
}

/**
 * Copy frames from the audiobuffer into the buffer provided
 *
 * If 'full_buffer' is true we copy either 'size' bytes (if available) or
 * nothing. Otherwise, we'll copy less than 'size' bytes if that's all that's
 * available. Returns the number of bytes copied.
 */
int AudioOutputBase::GetAudioData(uchar *buffer, int size, bool full_buffer,
                                  volatile uint *local_raud)
{

#define LRPOS audiobuffer + *local_raud
    // re-check audioready() in case things changed.
    // for example, ClearAfterSeek() might have run
    int avail_size   = audioready();
    int frag_size    = size;
    int written_size = size;

    if (local_raud == NULL)
        local_raud = &raud;

    if (!full_buffer && (size > avail_size))
    {
        // when full_buffer is false, return any available data
        frag_size = avail_size;
        written_size = frag_size;
    }

    if (!avail_size || (frag_size > avail_size))
        return 0;

    int bdiff = kAudioRingBufferSize - raud;

    int obytes = output_settings->SampleSize(output_format);
    bool fromFloats = processing && !enc && output_format != FORMAT_FLT;

    // Scale if necessary
    if (fromFloats && obytes != sizeof(float))
        frag_size *= sizeof(float) / obytes;

    int off = 0;

    if (bdiff <= frag_size)
    {
        if (fromFloats)
            off = AudioOutputUtil::fromFloat(output_format, buffer,
                                             LRPOS, bdiff);
        else
        {
            memcpy(buffer, LRPOS, bdiff);
            off = bdiff;
        }

        frag_size -= bdiff;
        *local_raud = 0;
    }
    if (frag_size > 0)
    {
        if (fromFloats)
            AudioOutputUtil::fromFloat(output_format, buffer + off,
                                       LRPOS, frag_size);
        else
            memcpy(buffer + off, LRPOS, frag_size);
    }

    *local_raud += frag_size;

    // Mute individual channels through mono->stereo duplication
    MuteState mute_state = GetMuteState();
    if (!enc && !passthru &&
        written_size && configured_channels > 1 &&
        (mute_state == kMuteLeft || mute_state == kMuteRight))
    {
        AudioOutputUtil::MuteChannel(obytes << 3, configured_channels,
                                     mute_state == kMuteLeft ? 0 : 1,
                                     buffer, written_size);
    }

    return written_size;
}

/**
 * Block until all available frames have been written to the device
 */
void AudioOutputBase::Drain()
{
    while (audioready() > fragment_size)
        usleep(1000);
}

/**
 * Main routine for the output thread
 */
void AudioOutputBase::run(void)
{
    VBAUDIO(QString("kickoffOutputAudioLoop: pid = %1").arg(getpid()));
    OutputAudioLoop();
    VBAUDIO("kickoffOutputAudioLoop exiting");
}

int AudioOutputBase::readOutputData(unsigned char*, int)
{
    VBERROR("AudioOutputBase should not be getting asked to readOutputData()");
    return 0;
}<|MERGE_RESOLUTION|>--- conflicted
+++ resolved
@@ -617,34 +617,19 @@
     VBAUDIO(QString("Original codec was %1, %2, %3 kHz, %4 channels")
             .arg(ff_codec_id_string((CodecID)codec))
             .arg(output_settings->FormatToString(format))
-<<<<<<< HEAD
             .arg(samplerate/1000)
             .arg(source_channels));
+
+    if (needs_downmix && source_channels > 8)
+    {
+        Error("Aborting Audio Reconfigure. "
+              "Can't handle audio with more than 8 channels.");
+        return;
+    }
 
     VBAUDIO(QString("enc(%1), passthru(%2), features (%3) "
                     "configured_channels(%4), %5 channels supported(%6) "
                     "max_channels(%7)")
-=======
-            .arg(samplerate/1000).arg(source_channels));
-
-    if (needs_downmix && source_channels > 8)
-    {
-        Error("Aborting Audio Reconfigure. "
-              "Can't handle audio with more than 8 channels.");
-        return;
-    }
-
-    /* Encode to AC-3 if we're allowed to passthru but aren't currently
-       and we have more than 2 channels but multichannel PCM is not supported
-       or if the device just doesn't support the number of channels */
-    enc = (!passthru &&
-           output_settings->IsSupportedFormat(FORMAT_S16) &&
-           output_settings->canAC3() &&
-           ((!output_settings->canLPCM() && configured_channels > 2) ||
-            !output_settings->IsSupportedChannels(channels)));
-    VBAUDIO(QString("enc(%1), passthru(%2), canAC3(%3), canDTS(%4), canLPCM(%5)"
-                    ", configured_channels(%6), %7 channels supported(%8)")
->>>>>>> 0006ba7f
             .arg(enc)
             .arg(passthru)
             .arg(output_settingsdigital->FeaturesToString())
