// Std C headers
#include <cmath>
#include <limits>

// POSIX headers
#include <unistd.h>
#include <sys/time.h>

// Qt headers
#include <QMutexLocker>

// MythTV headers
#include "compat.h"
#include "audiooutputbase.h"
#include "audiooutputdigitalencoder.h"
#include "audiooutpututil.h"
#include "audiooutputdownmix.h"
#include "SoundTouch.h"
#include "freesurround.h"

#define LOC QString("AO: ")
#define LOC_ERR QString("AO, ERROR: ")

#define WPOS audiobuffer + org_waud
#define RPOS audiobuffer + raud
#define ABUF audiobuffer
#define STST soundtouch::SAMPLETYPE
#define AOALIGN(x) (((long)&x + 15) & ~0xf);

#define QUALITY_DISABLED   -1
#define QUALITY_LOW         0
#define QUALITY_MEDIUM      1
#define QUALITY_HIGH        2

static const char *quality_string(int q)
{
    switch(q) {
        case QUALITY_DISABLED: return "disabled";
        case QUALITY_LOW:      return "low";
        case QUALITY_MEDIUM:   return "medium";
        case QUALITY_HIGH:     return "high";
        default:               return "unknown";
    }
}

AudioOutputBase::AudioOutputBase(const AudioSettings &settings) :
    // protected
    channels(-1),               codec(CODEC_ID_NONE),
    bytes_per_frame(0),         output_bytes_per_frame(0),
    format(FORMAT_NONE),        output_format(FORMAT_NONE),
    samplerate(-1),             effdsp(0),
    fragment_size(0),           soundcard_buffer_size(0),

    main_device(settings.GetMainDevice()),
    passthru_device(settings.GetPassthruDevice()),
    passthru(false),
    enc(false),                 reenc(false),
    stretchfactor(1.0f),
    eff_stretchfactor(100000),

    source(settings.source),    killaudio(false),

    pauseaudio(false),          actually_paused(false),
    was_paused(false),          unpause_when_ready(false),

    set_initial_vol(settings.set_initial_vol),
    buffer_output_data_for_use(false),

    // private
    output_settingsraw(NULL),   output_settings(NULL),
    need_resampler(false),      src_ctx(NULL),

    pSoundStretch(NULL),
    encoder(NULL),              upmixer(NULL),
    source_channels(-1),        source_samplerate(0),
    source_bytes_per_frame(0),  upmix_default(false),
    needs_upmix(false),         needs_downmix(false),
    surround_mode(QUALITY_LOW), old_stretchfactor(1.0f),
    volume(80),                 volumeControl(QString()),

    processing(false),

    frames_buffered(0),

    audio_thread_exists(false),

    audiotime(0),
    raud(0),                    waud(0),
    audbuf_timecode(0),

    killAudioLock(QMutex::NonRecursive),
    current_seconds(-1),        source_bitrate(-1),

    memory_corruption_test0(0xdeadbeef),
    memory_corruption_test1(0xdeadbeef),
    src_out(NULL),              kAudioSRCOutputSize(0),
    memory_corruption_test2(0xdeadbeef),
    memory_corruption_test3(0xdeadbeef)
{
    src_in = (float *)AOALIGN(src_in_buf);
    // The following are not bzero() because MS Windows doesn't like it.
    memset(&src_data,          0, sizeof(SRC_DATA));
    memset(src_in,             0, sizeof(float) * kAudioSRCInputSize);
    memset(audiobuffer,        0, sizeof(char)  * kAudioRingBufferSize);

    // Default SRC quality - QUALITY_HIGH is quite expensive
    src_quality  = QUALITY_MEDIUM;

    // Handle override of SRC quality settings
    if (gCoreContext->GetNumSetting("SRCQualityOverride", false))
    {
        src_quality = gCoreContext->GetNumSetting("SRCQuality", QUALITY_MEDIUM);
        // Extra test to keep backward compatibility with earlier SRC setting
        if (src_quality > QUALITY_HIGH)
            src_quality = QUALITY_HIGH;

        VBAUDIO(QString("SRC quality = %1").arg(quality_string(src_quality)));
    }
}

/**
 * Destructor
 *
 * You must kill the output thread via KillAudio() prior to destruction
 */
AudioOutputBase::~AudioOutputBase()
{
    if (!killaudio)
        VBERROR("Programmer Error: "
                "~AudioOutputBase called, but KillAudio has not been called!");

    // We got this from a subclass, delete it
    delete output_settings;
    delete output_settingsraw;

    if (kAudioSRCOutputSize > 0)
        delete[] src_out;

    assert(memory_corruption_test0 == 0xdeadbeef);
    assert(memory_corruption_test1 == 0xdeadbeef);
    assert(memory_corruption_test2 == 0xdeadbeef);
    assert(memory_corruption_test3 == 0xdeadbeef);
}

void AudioOutputBase::InitSettings(const AudioSettings &settings)
{
    if (settings.custom)
    {
            // got a custom audio report already, use it
            // this was likely provided by the AudioTest utility
        output_settings = new AudioOutputSettings;
        *output_settings = *settings.custom;
        max_channels = output_settings->BestSupportedChannels();
        configured_channels = max_channels;
        return;
    }

    // Ask the subclass what we can send to the device
    output_settings = GetOutputSettingsUsers();

    max_channels = output_settings->BestSupportedChannels();
    configured_channels = max_channels;

    upmix_default = max_channels > 2 ?
        gCoreContext->GetNumSetting("AudioDefaultUpmix", false) :
        false;
    if (settings.upmixer == 1) // music, upmixer off
        upmix_default = false;
    else if (settings.upmixer == 2) // music, upmixer on
        upmix_default = true;
}

/**
 * Returns capabilities supported by the audio device
 * amended to take into account the digital audio
 * options (AC3, DTS, E-AC3 and TrueHD)
 */
AudioOutputSettings* AudioOutputBase::GetOutputSettingsCleaned(void)
{
        // If we've already checked the port, use the cache
        // version instead
    if (output_settingsraw)
        return output_settingsraw;

    AudioOutputSettings* aosettings = GetOutputSettings();

    if (aosettings)
        aosettings->GetCleaned();
    else
        aosettings = new AudioOutputSettings(true);

    return (output_settingsraw = aosettings);
}

/**
 * Returns capabilities supported by the audio device
 * amended to take into account the digital audio
 * options (AC3, DTS, E-AC3 and TrueHD) as well as the user settings
 */
AudioOutputSettings* AudioOutputBase::GetOutputSettingsUsers(void)
{
    if (output_settings)
        return output_settings;

    AudioOutputSettings* aosettings = new AudioOutputSettings;

    *aosettings = *GetOutputSettingsCleaned();
    aosettings->GetUsers();

    return (output_settings = aosettings);
}

/**
 * Test if we can output digital audio and if sample rate is supported
 */
bool AudioOutputBase::CanPassthrough(int samplerate, int channels) const
{
    bool ret = false;
    ret = output_settings->IsSupportedFormat(FORMAT_S16);
    ret &= output_settings->IsSupportedRate(samplerate);
    // Don't know any cards that support spdif clocked at < 44100
    // Some US cable transmissions have 2ch 32k AC-3 streams
    ret &= samplerate >= 44100;
    // Will passthrough if surround audio was defined. Amplifier will
    // do the downmix if required
    ret &= max_channels >= 6;
    // Stereo content will always be decoded so it can later be upmixed
    // unless audio is configured for stereoo
    ret |= channels == 2 && max_channels == 2;

    return ret;
}

/**
 * Set the bitrate of the source material, reported in periodic OutputEvents
 */
void AudioOutputBase::SetSourceBitrate(int rate)
{
    if (rate > 0)
        source_bitrate = rate;
}

/*
 * Set the timestretch factor
 *
 * You must hold the audio_buflock to call this safely
 */
void AudioOutputBase::SetStretchFactorLocked(float lstretchfactor)
{
    if (stretchfactor == lstretchfactor && pSoundStretch)
        return;

    stretchfactor = lstretchfactor;
    eff_stretchfactor = (int)(100000.0f * lstretchfactor + 0.5);
    if (pSoundStretch)
    {
        VBGENERAL(QString("Changing time stretch to %1").arg(stretchfactor));
        pSoundStretch->setTempo(stretchfactor);
    }
    else if (stretchfactor != 1.0f)
    {
        VBGENERAL(QString("Using time stretch %1").arg(stretchfactor));
        pSoundStretch = new soundtouch::SoundTouch();
        pSoundStretch->setSampleRate(samplerate);
        pSoundStretch->setChannels(needs_upmix || needs_downmix ?
            configured_channels : source_channels);
        pSoundStretch->setTempo(stretchfactor);
        pSoundStretch->setSetting(SETTING_SEQUENCE_MS, 35);
        /* If we weren't already processing we need to turn on float conversion
           adjust sample and frame sizes accordingly and dump the contents of
           the audiobuffer */
        if (!processing)
        {
            processing = true;
            bytes_per_frame = source_channels *
                              AudioOutputSettings::SampleSize(FORMAT_FLT);
            waud = raud = 0;
            reset_active.Ref();
        }
    }
}

/**
 * Set the timestretch factor
 */
void AudioOutputBase::SetStretchFactor(float lstretchfactor)
{
    QMutexLocker lock(&audio_buflock);
    SetStretchFactorLocked(lstretchfactor);
}

/**
 * Get the timetretch factor
 */
float AudioOutputBase::GetStretchFactor(void) const
{
    return stretchfactor;
}

/**
 * Toggle between stereo and upmixed 5.1 if the source material is stereo
 */
bool AudioOutputBase::ToggleUpmix(void)
{
    // Can only upmix from stereo to 6 ch
    if (max_channels == 2 || source_channels != 2 || passthru)
        return false;

    upmix_default = !upmix_default;

    const AudioSettings settings(format, source_channels, codec,
                                 source_samplerate, passthru);
    Reconfigure(settings);
    return configured_channels == max_channels;
}

/**
 * (Re)Configure AudioOutputBase
 *
 * Must be called from concrete subclasses
 */
void AudioOutputBase::Reconfigure(const AudioSettings &orig_settings)
{
    AudioSettings settings  = orig_settings;
    int  lsource_channels   = settings.channels;
    bool lneeds_upmix       = false;
    bool lneeds_downmix     = false;
    bool lreenc             = false;

    if (!settings.use_passthru)
    {
        // update channels configuration if source_channels has changed
        if (lsource_channels > configured_channels)
        {
            if (lsource_channels <= 6)
                configured_channels = min(max_channels, 6);
            else if (lsource_channels > 6)
                 configured_channels = max_channels;
        }
        else
        {
            // if source was mono, and hardware doesn't support it
            // we will upmix it to stereo (can safely assume hardware supports
            // stereo)
            if (lsource_channels == 1 &&
                !output_settings->IsSupportedChannels(1))
            {
                configured_channels = 2;
            }
            else
                configured_channels = (upmix_default && lsource_channels == 2) ?
                    max_channels : lsource_channels;
        }

        /* Might we reencode a bitstream that's been decoded for timestretch?
           If the device doesn't support the number of channels - see below */
        if (output_settings->canAC3() &&
            (settings.codec == CODEC_ID_AC3 || settings.codec == CODEC_ID_DTS))
        {
            lreenc = true;
        }

        // Enough channels? Upmix if not, but only from mono/stereo to 5.1
        if (settings.channels <= 2 && settings.channels < configured_channels)
        {
            int conf_channels = (configured_channels > 6) ?
                                                    6 : configured_channels;
            VBAUDIO(QString("Needs upmix from %1 -> %2 channels")
                    .arg(settings.channels).arg(conf_channels));
            settings.channels = conf_channels;
            lneeds_upmix = true;
        }
        else if (settings.channels > max_channels)
        {
            VBAUDIO(QString("Needs downmix from %1 -> %2 channels")
                    .arg(settings.channels).arg(max_channels));
            settings.channels = max_channels;
            lneeds_downmix = true;
        }
    }

    ClearError();

    // Check if anything has changed
    bool general_deps = settings.format == format &&
                        settings.samplerate  == source_samplerate &&
                        settings.use_passthru == passthru &&
                        lneeds_upmix == needs_upmix && lreenc == reenc &&
                        lsource_channels == source_channels &&
                        lneeds_downmix == needs_downmix;

    if (general_deps)
    {
        VBAUDIO("Reconfigure(): No change -> exiting");
        return;
    }

    KillAudio();

    QMutexLocker lock(&audio_buflock);
    QMutexLocker lockav(&avsync_lock);

    waud = raud = 0;
    reset_active.Clear();
    actually_paused = processing = false;

    channels               = settings.channels;
    source_channels        = lsource_channels;
    reenc                  = lreenc;
    codec                  = settings.codec;
    passthru               = settings.use_passthru;
    needs_upmix            = lneeds_upmix;
    needs_downmix          = lneeds_downmix;
    format                 = output_format   = settings.format;
    source_samplerate      = samplerate      = settings.samplerate;

    killaudio = pauseaudio = false;
    was_paused = true;
    internal_vol = gCoreContext->GetNumSetting("MythControlsVolume", 0);

    // Don't try to do anything if audio hasn't been
    // initialized yet (e.g. rubbish was provided)
    if (source_channels <= 0 || format <= 0 || samplerate <= 0)
    {
        SilentError(QString("Aborting Audio Reconfigure. ") +
                    QString("Invalid audio parameters ch %1 fmt %2 @ %3Hz")
                    .arg(source_channels).arg(format).arg(samplerate));
        return;
    }

    VBAUDIO(QString("Original codec was %1, %2, %3 kHz, %4 channels")
            .arg(ff_codec_id_string((CodecID)codec))
            .arg(output_settings->FormatToString(format))
            .arg(samplerate/1000)
            .arg(source_channels));

    /* Encode to AC-3 if we're allowed to passthru but aren't currently
       and we have more than 2 channels but multichannel PCM is not supported
       or if the device just doesn't support the number of channels */
    enc = (!passthru &&
           output_settings->IsSupportedFormat(FORMAT_S16) &&
           output_settings->canAC3() &&
           ((!output_settings->canLPCM() && configured_channels > 2) ||
            !output_settings->IsSupportedChannels(channels)));
    VBAUDIO(QString("enc(%1), passthru(%2), canAC3(%3), canDTS(%4), canHD(%5), "
                    "canHDLL(%6), canLPCM(%7), "
                    "configured_channels(%8), %9 channels supported(%10)")
            .arg(enc)
            .arg(passthru)
            .arg(output_settings->canAC3())
            .arg(output_settings->canDTS())
            .arg(output_settings->canHD())
            .arg(output_settings->canHDLL())
            .arg(output_settings->canLPCM())
            .arg(configured_channels)
            .arg(channels)
            .arg(output_settings->IsSupportedChannels(channels)));

    int dest_rate = 0;

    // Force resampling if we are encoding to AC3 and sr > 48k
    // or if 48k override was checked in settings
    if ((samplerate != 48000 &&
         gCoreContext->GetNumSetting("Audio48kOverride", false)) ||
        (enc && (samplerate > 48000 || (need_resampler && dest_rate > 48000))))
    {
        VBAUDIO("Forcing resample to 48 kHz");
        if (src_quality < 0)
            src_quality = QUALITY_MEDIUM;
        need_resampler = true;
        dest_rate = 48000;
    }
    else if ((need_resampler = !output_settings->IsSupportedRate(samplerate)))
        dest_rate = output_settings->NearestSupportedRate(samplerate);

    if (need_resampler && src_quality > QUALITY_DISABLED)
    {
        int error;
        samplerate = dest_rate;

        VBGENERAL(QString("Resampling from %1 kHz to %2 kHz with quality %3")
                .arg(settings.samplerate/1000).arg(samplerate/1000)
                .arg(quality_string(src_quality)));

        src_ctx = src_new(2-src_quality, source_channels, &error);
        if (error)
        {
            Error(QString("Error creating resampler: %1")
                  .arg(src_strerror(error)));
            src_ctx = NULL;
            return;
        }

        src_data.src_ratio      = (double)samplerate / settings.samplerate;
        src_data.data_in        = src_in;
        int newsize             = ((long)((float)kAudioSRCInputSize *
                                          samplerate / settings.samplerate) +
                                   15) & ~0xf;
        if (kAudioSRCOutputSize < newsize)
        {
            kAudioSRCOutputSize = newsize;
            VBAUDIO(QString("Resampler allocating %1").arg(newsize));
            if (src_out)
                delete[] src_out;
            src_out = new float[kAudioSRCOutputSize];
        }
        src_data.data_out       = src_out;
        src_data.output_frames  = kAudioSRCOutputSize;
        src_data.end_of_input = 0;
    }

    if (enc)
    {
        if (reenc)
            VBAUDIO("Reencoding decoded AC-3/DTS to AC-3");

        VBAUDIO(QString("Creating AC-3 Encoder with sr = %1, ch = %2")
                .arg(samplerate).arg(channels));

        encoder = new AudioOutputDigitalEncoder();
        if (!encoder->Init(CODEC_ID_AC3, 448000, samplerate, channels))
        {
            Error("AC-3 encoder initialization failed");
            delete encoder;
            encoder = NULL;
            enc = false;
        }
    }

    if (passthru)
    {
        switch (settings.codec)
        {
            case CODEC_ID_EAC3:
                samplerate *= 4;
            case CODEC_ID_AC3:
            case CODEC_ID_DTS:
                channels = 2;
                break;
            case CODEC_ID_TRUEHD:
                channels = 8;
                switch(samplerate)
                {
                    case 48000:
                    case 96000:
                    case 192000:
                        samplerate = 192000;
                        break;
                    case 44100:
                    case 88200:
                    case 176400:
                        samplerate = 176400;
                        break;
                    default:
                        VBAUDIO("TrueHD: Unsupported samplerate");
                        break;
                }
                break;
        }
        //AC3, DTS, DTS-HD MA and TrueHD use 16 bits samples
        format = output_format = FORMAT_S16;
        source_bytes_per_frame = channels *
            output_settings->SampleSize(format);
    }
    else
    {
        source_bytes_per_frame = source_channels *
            output_settings->SampleSize(format);
    }

    // Turn on float conversion?
    if (need_resampler || needs_upmix || needs_downmix ||
        stretchfactor != 1.0f || (internal_vol && SWVolume()) ||
        (enc && output_format != FORMAT_S16) ||
        !output_settings->IsSupportedFormat(output_format))
    {
        VBAUDIO("Audio processing enabled");
        processing  = true;
        if (enc)
            output_format = FORMAT_S16;  // Output s16le for AC-3 encoder
        else
        {
                // re-encode audio using same format as input if upmixing
                // to minimize the memory sound buffer usage. There should be
                // no siginificant quality loss
            if (needs_upmix)
                output_format = format;
            else
                output_settings->BestSupportedFormat();
        }
    }

    bytes_per_frame =  processing ? 4 : output_settings->SampleSize(format);
    bytes_per_frame *= channels;

    if (enc)
        channels = 2; // But only post-encoder

    output_bytes_per_frame = channels *
                             output_settings->SampleSize(output_format);

    VBGENERAL(
        QString("Opening audio device '%1' ch %2(%3) sr %4 sf %5 reenc %6")
        .arg(main_device).arg(channels).arg(source_channels).arg(samplerate)
        .arg(output_settings->FormatToString(output_format)).arg(reenc));

    // Actually do the device specific open call
    if (!OpenDevice())
    {
        if (GetError().isEmpty())
            Error("Aborting reconfigure");
        else
            VBGENERAL("Aborting reconfigure");
        return;
    }

    // Only used for software volume
    if (set_initial_vol && internal_vol && SWVolume())
    {
        VBAUDIO("Software volume enabled");
        volumeControl  = gCoreContext->GetSetting("MixerControl", "PCM");
        volumeControl += "MixerVolume";
        volume = gCoreContext->GetNumSetting(volumeControl, 80);
    }

    VolumeBase::SetChannels(channels);
    VolumeBase::SyncVolume();
    VolumeBase::UpdateVolume();

    VBAUDIO(QString("Audio fragment size: %1").arg(fragment_size));

    audbuf_timecode = audiotime = frames_buffered = 0;
    current_seconds = source_bitrate = -1;
    effdsp = samplerate * 100;

    // Upmix Stereo to 5.1
    if (needs_upmix && source_channels == 2 && configured_channels > 2)
    {
        surround_mode = gCoreContext->GetNumSetting("AudioUpmixType", QUALITY_HIGH);
        if ((upmixer = new FreeSurround(samplerate, source == AUDIOOUTPUT_VIDEO,
                                    (FreeSurround::SurroundMode)surround_mode)))
            VBAUDIO(QString("Create %1 quality upmixer done")
                    .arg(quality_string(surround_mode)));
        else
        {
            VBERROR("Failed to create upmixer");
            needs_upmix = false;
        }
    }

    VBAUDIO(QString("Audio Stretch Factor: %1").arg(stretchfactor));
    SetStretchFactorLocked(old_stretchfactor);

    // Setup visualisations, zero the visualisations buffers
    prepareVisuals();

    if (unpause_when_ready)
        pauseaudio = actually_paused = true;

    StartOutputThread();

    VBAUDIO("Ending Reconfigure()");
}

bool AudioOutputBase::StartOutputThread(void)
{
    if (audio_thread_exists)
        return true;

    start();
    audio_thread_exists = true;

    return true;
}


void AudioOutputBase::StopOutputThread(void)
{
    if (audio_thread_exists)
    {
        wait();
        audio_thread_exists = false;
    }
}

/**
 * Kill the output thread and cleanup
 */
void AudioOutputBase::KillAudio()
{
    killAudioLock.lock();

    VBAUDIO("Killing AudioOutputDSP");
    killaudio = true;
    StopOutputThread();
    QMutexLocker lock(&audio_buflock);

    if (pSoundStretch)
    {
        delete pSoundStretch;
        pSoundStretch = NULL;
        old_stretchfactor = stretchfactor;
        stretchfactor = 1.0f;
    }

    if (encoder)
    {
        delete encoder;
        encoder = NULL;
    }

    if (upmixer)
    {
        delete upmixer;
        upmixer = NULL;
    }

    if (src_ctx)
    {
        src_delete(src_ctx);
        src_ctx = NULL;
    }

    needs_upmix = need_resampler = enc = false;

    CloseDevice();

    killAudioLock.unlock();
}

void AudioOutputBase::Pause(bool paused)
{
    if (unpause_when_ready)
        return;
    VBAUDIO(QString("Pause %0").arg(paused));
    if (pauseaudio != paused)
        was_paused = pauseaudio;
    pauseaudio = paused;
    actually_paused = false;
}

void AudioOutputBase::PauseUntilBuffered()
{
    Reset();
    Pause(true);
    unpause_when_ready = true;
}

/**
 * Reset the audiobuffer, timecode and mythmusic visualisation
 */
void AudioOutputBase::Reset()
{
    QMutexLocker lock(&audio_buflock);
    QMutexLocker lockav(&avsync_lock);

    audbuf_timecode = audiotime = frames_buffered = 0;
    waud = raud;    // empty ring buffer
    reset_active.Ref();
    current_seconds = -1;
    was_paused = !pauseaudio;

    // Setup visualisations, zero the visualisations buffers
    prepareVisuals();
}

/**
 * Set the timecode of the samples most recently added to the audiobuffer
 *
 * Used by mythmusic for seeking since it doesn't provide timecodes to
 * AddFrames()
 */
void AudioOutputBase::SetTimecode(int64_t timecode)
{
    audbuf_timecode = audiotime = timecode;
    frames_buffered = (timecode * (int64_t)source_samplerate) / 1000LL;
}

/**
 * Set the effective DSP rate
 *
 * Equal to 100 * samples per second
 * NuppelVideo sets this every sync frame to achieve av sync
 */
void AudioOutputBase::SetEffDsp(int dsprate)
{
    VBAUDIO(QString("SetEffDsp: %1").arg(dsprate));
    effdsp = dsprate;
}

/**
 * Get the number of bytes in the audiobuffer
 */
inline int AudioOutputBase::audiolen()
{
    if (waud >= raud)
        return waud - raud;
    else
        return kAudioRingBufferSize - (raud - waud);
}

/**
 * Get the free space in the audiobuffer in bytes
 */
int AudioOutputBase::audiofree()
{
    return kAudioRingBufferSize - audiolen() - 1;
    /* There is one wasted byte in the buffer. The case where waud = raud is
       interpreted as an empty buffer, so the fullest the buffer can ever
       be is kAudioRingBufferSize - 1. */
}

/**
 * Get the scaled number of bytes in the audiobuffer, i.e. the number of
 * samples * the output bytes per sample
 *
 * This value can differ from that returned by audiolen if samples are
 * being converted to floats and the output sample format is not 32 bits
 */
int AudioOutputBase::audioready()
{
    if (passthru || enc || bytes_per_frame == output_bytes_per_frame)
        return audiolen();
    else
        return audiolen() * output_bytes_per_frame / bytes_per_frame;
}

/**
 * Calculate the timecode of the samples that are about to become audible
 */
int64_t AudioOutputBase::GetAudiotime(void)
{
    if (audbuf_timecode == 0LL)
        return 0LL;

    int64_t obpf = (int64_t)output_bytes_per_frame;
    int64_t oldaudiotime;

    /* We want to calculate 'audiotime', which is the timestamp of the audio
       Which is leaving the sound card at this instant.

       We use these variables:

       'effdsp' is frames/sec

       'audbuf_timecode' is the timecode of the audio that has just been
       written into the buffer.

       'totalbuffer' is the total # of bytes in our audio buffer, and the
       sound card's buffer. */


    QMutexLocker lockav(&avsync_lock);

    int64_t soundcard_buffer = (int64_t)GetBufferedOnSoundcard(); // bytes
    int64_t main_buffer =(int64_t)audioready();

    /* audioready tells us how many bytes are in audiobuffer
       scaled appropriately if output format != internal format */

    oldaudiotime = audiotime;

    /* timecode is the stretch adjusted version
       of major post-stretched buffer contents
       processing latencies are catered for in AddFrames/SetAudiotime
       to eliminate race */
    audiotime = audbuf_timecode - (
        ((main_buffer + soundcard_buffer) * (int64_t)eff_stretchfactor ) /
        ((int64_t)effdsp * obpf));

    /* audiotime should never go backwards, but we might get a negative
       value if GetBufferedOnSoundcard() isn't updated by the driver very
       quickly (e.g. ALSA) */
    if (audiotime < oldaudiotime)
        audiotime = oldaudiotime;

    VBAUDIOTS(QString("GetAudiotime audt=%1 atc=%2 mb=%3 sb=%4 tb=%5 "
                      "sr=%6 obpf=%7 bpf=%8 sf=%9 %10 %11")
              .arg(audiotime).arg(audbuf_timecode)
              .arg(main_buffer)
              .arg(soundcard_buffer)
              .arg(main_buffer+soundcard_buffer)
              .arg(samplerate).arg(obpf).arg(bytes_per_frame).arg(stretchfactor)
              .arg((main_buffer + soundcard_buffer) * eff_stretchfactor)
              .arg(((main_buffer + soundcard_buffer) * eff_stretchfactor ) /
                   (effdsp * obpf))
              );

    return audiotime;
}

/**
 * Set the timecode of the top of the ringbuffer
 * Exclude all other processing elements as they dont vary
 * between AddFrames calls
 */
void AudioOutputBase::SetAudiotime(int frames, int64_t timecode)
{
    int64_t processframes_stretched = 0LL;
    int64_t processframes_unstretched = 0LL;
    int64_t old_audbuf_timecode = audbuf_timecode;

    if (needs_upmix && upmixer)
        processframes_unstretched -= (int64_t)upmixer->frameLatency();

    if (pSoundStretch)
    {
        processframes_unstretched -=
            (int64_t)pSoundStretch->numUnprocessedSamples();
        processframes_stretched   -=
            (int64_t)pSoundStretch->numSamples();
    }

    if (encoder)
    {
        // the input buffered data is still in audio_bytes_per_sample format
        processframes_stretched -=
            (int64_t)(encoder->Buffered() / output_bytes_per_frame);
    }

    audbuf_timecode =
        timecode + (
            ((int64_t)frames + processframes_unstretched * 100000LL) +
            (processframes_stretched * (int64_t)eff_stretchfactor)
                    ) / (int64_t)effdsp;

    // check for timecode wrap and reset audiotime if detected
    // timecode will always be monotonic asc if not seeked and reset
    // happens if seek or pause happens
    if (audbuf_timecode < old_audbuf_timecode)
        audiotime = 0LL;

    VBAUDIOTS(QString("SetAudiotime atc=%1 tc=%2 f=%3 pfu=%4 pfs=%5")
              .arg(audbuf_timecode)
              .arg(timecode)
              .arg(frames)
              .arg(processframes_unstretched)
              .arg(processframes_stretched));
#ifdef AUDIOTSTESTING
    GetAudiotime();
#endif
}

/**
 * Get the difference in timecode between the samples that are about to become
 * audible and the samples most recently added to the audiobuffer, i.e. the
 * time in ms representing the sum total of buffered samples
 */
int64_t AudioOutputBase::GetAudioBufferedTime(void)
{
    int64_t ret = audbuf_timecode - (int64_t)GetAudiotime();
    // Pulse can give us values that make this -ve
    if (ret < 0LL)
        return 0LL;
    return ret;
}

/**
 * Set the volume for software volume control
 */
void AudioOutputBase::SetSWVolume(int new_volume, bool save)
{
    volume = new_volume;
    if (save && volumeControl != NULL)
        gCoreContext->SaveSetting(volumeControl, volume);
}

/**
 * Get the volume for software volume control
 */
int AudioOutputBase::GetSWVolume()
{
    return volume;
}

/**
 * Check that there's enough space in the audiobuffer to write the provided
 * number of frames
 *
 * If there is not enough space, set 'frames' to the number that will fit
 *
 * Returns the number of bytes that the frames will take up
 */
int AudioOutputBase::CheckFreeSpace(int &frames)
{
    int bpf   = bytes_per_frame;
    int len   = frames * bpf;
    int afree = audiofree();

    if (len <= afree)
        return len;

    VBERROR(QString("Audio buffer overflow, %1 frames lost!")
            .arg(frames - (afree / bpf)));

    frames = afree / bpf;
    len = frames * bpf;

    if (!src_ctx)
        return len;

    int error = src_reset(src_ctx);
    if (error)
    {
        VBERROR(QString("Error occurred while resetting resampler: %1")
                .arg(src_strerror(error)));
        src_ctx = NULL;
    }

    return len;
}

/*
 * Copy frames into the audiobuffer, upmixing en route if necessary
 *
 * Returns the number of frames written, which may be less than requested
 * if the upmixer buffered some (or all) of them
 */
int AudioOutputBase::CopyWithUpmix(char *buffer, int frames, int &org_waud)
{
    int len   = CheckFreeSpace(frames);
    int bdiff = kAudioRingBufferSize - org_waud;
    int bpf   = bytes_per_frame;
    int off   = 0;

    if (!needs_upmix)
    {
        int num  = len;

        if (bdiff <= num)
        {
            memcpy(WPOS, buffer, bdiff);
            num -= bdiff;
            off = bdiff;
            org_waud = 0;
        }
        if (num > 0)
            memcpy(WPOS, buffer + off, num);
        org_waud += num;
        return len;
    }

    // Convert mono to stereo as most devices can't accept mono
    if (channels == 2 && source_channels == 1)
    {
        int bdFrames = bdiff / bpf;
        if (bdFrames <= frames)
        {
            AudioOutputUtil::MonoToStereo(WPOS, buffer, bdFrames);
            frames -= bdFrames;
            off = bdFrames * bpf;
            org_waud = 0;
        }
        if (frames > 0)
            AudioOutputUtil::MonoToStereo(WPOS, buffer + off, frames);

        org_waud += frames * bpf;
        return len;
    }

    // Upmix to 6ch via FreeSurround
    // Calculate frame size of input
    off =  processing ? 4 : output_settings->SampleSize(format);
    off *= source_channels;

    len = 0;
    int i = 0;
    while (i < frames)
    {
        int nFrames;

        i += upmixer->putFrames(buffer + i * off,
                                frames - i, source_channels);

        nFrames = upmixer->numFrames();

        if (!nFrames)
            continue;

        len += CheckFreeSpace(nFrames);

        int bdFrames = (kAudioRingBufferSize - org_waud) / bpf;
        if (bdFrames < nFrames)
        {
            upmixer->receiveFrames((float *)(WPOS), bdFrames);
            nFrames -= bdFrames;
            org_waud = 0;
        }
        if (nFrames > 0)
            upmixer->receiveFrames((float *)(WPOS), nFrames);

        org_waud += nFrames * bpf;
    }
    return len;
}

/**
 * Add frames to the audiobuffer and perform any required processing
 *
 * Returns false if there's not enough space right now
 */
bool AudioOutputBase::AddFrames(void *in_buffer, int in_frames,
                                int64_t timecode)
{
    int org_waud = waud,               afree = audiofree();
    int frames   = in_frames;
    void *buffer = in_buffer;
    int bpf      = bytes_per_frame;
    int len      = frames * source_bytes_per_frame;
    int used     = kAudioRingBufferSize - afree;
    bool music   = false;
    int bdiff;

    VBAUDIOTS(QString("AddFrames frames=%1, bytes=%2, used=%3, free=%4, "
                      "timecode=%5 needsupmix=%6")
              .arg(frames).arg(len).arg(used).arg(afree).arg(timecode)
              .arg(needs_upmix));

    /* See if we're waiting for new samples to be buffered before we unpause
       post channel change, seek, etc. Wait for 4 fragments to be buffered */
    if (unpause_when_ready && pauseaudio && audioready() > fragment_size << 2)
    {
        unpause_when_ready = false;
        Pause(false);
    }

    // Don't write new samples if we're resetting the buffer or reconfiguring
    QMutexLocker lock(&audio_buflock);

    // Mythmusic doesn't give us timestamps
    if (timecode < 0)
    {
        // Send original samples to mythmusic visualisation
        timecode = (frames_buffered * 1000LL) / (int64_t)source_samplerate;
        frames_buffered += (int64_t)frames;
        dispatchVisual((uchar *)in_buffer, len, timecode, source_channels,
                       output_settings->FormatToBits(format));
        music = true;
    }

    // Calculate amount of free space required in ringbuffer
    if (processing)
    {
        // Final float conversion space requirement
        len = sizeof(*src_in_buf) /
            AudioOutputSettings::SampleSize(format) * len;

        // Account for changes in number of channels
        if (needs_upmix || needs_downmix)
            len = (len / source_channels) * channels;

        // Check we have enough space to write the data
        if (need_resampler && src_ctx)
            len = (int)ceilf(float(len) * src_data.src_ratio);

        // Include samples in upmix buffer that may be flushed
        if (needs_upmix && upmixer)
            len += upmixer->numUnprocessedFrames() * bpf;

        // Include samples in soundstretch buffers
        if (pSoundStretch)
            len += (pSoundStretch->numUnprocessedSamples() +
                    (int)(pSoundStretch->numSamples() / stretchfactor)) * bpf;
    }

    if (len > afree)
    {
        VBAUDIOTS("Buffer is full, AddFrames returning false");
        return false; // would overflow
    }

    int frames_remaining = in_frames;
    int frames_final = 0;
<<<<<<< HEAD
    int maxframes = (kAudioSRCInputSize / source_channels) & ~0xf;
=======
    int maxframes = (kAudioSRCInputSize /
                     (passthru ? channels : source_channels)) & ~0xf;
>>>>>>> aa7298c0
    int offset = 0;

    while(frames_remaining > 0)
    {
        buffer = (char *)in_buffer + offset;
        frames = frames_remaining;

        len = frames * source_bytes_per_frame;

        if (processing)
        {
            if (frames > maxframes)
            {
                frames = maxframes;
                len = frames * source_bytes_per_frame;
                offset += len;
            }
            // Convert to floats
            len = AudioOutputUtil::toFloat(format, src_in, buffer, len);
        }

        frames_remaining -= frames;

        // Perform downmix if necessary
        if (needs_downmix)
            if(AudioOutputDownmix::DownmixFrames(source_channels, channels,
                                                 src_in, src_in, frames) < 0)
                VBERROR("Error occurred while downmixing");

        // Resample if necessary
        if (need_resampler && src_ctx)
        {
            src_data.input_frames = frames;
            int error = src_process(src_ctx, &src_data);

            if (error)
                VBERROR(QString("Error occurred while resampling audio: %1")
                        .arg(src_strerror(error)));

            buffer = src_out;
            frames = src_data.output_frames_gen;
        }
        else if (processing)
            buffer = src_in;

        /* we want the timecode of the last sample added but we are given the
           timecode of the first - add the time in ms that the frames added
           represent */

        // Copy samples into audiobuffer, with upmix if necessary
        if ((len = CopyWithUpmix((char *)buffer, frames, org_waud)) <= 0)
        {
            continue;
        }

        frames = len / bpf;
        frames_final += frames;

        bdiff = kAudioRingBufferSize - waud;

        if (pSoundStretch)
        {
            // does not change the timecode, only the number of samples
            org_waud     = waud;
            int bdFrames = bdiff / bpf;

            if (bdiff < len)
            {
                pSoundStretch->putSamples((STST *)(WPOS), bdFrames);
                pSoundStretch->putSamples((STST *)ABUF, (len - bdiff) / bpf);
            }
            else
                pSoundStretch->putSamples((STST *)(WPOS), frames);

            int nFrames = pSoundStretch->numSamples();
            if (nFrames > frames)
                CheckFreeSpace(nFrames);

            len = nFrames * bpf;

            if (nFrames > bdFrames)
            {
                nFrames -= pSoundStretch->receiveSamples((STST *)(WPOS),
                                                         bdFrames);
                org_waud = 0;
            }
            if (nFrames > 0)
                nFrames = pSoundStretch->receiveSamples((STST *)(WPOS),
                                                        nFrames);

            org_waud += nFrames * bpf;
        }

        if (internal_vol && SWVolume())
        {
            org_waud    = waud;
            int num     = len;

            if (bdiff <= num)
            {
                AudioOutputUtil::AdjustVolume(WPOS, bdiff, volume,
                                              music, needs_upmix && upmixer);
                num -= bdiff;
                org_waud = 0;
            }
            if (num > 0)
                AudioOutputUtil::AdjustVolume(WPOS, num, volume,
                                              music, needs_upmix && upmixer);
            org_waud += num;
        }

        if (encoder)
        {
            org_waud            = waud;
            int org_waud2       = waud;
            int remaining       = len;
            int to_get          = 0;
            // The AC3 encoder can only work on 128kB of data at a time
            int maxlength       =
                ((ENCODER_INBUFSIZE / encoder->FrameSize() - 1) *
                 encoder->FrameSize()) & ~0xf;

            do
            {
                len = remaining;
                if (len > maxlength)
                {
                    len = maxlength;
                }
                remaining -= len;

                bdiff = kAudioRingBufferSize - org_waud;
                if (bdiff < len)
                {
                    encoder->Encode(WPOS, bdiff, processing);
                    to_get = encoder->Encode(ABUF, len - bdiff, processing);
                    org_waud = len - bdiff;
                }
                else
                {
                    to_get = encoder->Encode(WPOS, len, processing);
                    org_waud += len;
                }

                bdiff = kAudioRingBufferSize - org_waud2;
                if (bdiff <= to_get)
                {
                    encoder->GetFrames(audiobuffer + org_waud2, bdiff);
                    to_get -= bdiff ;
                    org_waud2 = 0;
                }
                if (to_get > 0)
                    encoder->GetFrames(audiobuffer + org_waud2, to_get);

                org_waud2 += to_get;
            }
            while (remaining > 0);
            org_waud = org_waud2;
        }

        waud = org_waud;
    }

    SetAudiotime(frames_final, timecode);

    return true;
}

/**
 * Report status via an OutputEvent
 */
void AudioOutputBase::Status()
{
    long ct = GetAudiotime();

    if (ct < 0)
        ct = 0;

    if (source_bitrate == -1)
        source_bitrate = source_samplerate * source_channels *
                         output_settings->FormatToBits(format);

    if (ct / 1000 != current_seconds)
    {
        current_seconds = ct / 1000;
        OutputEvent e(current_seconds, ct, source_bitrate, source_samplerate,
                      output_settings->FormatToBits(format), source_channels);
        dispatch(e);
    }
}

/**
 * Fill in the number of bytes in the audiobuffer and the total
 * size of the audiobuffer
 */
void AudioOutputBase::GetBufferStatus(uint &fill, uint &total)
{
    fill  = kAudioRingBufferSize - audiofree();
    total = kAudioRingBufferSize;
}

/**
 * Run in the output thread, write frames to the output device
 * as they become available and there's space in the device
 * buffer to write them
 */
void AudioOutputBase::OutputAudioLoop(void)
{
    uchar *zeros        = new uchar[fragment_size];
    uchar *fragment_buf = new uchar[fragment_size + 16];
    uchar *fragment     = (uchar *)AOALIGN(fragment_buf[0]);

    // to reduce startup latency, write silence in 8ms chunks
    int zero_fragment_size = (int)(0.008*samplerate/channels);
    // make sure its a multiple of output_bytes_per_frame
    zero_fragment_size *= output_bytes_per_frame;
    if (zero_fragment_size > fragment_size)
        zero_fragment_size = fragment_size;

    bzero(zeros, fragment_size);

    while (!killaudio)
    {
        if (pauseaudio)
        {
            if (!actually_paused)
            {
                VBAUDIO("OutputAudioLoop: audio paused");
                OutputEvent e(OutputEvent::Paused);
                dispatch(e);
                was_paused = true;
            }

            actually_paused = true;
            audiotime = 0; // mark 'audiotime' as invalid.

            // only send zeros if card doesn't already have at least one
            // fragment of zeros -dag
            WriteAudio(zeros, zero_fragment_size);
            continue;
        }
        else
        {
            if (was_paused)
            {
                VBAUDIO("OutputAudioLoop: Play Event");
                OutputEvent e(OutputEvent::Playing);
                dispatch(e);
                was_paused = false;
            }
        }

        /* do audio output */
        int ready = audioready();

        // wait for the buffer to fill with enough to play
        if (fragment_size > ready)
        {
            if (ready > 0)  // only log if we're sending some audio
                VBAUDIOTS(QString("audio waiting for buffer to fill: "
                                  "have %1 want %2")
                          .arg(ready).arg(fragment_size));

            usleep(10000);
            continue;
        }

#ifdef AUDIOTSTESTING
        VBAUDIOTS("WriteAudio Start");
#endif
        Status();

        // delay setting raud until after phys buffer is filled
        // so GetAudiotime will be accurate without locking
        reset_active.TestAndDeref();
        int next_raud = raud;
        if (GetAudioData(fragment, fragment_size, true, &next_raud))
        {
            if (!reset_active.TestAndDeref())
            {
                WriteAudio(fragment, fragment_size);
                if (!reset_active.TestAndDeref())
                    raud = next_raud;
            }
        }
#ifdef AUDIOTSTESTING
        GetAudiotime();
        VBAUDIOTS("WriteAudio Done");
#endif

    }

    delete[] zeros;
    delete[] fragment_buf;
    VBAUDIO("OutputAudioLoop: Stop Event");
    OutputEvent e(OutputEvent::Stopped);
    dispatch(e);
}

/**
 * Copy frames from the audiobuffer into the buffer provided
 *
 * If 'full_buffer' is true we copy either 'size' bytes (if available) or
 * nothing. Otherwise, we'll copy less than 'size' bytes if that's all that's
 * available. Returns the number of bytes copied.
 */
int AudioOutputBase::GetAudioData(uchar *buffer, int size, bool full_buffer,
                                  int *local_raud)
{

#define LRPOS audiobuffer + *local_raud
    // re-check audioready() in case things changed.
    // for example, ClearAfterSeek() might have run
    int avail_size   = audioready();
    int frag_size    = size;
    int written_size = size;

    if (local_raud == NULL)
        local_raud = &raud;

    if (!full_buffer && (size > avail_size))
    {
        // when full_buffer is false, return any available data
        frag_size = avail_size;
        written_size = frag_size;
    }

    if (!avail_size || (frag_size > avail_size))
        return 0;

    int bdiff = kAudioRingBufferSize - raud;

    int obytes = output_settings->SampleSize(output_format);
    bool fromFloats = processing && !enc && output_format != FORMAT_FLT;

    // Scale if necessary
    if (fromFloats && obytes != 4)
        frag_size *= 4 / obytes;

    int off = 0;

    if (bdiff <= frag_size)
    {
        if (fromFloats)
            off = AudioOutputUtil::fromFloat(output_format, buffer,
                                             LRPOS, bdiff);
        else
        {
            memcpy(buffer, LRPOS, bdiff);
            off = bdiff;
        }

        frag_size -= bdiff;
        *local_raud = 0;
    }
    if (frag_size > 0)
    {
        if (fromFloats)
            AudioOutputUtil::fromFloat(output_format, buffer + off,
                                       LRPOS, frag_size);
        else
            memcpy(buffer + off, LRPOS, frag_size);
    }

    *local_raud += frag_size;

    // Mute individual channels through mono->stereo duplication
    MuteState mute_state = GetMuteState();
    if (written_size && channels > 1 &&
        (mute_state == kMuteLeft || mute_state == kMuteRight))
    {
        AudioOutputUtil::MuteChannel(obytes << 3, channels,
                                     mute_state == kMuteLeft ? 0 : 1,
                                     buffer, written_size);
    }

    return written_size;
}

/**
 * Block until all available frames have been written to the device
 */
void AudioOutputBase::Drain()
{
    while (audioready() > fragment_size)
        usleep(1000);
}

/**
 * Main routine for the output thread
 */
void AudioOutputBase::run(void)
{
    VBAUDIO(QString("kickoffOutputAudioLoop: pid = %1").arg(getpid()));
    OutputAudioLoop();
    VBAUDIO("kickoffOutputAudioLoop exiting");
}

int AudioOutputBase::readOutputData(unsigned char*, int)
{
    VBERROR("AudioOutputBase should not be getting asked to readOutputData()");
    return 0;
}

<|MERGE_RESOLUTION|>--- conflicted
+++ resolved
@@ -583,10 +583,13 @@
                 // re-encode audio using same format as input if upmixing
                 // to minimize the memory sound buffer usage. There should be
                 // no siginificant quality loss
-            if (needs_upmix)
+            if (needs_upmix &&
+                output_settings->IsSupportedFormat(format))
+            {
                 output_format = format;
+            }
             else
-                output_settings->BestSupportedFormat();
+                output_format = output_settings->BestSupportedFormat();
         }
     }
 
@@ -1171,12 +1174,8 @@
 
     int frames_remaining = in_frames;
     int frames_final = 0;
-<<<<<<< HEAD
-    int maxframes = (kAudioSRCInputSize / source_channels) & ~0xf;
-=======
     int maxframes = (kAudioSRCInputSize /
                      (passthru ? channels : source_channels)) & ~0xf;
->>>>>>> aa7298c0
     int offset = 0;
 
     while(frames_remaining > 0)
