--- conflicted
+++ resolved
@@ -307,11 +307,7 @@
         gCoreContext->GetNumSetting("DTSPassThru", false);
     bool bLPCM = aosettings->m_LPCM &&
         (aosettings->m_passthrough == -1 ||
-<<<<<<< HEAD
-         !gCoreContext->GetNumSetting("StereoPCM", false));
-=======
          !(bAdv && gCoreContext->GetNumSetting("StereoPCM", false)));
->>>>>>> 98a19694
 
     if (max_channels > 2 && !bLPCM)
         max_channels = 2;
