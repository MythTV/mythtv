#include <cstdio>
#include <cstdlib>
#include <sys/time.h>
#include <time.h>
#include "config.h"

using namespace std;

#include <QFile>
#include "mythcorecontext.h"
#include "audiooutputalsa.h"

#define LOC QString("ALSA: ")
#define LOC_WARN QString("ALSA, Warning: ")
#define LOC_ERR QString("ALSA, Error: ")

// redefine assert as no-op to quiet some compiler warnings
// about assert always evaluating true in alsa headers.
#undef assert
#define assert(x)

#define CHANNELS_MIN 1
#define CHANNELS_MAX 8

#define OPEN_FLAGS (SND_PCM_NO_AUTO_RESAMPLE|SND_PCM_NO_AUTO_FORMAT|    \
                    SND_PCM_NO_AUTO_CHANNELS)

#define FILTER_FLAGS ~(SND_PCM_NO_AUTO_FORMAT)

#define AERROR(str)   VBERROR(str + QString(": %1").arg(snd_strerror(err)))
#define CHECKERR(str) { if (err < 0) { AERROR(str); return err; } }

AudioOutputALSA::AudioOutputALSA(const AudioSettings &settings) :
    AudioOutputBase(settings),
    pcm_handle(NULL),
    pbufsize(-1),
    m_card(-1),
    m_device(-1),
    m_subdevice(-1),
    m_autopassthrough(false)
{
    m_mixer.handle = NULL;
    m_mixer.elem = NULL;

    // Set everything up
    if (passthru_device == "auto")
    {
        m_autopassthrough = true;
        passthru_device = main_device;

        /* to set the non-audio bit, use AES0=6 */
        int len = passthru_device.length();
        int args = passthru_device.indexOf(":");

        if (args < 0)
        {
            /* no existing parameters: add it behind device name */
            passthru_device += ":AES0=6,AES1=0x82,AES2=0x00,AES3=0x01";
        }
        else
        {
            do
                ++args;
            while (args < passthru_device.length() &&
                   passthru_device[args].isSpace());
            if (args == passthru_device.length())
            {
                /* ":" but no parameters */
                passthru_device += "AES0=6,AES1=0x82,AES2=0x00,AES3=0x01";
            }
            else if (passthru_device[args] != '{')
            {
                /* a simple list of parameters: add it at the end of the list */
                passthru_device += ",AES0=6,AES1=0x82,AES2=0x00,AES3=0x01";
            }
            else
            {
                /* parameters in config syntax: add it inside the { } block */
                do
                    --len;
                while (len > 0 && passthru_device[len].isSpace());
                if (passthru_device[len] == '}')
                    passthru_device = passthru_device.insert(
                        len, " AES0=6 AES1 0x82 AES2=0x00 AES3=0x01");
            }
        }
    }
    else if (passthru_device.toLower() == "default")
        passthru_device = main_device;

    InitSettings(settings);
    if (settings.init)
        Reconfigure(settings);
}

AudioOutputALSA::~AudioOutputALSA()
{
    KillAudio();
}

int AudioOutputALSA::TryOpenDevice(int open_mode, int try_ac3)
{
    QString real_device;
    QByteArray dev_ba;
    int err = -1;

    if (try_ac3)
    {
        dev_ba = passthru_device.toAscii();
        VBAUDIO(QString("OpenDevice %1 for passthrough").arg(passthru_device));
        err = snd_pcm_open(&pcm_handle, dev_ba.constData(),
                           SND_PCM_STREAM_PLAYBACK, open_mode);
        m_lastdevice = passthru_device;
        if (!m_autopassthrough)
            return err;
        if (err < 0)
        {
            VBAUDIO(QString("Auto setting passthrough failed (%1), defaulting "
                            "to main device").arg(snd_strerror(err)));
        }
    }
    if (!try_ac3 || err < 0)
    {
        // passthru open failed, retry default device
        VBAUDIO(QString("OpenDevice %1").arg(main_device));
        dev_ba = main_device.toAscii();
        err = snd_pcm_open(&pcm_handle, dev_ba.constData(),
                           SND_PCM_STREAM_PLAYBACK, open_mode);
        m_lastdevice = main_device;
    }
    return err;
}

int AudioOutputALSA::GetPCMInfo(int &card, int &device, int &subdevice)
{
    // Check for saved values
    if (m_card != -1 && m_device != -1 && m_subdevice != -1)
    {
        card = m_card;
        device = m_device;
        subdevice = m_subdevice;
        return 0;
    }

    if (!pcm_handle)
        return -1;

    int err;
    snd_pcm_info_t *pcm_info = NULL;
    int tcard, tdevice, tsubdevice;

    snd_pcm_info_alloca(&pcm_info);

    err = snd_pcm_info(pcm_handle, pcm_info);
    CHECKERR("snd_pcm_info");

    err = snd_pcm_info_get_card(pcm_info);
    CHECKERR("snd_pcm_info_get_card");
    tcard = err;

    err = snd_pcm_info_get_device(pcm_info);
    CHECKERR("snd_pcm_info_get_device");
    tdevice = err;

    err = snd_pcm_info_get_subdevice(pcm_info);
    CHECKERR("snd_pcm_info_get_subdevice");
    tsubdevice = err;

    m_card = card = tcard;
    m_device = device = tdevice;
    m_subdevice = subdevice = tsubdevice;

    return 0;
 }

bool AudioOutputALSA::SetPreallocBufferSize(int size)
{
    int card, device, subdevice;
    bool ret = true;

    VBERROR(QString("Setting hardware audio buffer size to %1").arg(size));

    if (GetPCMInfo(card, device, subdevice) < 0)
        return false;

    // We can not increase the size of the audio buffer while device is opened
    // so make sure it is closed
    if (pcm_handle != NULL)
        CloseDevice();

    QFile pfile(QString("/proc/asound/card%1/pcm%2p/sub%3/prealloc")
                .arg(card).arg(device).arg(subdevice));

    if (!pfile.open(QIODevice::ReadWrite))
    {
        VBERROR(QString("Error opening %1: %2. ")
                .arg(pfile.fileName()).arg(pfile.errorString()));
        VBERROR(QString("Try to manually increase audio buffer with: echo %1 "
                        "| sudo tee %2").arg(size).arg(pfile.fileName()));
        return false;
    }

    QByteArray content_ba = QString("%1\n").arg(size).toAscii();
    if (pfile.write(content_ba.constData()) <= 0)
    {
        VBERROR(QString("Error writing to %1")
                .arg(pfile.fileName()).arg(pfile.errorString()));
        ret = false;
    }

    pfile.close();

    return ret;
}

bool AudioOutputALSA::IncPreallocBufferSize(int requested, int buffer_time)
{
    int card, device, subdevice;
    bool ret = true;
    pbufsize = 0;

    if (GetPCMInfo(card, device, subdevice) < 0)
        return false;

    const QString pf = QString("/proc/asound/card%1/pcm%2p/sub%3/prealloc")
                       .arg(card).arg(device).arg(subdevice);

    QFile pfile(pf);
    QFile mfile(pf + "_max");

    if (!pfile.open(QIODevice::ReadOnly))
    {
        VBERROR(QString("Error opening %1. Fix reading permissions.").arg(pf));
        return false;
    }

    if (!mfile.open(QIODevice::ReadOnly))
    {
        VBERROR(QString("Error opening %1").arg(pf + "_max"));
        return false;
    }

    int cur  = pfile.readAll().trimmed().toInt();
    int max  = mfile.readAll().trimmed().toInt();

<<<<<<< HEAD
    int size = (samplerate / 1000) *
        (buffer_time / 1000) *
        output_bytes_per_frame / 1024;
=======
    int size = ((int)(cur * (float)requested / (float)buffer_time)
                / 64 + 1) * 64;
>>>>>>> d56b1d9f

    VBAUDIO(QString("Hardware audio buffer cur: %1 need: %2 max allowed: %3")
            .arg(cur).arg(size).arg(max));

<<<<<<< HEAD
    if (size > max)
=======
    if (size > max || !size)
>>>>>>> d56b1d9f
    {
        size = max;
        ret = false;
    }

    if (!size)
        ret = false;

    pfile.close();
    mfile.close();

    if (SetPreallocBufferSize(size))
        pbufsize = cur;
    else
        ret = false;

    return ret;
}

AudioOutputSettings* AudioOutputALSA::GetOutputSettings()
{
    snd_pcm_hw_params_t *params;
    snd_pcm_format_t afmt = SND_PCM_FORMAT_UNKNOWN;
    AudioFormat fmt;
    int rate;
    int err;

    AudioOutputSettings *settings = new AudioOutputSettings();

    if (pcm_handle)
    {
        snd_pcm_close(pcm_handle);
        pcm_handle = NULL;
    }

    if((err = TryOpenDevice(OPEN_FLAGS, passthru || enc)) < 0)
    {
        AERROR(QString("snd_pcm_open(\"%1\")").arg(m_lastdevice));
        delete settings;
        return NULL;
    }

    snd_pcm_hw_params_alloca(&params);

    if ((err = snd_pcm_hw_params_any(pcm_handle, params)) < 0)
    {
        snd_pcm_close(pcm_handle);
        if((err = TryOpenDevice(OPEN_FLAGS&FILTER_FLAGS, passthru || enc)) < 0)
        {
            AERROR(QString("snd_pcm_open(\"%1\")").arg(m_lastdevice));
            delete settings;
            return NULL;
        }
        if ((err = snd_pcm_hw_params_any(pcm_handle, params)) < 0)
        {
            AERROR("No playback configurations available");
            snd_pcm_close(pcm_handle);
            pcm_handle = NULL;
            delete settings;
            return NULL;
        }
        Warn("Supported audio format detection will be inacurrate "
             "(using plugin?)");
    }

    while ((rate = settings->GetNextRate()))
        if(snd_pcm_hw_params_test_rate(pcm_handle, params, rate, 0) >= 0)
            settings->AddSupportedRate(rate);

    while ((fmt = settings->GetNextFormat()))
    {
        switch (fmt)
        {
            case FORMAT_U8:  afmt = SND_PCM_FORMAT_U8;    break;
            case FORMAT_S16: afmt = SND_PCM_FORMAT_S16;   break;
            case FORMAT_S24: afmt = SND_PCM_FORMAT_S24;   break;
            case FORMAT_S32: afmt = SND_PCM_FORMAT_S32;   break;
            case FORMAT_FLT: afmt = SND_PCM_FORMAT_FLOAT; break;
            default:         continue;
        }
        if (snd_pcm_hw_params_test_format(pcm_handle, params, afmt) >= 0)
            settings->AddSupportedFormat(fmt);
    }

    for (uint channels = CHANNELS_MIN; channels <= CHANNELS_MAX; channels++)
        if (snd_pcm_hw_params_test_channels(pcm_handle, params, channels) >= 0)
            settings->AddSupportedChannels(channels);

    snd_pcm_close(pcm_handle);
    pcm_handle = NULL;
        // Check if name or description contains information
        // to know if device can accept passthrough or not
    QMap<QString, QString> *alsadevs = GetALSADevices("pcm");
    while(1)
    {
        QString real_device = (((passthru || enc) && !m_autopassthrough) ?
                               passthru_device : main_device);

        QString desc = alsadevs->value(real_device);

        settings->setPassthrough(1);   // yes passthrough
        if (real_device.contains("digital", Qt::CaseInsensitive) ||
            desc.contains("digital", Qt::CaseInsensitive))
            break;
        if (real_device.contains("iec958", Qt::CaseInsensitive))
            break;
        if (real_device.contains("spdif", Qt::CaseInsensitive))
            break;
        if (real_device.contains("hdmi", Qt::CaseInsensitive))
            break;

        settings->setPassthrough(-1);   // no passthrough
        // PulseAudio does not support passthrough
        if (real_device.contains("pulse", Qt::CaseInsensitive) ||
            desc.contains("pulse", Qt::CaseInsensitive))
            break;
        if (real_device.contains("analog", Qt::CaseInsensitive) ||
            desc.contains("analog", Qt::CaseInsensitive))
            break;
        if (real_device.contains("surround", Qt::CaseInsensitive) ||
            desc.contains("surround", Qt::CaseInsensitive))
            break;

        settings->setPassthrough(0);   // maybe passthrough
        break;
    }
    delete alsadevs;
    return settings;
}

bool AudioOutputALSA::OpenDevice()
{
    snd_pcm_format_t format;
    uint buffer_time, period_time;
    int err;

    if (pcm_handle != NULL)
        CloseDevice();

    if ((err = TryOpenDevice(0, passthru || enc)) < 0)    
    {
        AERROR(QString("snd_pcm_open(\"%1\")").arg(m_lastdevice));
        if (pcm_handle)
            CloseDevice();
        return false;
    }

    switch (output_format)
    {
        case FORMAT_U8:  format = SND_PCM_FORMAT_U8;    break;
        case FORMAT_S16: format = SND_PCM_FORMAT_S16;   break;
        case FORMAT_S24: format = SND_PCM_FORMAT_S24;   break;
        case FORMAT_S32: format = SND_PCM_FORMAT_S32;   break;
        case FORMAT_FLT: format = SND_PCM_FORMAT_FLOAT; break;
        default:
            Error(QString("Unknown sample format: %1").arg(output_format));
            return false;
    }

    period_time = 50000;  // aim for an interrupt every 50ms
    buffer_time = period_time << 3; // buffer 400ms worth of samples

    err = SetParameters(pcm_handle, format, channels, samplerate,
                        buffer_time, period_time);
    if (err < 0)
    {
        AERROR("Unable to set ALSA parameters");
        CloseDevice();
        return false;
    }
    else if (err > 0 && pbufsize < 0)
    {
        // We need to increase preallocated buffer size in the driver
        // Set it and try again
        if(!IncPreallocBufferSize(buffer_time, err))
            VBERROR("Unable to sufficiently increase ALSA hardware buffer size"
                    " - underruns are likely");
        return OpenDevice();
    }

    if (internal_vol && !OpenMixer())
        VBERROR("Unable to open audio mixer. Volume control disabled");

    // Device opened successfully
    return true;
}

void AudioOutputALSA::CloseDevice()
{
    if (m_mixer.handle)
        snd_mixer_close(m_mixer.handle);
    m_mixer.handle = NULL;
    if (pcm_handle)
    {
        snd_pcm_close(pcm_handle);
        pcm_handle = NULL;
    }
}

template <class AudioDataType>
static inline void _ReorderSmpteToAlsa(AudioDataType *buf, uint frames,
                                         uint extrach)
{
    AudioDataType tmpC, tmpLFE, *buf2;

    for (uint i = 0; i < frames; i++)
    {
        buf = buf2 = buf + 2;

        tmpC = *buf++;
        tmpLFE = *buf++;
        *buf2++ = *buf++;
        *buf2++ = *buf++;
        *buf2++ = tmpC;
        *buf2++ = tmpLFE;
        buf += extrach;
    }
}

static inline void ReorderSmpteToAlsa(void *buf, uint frames,
                                        AudioFormat format, uint extrach)
{
    switch(AudioOutputSettings::FormatToBits(format))
    {
        case  8: _ReorderSmpteToAlsa((uchar *)buf, frames, extrach); break;
        case 16: _ReorderSmpteToAlsa((short *)buf, frames, extrach); break;
        default: _ReorderSmpteToAlsa((int   *)buf, frames, extrach); break;
    }
}

void AudioOutputALSA::WriteAudio(uchar *aubuf, int size)
{
    uchar *tmpbuf = aubuf;
    uint frames = size / output_bytes_per_frame;
    int err, lw = 0;

    if (pcm_handle == NULL)
    {
        Error("WriteAudio() called with pcm_handle == NULL!");
        return;
    }

        /* Audio received is using SMPTE channel ordering
         * ALSA uses its own channel order.
         * Do not re-order passthu audio */
    if (!passthru && (channels  == 6 || channels == 8))
        ReorderSmpteToAlsa(aubuf, frames, output_format, channels - 6);

    VERBOSE(VB_AUDIO+VB_TIMESTAMP,
            QString("WriteAudio: Preparing %1 bytes (%2 frames)")
            .arg(size).arg(frames));

    while (frames > 0)
    {
        lw = snd_pcm_writei(pcm_handle, tmpbuf, frames);

        if (lw >= 0)
        {
            if ((uint)lw < frames)
                VBAUDIO(QString("WriteAudio: short write %1 bytes (ok)")
                        .arg(lw * output_bytes_per_frame));

            frames -= lw;
            tmpbuf += lw * output_bytes_per_frame; // bytes
            continue;
        }

        err = lw;

        switch (err)
        {
            case -EPIPE:
                 if (snd_pcm_state(pcm_handle) == SND_PCM_STATE_XRUN)
                 {
                    VBAUDIO("WriteAudio: buffer underrun");
                    if ((err = snd_pcm_prepare(pcm_handle)) < 0)
                    {
                        AERROR("WriteAudio: unable to recover from xrun");
                        return;
                    }
                }
                break;

            case -ESTRPIPE:
                VBAUDIO("WriteAudio: device is suspended");
                while ((err = snd_pcm_resume(pcm_handle)) == -EAGAIN)
                    usleep(200);

                if (err < 0)
                {
                    VBERROR("WriteAudio: resume failed");
                    if ((err = snd_pcm_prepare(pcm_handle)) < 0)
                    {
                        AERROR("WriteAudio: unable to recover from suspend");
                        return;
                    }
                }
                break;

            case -EBADFD:
                Error(
                    QString("WriteAudio: device is in a bad state (state = %1)")
                    .arg(snd_pcm_state(pcm_handle)));
                return;

            default:
                AERROR(QString("WriteAudio: Write failed, state: %1, err")
                       .arg(snd_pcm_state(pcm_handle)));
                return;
        }
    }
}

int AudioOutputALSA::GetBufferedOnSoundcard(void) const
{

    if (pcm_handle == NULL)
    {
        VBERROR("getBufferedOnSoundcard() called with pcm_handle == NULL!");
        return 0;
    }

    snd_pcm_sframes_t delay = 0, buffered = 0;

    if (snd_pcm_avail_delay(pcm_handle, &buffered, &delay) < 0)
    {
        return 0;
    }

    snd_pcm_state_t state = snd_pcm_state(pcm_handle);

    if (state == SND_PCM_STATE_RUNNING || state == SND_PCM_STATE_DRAINING)
    {
        delay *= output_bytes_per_frame;
    }
    else
    {
        delay = 00;
    }

    if (buffered < 0)
    {
        buffered = 0;
    }

    buffered *= output_bytes_per_frame;
    if (buffered > soundcard_buffer_size)
    {
        buffered = soundcard_buffer_size;
    }

    return delay + buffered;
}

/*
 * Set the various ALSA audio parameters.
 * Returns:
 * < 0 : an error occurred
 * 0   : Succeeded
 * > 0 : Buffer timelength returned by ALSA which is less than what we asked for
 */ 
int AudioOutputALSA::SetParameters(snd_pcm_t *handle, snd_pcm_format_t format,
                                   uint channels, uint rate, uint buffer_time,
                                   uint period_time)
{
    int err, dir;
    snd_pcm_hw_params_t *params;
    snd_pcm_sw_params_t *swparams;
    snd_pcm_uframes_t buffer_size;
    snd_pcm_uframes_t period_size;

    VBAUDIO(QString("SetParameters(format=%1, channels=%2, rate=%3, "
                    "buffer_time=%4, period_time=%5)")
            .arg(format).arg(channels).arg(rate).arg(buffer_time)
            .arg(period_time));

    if (handle == NULL)
    {
        Error("SetParameters() called with handle == NULL!");
        return -1;
    }

    snd_pcm_hw_params_alloca(&params);
    snd_pcm_sw_params_alloca(&swparams);

    /* choose all parameters */
    err = snd_pcm_hw_params_any(handle, params);
    CHECKERR("No playback configurations available");

    /* set the interleaved read/write format */
    err = snd_pcm_hw_params_set_access(handle, params,
                                       SND_PCM_ACCESS_RW_INTERLEAVED);
    CHECKERR(QString("Interleaved RW audio not available"));

    /* set the sample format */
    err = snd_pcm_hw_params_set_format(handle, params, format);
    CHECKERR(QString("Sample format %1 not available").arg(format));

    /* set the count of channels */
    err = snd_pcm_hw_params_set_channels(handle, params, channels);
    CHECKERR(QString("Channels count %1 not available").arg(channels));

    /* set the stream rate */
    if (src_quality == -1)
    {
        err = snd_pcm_hw_params_set_rate_resample(handle, params, 1);
        CHECKERR(QString("Resampling setup failed").arg(rate));

        uint rrate = rate;
        err = snd_pcm_hw_params_set_rate_near(handle, params, &rrate, 0);
        CHECKERR(QString("Rate %1Hz not available for playback: %s").arg(rate));

        if (rrate != rate)
        {
            VBERROR(QString("Rate doesn't match (requested %1Hz, got %2Hz)")
                    .arg(rate).arg(err));
            return err;
        }
    }
    else
    {
        err = snd_pcm_hw_params_set_rate(handle, params, rate, 0);
        CHECKERR(QString("Samplerate %1 Hz not available").arg(rate));
    }

    /* set the buffer time */
    dir = 0;
    uint original_buffer_time = buffer_time;
    err = snd_pcm_hw_params_set_buffer_time_near(handle, params,
                                                 &buffer_time, &dir);
    CHECKERR(QString("Unable to set buffer time %1").arg(buffer_time));

    // See if we need to increase the prealloc'd buffer size
    // If buffer_time is too small we could underrun
    // Make 10% leeway okay
    if ((buffer_time * 1.10f < (float)original_buffer_time) && pbufsize < 0)
    {
        VBAUDIO(QString("Requested %1us got %2 buffer time")
                .arg(original_buffer_time).arg(buffer_time));
        return buffer_time;
    }

    VBAUDIO(QString("Buffer time = %1 us").arg(buffer_time));

    /* set the period time */
    dir = 1;
    err = snd_pcm_hw_params_set_period_time_near(handle, params,
                                                 &period_time, &dir);
    CHECKERR(QString("Unable to set period time %1").arg(period_time));
    VBAUDIO(QString("Period time = %1 us").arg(period_time));

    /* write the parameters to device */
    err = snd_pcm_hw_params(handle, params);
    CHECKERR("Unable to set hw params for playback");

    err = snd_pcm_get_params(handle, &buffer_size, &period_size);
    CHECKERR("Unable to get PCM params");
    VBAUDIO(QString("Buffer size = %1 | Period size = %2")
            .arg(buffer_size).arg(period_size));

    /* set member variables */
    soundcard_buffer_size = buffer_size * output_bytes_per_frame;
    fragment_size = (period_size * output_bytes_per_frame) >> 1;

    /* get the current swparams */
    err = snd_pcm_sw_params_current(handle, swparams);
    CHECKERR("Unable to get current swparams");

    /* start the transfer after period_size */
    err = snd_pcm_sw_params_set_start_threshold(handle, swparams, buffer_size);
    CHECKERR("Unable to set start threshold");

    /* allow the transfer when at least period_size samples can be processed */
    err = snd_pcm_sw_params_set_avail_min(handle, swparams, period_size);
    CHECKERR("Unable to set avail min");

    /* write the parameters to the playback device */
    err = snd_pcm_sw_params(handle, swparams);
    CHECKERR("Unable to set sw params");

    err = snd_pcm_prepare(handle);
    CHECKERR("Unable to prepare the PCM");

    return 0;
}

int AudioOutputALSA::GetVolumeChannel(int channel) const
{
    int retvol = 0;

    if (!m_mixer.elem)
        return retvol;

    snd_mixer_selem_channel_id_t chan = (snd_mixer_selem_channel_id_t) channel;
    if (!snd_mixer_selem_has_playback_channel(m_mixer.elem, chan))
        return retvol;

    long mixervol;
    int chk;
    if ((chk = snd_mixer_selem_get_playback_volume(m_mixer.elem,
                                                   chan,
                                                   &mixervol)) < 0)
    {
        VBERROR(QString("failed to get channel %1 volume, mixer %2/%3: %4")
                .arg(channel).arg(m_mixer.device)
                .arg(m_mixer.control)
                .arg(snd_strerror(chk)));
    }
    else
    {
        retvol = (m_mixer.volrange != 0L) ? (mixervol - m_mixer.volmin) *
                                            100.0f / m_mixer.volrange + 0.5f
                                            : 0;
        retvol = max(retvol, 0);
        retvol = min(retvol, 100);
        VBAUDIO(QString("get volume channel %1: %2")
                .arg(channel).arg(retvol));
    }
    return retvol;
}

void AudioOutputALSA::SetVolumeChannel(int channel, int volume)
{
    if (!(internal_vol && m_mixer.elem))
        return;

    long mixervol = volume * m_mixer.volrange / 100.0f - m_mixer.volmin + 0.5f;
    mixervol = max(mixervol, m_mixer.volmin);
    mixervol = min(mixervol, m_mixer.volmax);

    snd_mixer_selem_channel_id_t chan = (snd_mixer_selem_channel_id_t) channel;
    if (snd_mixer_selem_set_playback_volume(m_mixer.elem, chan, mixervol) < 0)
        VBERROR(QString("failed to set channel %1 volume").arg(channel));
    else
        VBAUDIO(QString("channel %1 volume set %2 => %3")
                .arg(channel).arg(volume).arg(mixervol));
}

bool AudioOutputALSA::OpenMixer(void)
{
    if (!pcm_handle)
    {
        VBERROR("mixer setup without a pcm");
        return false;
    }
    m_mixer.device = gCoreContext->GetSetting("MixerDevice", "default");
    m_mixer.device = m_mixer.device.remove(QString("ALSA:"));
    if (m_mixer.device.toLower() == "software")
        return true;

    m_mixer.control = gCoreContext->GetSetting("MixerControl", "PCM");

    QString mixer_device_tag = QString("mixer device %1").arg(m_mixer.device);

    int chk;
    if ((chk = snd_mixer_open(&m_mixer.handle, 0)) < 0)
    {
        VBERROR(QString("failed to open mixer device %1: %2")
                .arg(mixer_device_tag).arg(snd_strerror(chk)));
        return false;
    }

    QByteArray dev_ba = m_mixer.device.toAscii();
    struct snd_mixer_selem_regopt regopts =
        {1, SND_MIXER_SABSTRACT_NONE, dev_ba.constData(), NULL, NULL};

    if ((chk = snd_mixer_selem_register(m_mixer.handle, &regopts, NULL)) < 0)
    {
        snd_mixer_close(m_mixer.handle);
        m_mixer.handle = NULL;
        VBERROR(QString("failed to register %1: %2")
                .arg(mixer_device_tag).arg(snd_strerror(chk)));
        return false;
    }

    if ((chk = snd_mixer_load(m_mixer.handle)) < 0)
    {
        snd_mixer_close(m_mixer.handle);
        m_mixer.handle = NULL;
        VBERROR(QString("failed to load %1: %2")
                .arg(mixer_device_tag).arg(snd_strerror(chk)));
        return false;
    }

    m_mixer.elem = NULL;
    uint elcount = snd_mixer_get_count(m_mixer.handle);
    snd_mixer_elem_t* elx = snd_mixer_first_elem(m_mixer.handle);

    for (uint ctr = 0; elx != NULL && ctr < elcount; ctr++)
    {
        QString tmp = QString(snd_mixer_selem_get_name(elx));
        if (m_mixer.control == tmp &&
            !snd_mixer_selem_is_enumerated(elx) &&
            snd_mixer_selem_has_playback_volume(elx) &&
            snd_mixer_selem_is_active(elx))
        {
            m_mixer.elem = elx;
            VBAUDIO(QString("found playback control %1 on %2")
                    .arg(m_mixer.control)
                    .arg(mixer_device_tag));
            break;
        }
        elx = snd_mixer_elem_next(elx);
    }
    if (!m_mixer.elem)
    {
        snd_mixer_close(m_mixer.handle);
        m_mixer.handle = NULL;
        VBERROR(QString("no playback control %1 found on %2")
                .arg(m_mixer.control).arg(mixer_device_tag));
        return false;
    }
    if ((snd_mixer_selem_get_playback_volume_range(m_mixer.elem,
                                                   &m_mixer.volmin,
                                                   &m_mixer.volmax) < 0))
    {
        snd_mixer_close(m_mixer.handle);
        m_mixer.handle = NULL;
        VBERROR(QString("failed to get volume range on %1/%2")
                .arg(mixer_device_tag).arg(m_mixer.control));
        return false;
    }

    m_mixer.volrange = m_mixer.volmax - m_mixer.volmin;
    VBAUDIO(QString("mixer volume range on %1/%2 - min %3, max %4, range %5")
            .arg(mixer_device_tag).arg(m_mixer.control)
            .arg(m_mixer.volmin).arg(m_mixer.volmax).arg(m_mixer.volrange));
    VBAUDIO(QString("%1/%2 set up successfully")
            .arg(mixer_device_tag)
            .arg(m_mixer.control));

    if (set_initial_vol)
    {
        int initial_vol;
        if (m_mixer.control == "PCM")
            initial_vol = gCoreContext->GetNumSetting("PCMMixerVolume", 80);
        else
            initial_vol = gCoreContext->GetNumSetting("MasterMixerVolume", 80);
        for (int ch = 0; ch < channels; ++ch)
            SetVolumeChannel(ch, initial_vol);
    }

    return true;
}

QMap<QString, QString> *AudioOutputALSA::GetALSADevices(const char *type)
{
    QMap<QString, QString> *alsadevs = new QMap<QString, QString>();
    void **hints, **n;
    char *name, *desc;

    if (snd_device_name_hint(-1, type, &hints) < 0)
        return alsadevs;
    n = hints;

    while (*n != NULL)
    {
          name = snd_device_name_get_hint(*n, "NAME");
          desc = snd_device_name_get_hint(*n, "DESC");
          if (name && desc && strcmp(name, "null"))
              alsadevs->insert(name, desc);
          if (name)
              free(name);
          if (desc)
              free(desc);
          n++;
    }
    snd_device_name_free_hint(hints);
        // Work around ALSA bug < 1.0.22 ; where snd_device_name_hint can corrupt
        // global ALSA memory context
#if SND_LIB_MAJOR == 1
#if SND_LIB_MINOR == 0
#if SND_LIB_SUBMINOR < 22
    snd_config_update_free_global();
#endif
#endif
#endif
    return alsadevs;
}<|MERGE_RESOLUTION|>--- conflicted
+++ resolved
@@ -243,30 +243,17 @@
     int cur  = pfile.readAll().trimmed().toInt();
     int max  = mfile.readAll().trimmed().toInt();
 
-<<<<<<< HEAD
-    int size = (samplerate / 1000) *
-        (buffer_time / 1000) *
-        output_bytes_per_frame / 1024;
-=======
     int size = ((int)(cur * (float)requested / (float)buffer_time)
                 / 64 + 1) * 64;
->>>>>>> d56b1d9f
 
     VBAUDIO(QString("Hardware audio buffer cur: %1 need: %2 max allowed: %3")
             .arg(cur).arg(size).arg(max));
 
-<<<<<<< HEAD
-    if (size > max)
-=======
     if (size > max || !size)
->>>>>>> d56b1d9f
     {
         size = max;
         ret = false;
     }
-
-    if (!size)
-        ret = false;
 
     pfile.close();
     mfile.close();
