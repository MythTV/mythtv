--- conflicted
+++ resolved
@@ -192,13 +192,10 @@
     {
     }
 
-<<<<<<< HEAD
 #ifndef _MSC_VER
     MythNotification &operator=(const MythNotification&);
 #endif
 
-=======
->>>>>>> d6b9469b
 protected:
     int         m_id;
     void       *m_parent;
