--- conflicted
+++ resolved
@@ -574,15 +574,12 @@
 #endif
 
     delete d->m_NC;
-<<<<<<< HEAD
 
     delete d->m_painter;
     // Don't delete. If the app is closing down it causes intermittent segfaults
     if (d->m_render)
         d->m_render->ReleaseResources();
 
-=======
->>>>>>> c037258e
     delete d;
 }
 
@@ -1407,119 +1404,6 @@
 #endif
 }
 
-<<<<<<< HEAD
-=======
-/* FIXME compatibility only */
-void MythMainWindow::attach(QWidget *child)
-{
-#ifdef _WIN32
-# ifdef _MSC_VER
-#  pragma message( "TODO FIXME MythMainWindow::attach() does not always work on MS Windows!")
-# else
-#  warning TODO FIXME MythMainWindow::attach() does not always work on MS Windows!
-# endif
-
-    // if windows are created on different threads,
-    // or if setFocus() is called from a thread other than the main UI thread,
-    // setFocus() hangs the thread that called it
-    LOG(VB_GENERAL, LOG_ERR,
-            QString("MythMainWindow::attach old: %1, new: %2, thread: %3")
-            .arg(currentWidget() ? currentWidget()->objectName() : "none")
-            .arg(child->objectName())
-            .arg(::GetCurrentThreadId()));
-#endif
-    if (currentWidget())
-    {
-        // don't disable the current widget, instead we disable all its children
-        // on mac, disabling the current active widget entirely prevent keyboard to
-        // work on the newly opened widget.
-        QList<QWidget*> list = currentWidget()->findChildren<QWidget *>();
-
-        foreach(QWidget *w, list)
-        {
-            if (w->isEnabled())
-            {
-                w->setEnabled(false);
-                // mark it as previously enabled
-                d->m_enabledWidgets[w] = true;
-            }
-        }
-    }
-#ifdef USE_OPENGL_QT5
-    else
-    {
-        // Save & disable WA_PaintOnScreen, used by OpenGL GUI painter
-        if ((d->m_bSavedPOS = testAttribute(Qt::WA_PaintOnScreen)))
-            setAttribute(Qt::WA_PaintOnScreen, false);
-    }
-#endif
-
-    d->m_widgetList.push_back(child);
-    child->winId();
-    child->raise();
-    child->setFocus();
-    child->setMouseTracking(true);
-}
-
-
-void MythMainWindow::detach(QWidget *child)
-{
-    std::vector<QWidget*>::iterator it =
-        std::find(d->m_widgetList.begin(), d->m_widgetList.end(), child);
-
-    if (it == d->m_widgetList.end())
-    {
-        LOG(VB_GENERAL, LOG_ERR, "Could not find widget to detach");
-        return;
-    }
-
-    d->m_widgetList.erase(it);
-    QWidget *current = currentWidget();
-    if (!current)
-    {
-        current = this;
-        // We're be to the main window, enable it just in case
-        setEnabled(true);
-#ifdef USE_OPENGL_QT5
-        // Restore WA_PaintOnScreen, used by OpenGL GUI painter
-        setAttribute(Qt::WA_PaintOnScreen, d->m_bSavedPOS);
-        // Need to repaint the UI or it remains black
-        QTimer::singleShot(2, d->m_paintwin, SLOT(update()));
-#endif
-    }
-    else
-    {
-        QList<QWidget*> list = current->findChildren<QWidget *>();
-
-        foreach(QWidget *w, list)
-        {
-            if (d->m_enabledWidgets.contains(w))
-            {
-                w->setEnabled(true);
-                d->m_enabledWidgets.remove(w);
-            }
-        }
-    }
-    current->raise();
-    current->setFocus();
-    current->setMouseTracking(true);
-
-    if (d->m_exitingtomain)
-    {
-        QCoreApplication::postEvent(
-            this, new QEvent(MythEvent::kExitToMainMenuEventType));
-    }
-}
-
-QWidget *MythMainWindow::currentWidget(void)
-{
-    if (!d->m_widgetList.empty())
-        return d->m_widgetList.back();
-    return nullptr;
-}
-/* FIXME: end compatibility */
-
->>>>>>> c037258e
 uint MythMainWindow::PushDrawDisabled(void)
 {
     QMutexLocker locker(&d->m_drawDisableLock);
@@ -1591,33 +1475,7 @@
     bool jumpdone = !(d->m_popwindows);
 
     d->m_exitingtomain = true;
-<<<<<<< HEAD
-=======
-
-    /* compatibility code, remove, FIXME */
-    QWidget *current = currentWidget();
-    if (current && d->m_exitingtomain && d->m_popwindows)
-    {
-        if (current->objectName() != QString("mainmenu"))
-        {
-            if (current->objectName() == QString("video playback window"))
-            {
-                MythEvent *me = new MythEvent("EXIT_TO_MENU");
-                QCoreApplication::postEvent(current, me);
-            }
-            else if (current->inherits("MythDialog"))
-            {
-                QKeyEvent *key = new QKeyEvent(QEvent::KeyPress, d->m_escapekey,
-                                               Qt::NoModifier);
-                QObject *key_target = getTarget(*key);
-                QCoreApplication::postEvent(key_target, key);
-            }
-            return;
-        }
-        jumpdone = true;
-    }
-
->>>>>>> c037258e
+
     MythScreenStack *toplevel = GetMainStack();
     if (toplevel && d->m_popwindows)
     {
