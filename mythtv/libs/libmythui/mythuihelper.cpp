--- conflicted
+++ resolved
@@ -32,11 +32,8 @@
 #include "remotefile.h"
 #include "mythcorecontext.h"
 #include "mthreadpool.h"
-<<<<<<< HEAD
+#include "storagegroup.h"
 #include "util.h"
-=======
-#include "storagegroup.h"
->>>>>>> e2f74e9a
 
 #define LOC      QString("MythUIHelper: ")
 
