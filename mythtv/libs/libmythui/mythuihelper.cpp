#include "mythuihelper.h"

#include <cmath>
#include <unistd.h>

#include <QImage>
#include <QPixmap>
#include <QMutex>
#include <QPalette>
#include <QMap>
#include <QDir>
#include <QFileInfo>
#include <QApplication>
#include <QPainter>
#include <QStyleFactory>
#include <QSize>
#include <QFile>
#include <QAtomicInt>
#include <QEventLoop>
#include <QTimer>
#include <QScreen>

// mythbase headers
#include "mythdirs.h"
#include "mythlogging.h"
#include "mythdownloadmanager.h"
#include "mythdb.h"
#include "remotefile.h"
#include "mythcorecontext.h"
#include "storagegroup.h"
#include "mythdate.h"
#include "mthreadpool.h"

// mythui headers
#include "mythprogressdialog.h"
#include "mythimage.h"
#include "screensaver.h"
#include "mythmainwindow.h"
#include "themeinfo.h"
#include "x11colors.h"
#include "mythdisplay.h"

#define LOC      QString("MythUIHelper: ")

static MythUIHelper *mythui = nullptr;
static QMutex uiLock;
QString MythUIHelper::x11_display;

MythUIHelper *MythUIHelper::getMythUI(void)
{
    if (mythui)
        return mythui;

    uiLock.lock();

    if (!mythui)
        mythui = new MythUIHelper();

    uiLock.unlock();

    // These directories should always exist.  Don't test first as
    // there's no harm in trying to create an existing directory.
    QDir dir;
    dir.mkdir(GetThemeBaseCacheDir());
    dir.mkdir(GetRemoteCacheDir());
    dir.mkdir(GetThumbnailDir());

    return mythui;
}

void MythUIHelper::destroyMythUI(void)
{
    MythUIHelper::PruneCacheDir(GetRemoteCacheDir());
    MythUIHelper::PruneCacheDir(GetThumbnailDir());
    uiLock.lock();
    delete mythui;
    mythui = nullptr;
    uiLock.unlock();
}

MythUIHelper *GetMythUI()
{
    return MythUIHelper::getMythUI();
}

void DestroyMythUI()
{
    MythUIHelper::destroyMythUI();
}

class MythUIHelperPrivate
{
public:
    explicit MythUIHelperPrivate(MythUIHelper *p)
    : m_cacheLock(new QMutex(QMutex::Recursive)),
      m_imageThreadPool(new MThreadPool("MythUIHelper")),
      m_parent(p) {}
    ~MythUIHelperPrivate();

    void Init();

    void GetScreenBounds(void);
    void StoreGUIsettings(void);

    double GetPixelAspectRatio(void);
    static void WaitForScreenChange(void) ;

    bool      m_themeloaded {false}; ///< Do we have a palette and pixmap to use?
    QString   m_menuthemepathname;
    QString   m_themepathname;
    QString   m_themename;
    QPalette  m_palette;           ///< Colour scheme

    float m_wmult                            {1.0F};
    float m_hmult                            {1.0F};
    float m_pixelAspectRatio                 {-1.0F};

    // Drawable area of the full screen. May cover several screens,
    // or exclude windowing system fixtures (like Mac menu bar)
    int m_xbase                              {0};
    int m_ybase                              {0};
    int m_height                             {0};
    int m_width                              {0};

    // Dimensions of the theme
    int m_baseWidth                          {800};
    int m_baseHeight                         {600};
    bool m_isWide                            {false};

    QMap<QString, MythImage *> m_imageCache;
#if QT_VERSION < QT_VERSION_CHECK(5,8,0)
    QMap<QString, uint> m_cacheTrack;
#else
    QMap<QString, qint64> m_cacheTrack;
#endif
    QMutex *m_cacheLock                      {nullptr};

#if QT_VERSION < QT_VERSION_CHECK(5,10,0)
    QAtomicInt m_cacheSize                   {0};
    QAtomicInt m_maxCacheSize                {30 * 1024 * 1024};
#else
    // This change is because of the QImage change from byteCount() to
    // sizeInBytes(), the latter returning a 64bit value.
    QAtomicInteger<qint64> m_cacheSize       {0};
    QAtomicInteger<qint64> m_maxCacheSize    {30 * 1024 * 1024};
#endif

    // The part of the screen(s) allocated for the GUI. Unless
    // overridden by the user, defaults to drawable area above.
    int m_screenxbase                        {0};
    int m_screenybase                        {0};

    // The part of the screen(s) allocated for the GUI. Unless
    // overridden by the user, defaults to drawable area above.
    int m_screenwidth                        {0};
    int m_screenheight                       {0};

    // Command-line GUI size, which overrides both the above sets of sizes
    static int x_override;
    static int y_override;
    static int w_override;
    static int h_override;

    QString m_themecachedir;
    QString m_userThemeDir;

    ScreenSaverControl *m_screensaver        {nullptr};
    bool                m_screensaverEnabled {false};

<<<<<<< HEAD
    DisplayRes  *m_displayRes                {nullptr};
=======
    MythDisplay *m_display                   {nullptr};
>>>>>>> 1894599c
    bool         m_screenSetup               {false};

    MThreadPool *m_imageThreadPool           {nullptr};

    MythUIMenuCallbacks m_callbacks          {nullptr,nullptr,nullptr,nullptr,nullptr};

    MythUIHelper *m_parent                   {nullptr};

    int m_fontStretch                        {100};

    QStringList m_searchPaths;
};

int MythUIHelperPrivate::x_override = -1;
int MythUIHelperPrivate::y_override = -1;
int MythUIHelperPrivate::w_override = -1;
int MythUIHelperPrivate::h_override = -1;

MythUIHelperPrivate::~MythUIHelperPrivate()
{
    QMutableMapIterator<QString, MythImage *> i(m_imageCache);

    while (i.hasNext())
    {
        i.next();
        i.value()->SetIsInCache(false);
        i.value()->DecrRef();
        i.remove();
    }

    m_cacheTrack.clear();

    delete m_cacheLock;
    delete m_imageThreadPool;
    delete m_screensaver;

<<<<<<< HEAD
    if (m_displayRes)
    {
        m_displayRes->SwitchToDesktop();
        DisplayRes::AcquireRelease(false); // release
=======
    if (m_display)
    {
        if (m_display->UsingVideoModes())
            m_display->SwitchToDesktop();
        MythDisplay::AcquireRelease(false);
>>>>>>> 1894599c
    }
}

void MythUIHelperPrivate::Init(void)
{
    if (!m_display)
        m_display = MythDisplay::AcquireRelease();
    m_screensaver = new ScreenSaverControl();
    GetScreenBounds();
    StoreGUIsettings();
    m_screenSetup = true;

    StorageGroup sgroup("Themes", gCoreContext->GetHostName());
    m_userThemeDir = sgroup.GetFirstDir(true);
}

/**
 * \brief Get screen size from Qt, respecting for user's multiple screen prefs
 *
 * If the windowing system environment has multiple screens, then use
 * QScreen::virtualSize() to get the size of the virtual desktop.
 * Otherwise QScreen::size() or QScreen::availableSize() will provide
 * the size of an individual screen.
 */
void MythUIHelperPrivate::GetScreenBounds()
{
    foreach (QScreen *screen, qGuiApp->screens())
    {
        QRect dim = screen->geometry();
        QString extra = MythDisplay::GetExtraScreenInfo(screen);
        LOG(VB_GUI, LOG_INFO, LOC + QString("Screen %1 dim: %2x%3 %4")
            .arg(screen->name())
            .arg(dim.width()).arg(dim.height())
            .arg(extra));
    }

    QScreen *primary = qGuiApp->primaryScreen();
    LOG(VB_GUI, LOG_INFO, LOC +
        QString("Primary screen: %1.").arg(primary->name()));

    int numScreens = m_display->GetScreenCount();
    QSize dim = primary->virtualSize();
    LOG(VB_GUI, LOG_INFO, LOC +
        QString("Total desktop dim: %1x%2, over %3 screen[s].")
        .arg(dim.width()).arg(dim.height()).arg(numScreens));

    if (MythDisplay::SpanAllScreens())
    {
        LOG(VB_GUI, LOG_INFO, LOC + QString("Using entire desktop."));
        m_xbase  = 0;
        m_ybase  = 0;
        m_width  = dim.width();
        m_height = dim.height();
        return;
    }

    QRect bounds;
    QScreen *screen = m_display->GetCurrentScreen();
    if (GetMythDB()->GetBoolSetting("RunFrontendInWindow", false))
    {
        LOG(VB_GUI, LOG_INFO, LOC + "Running in a window");
        // This doesn't include the area occupied by the
        // Windows taskbar, or the Mac OS X menu bar and Dock
        bounds = screen->availableGeometry();
    }
    else
    {
        bounds = screen->geometry();
    }
    m_xbase  = bounds.x();
    m_ybase  = bounds.y();
    m_width  = bounds.width();
    m_height = bounds.height();

    LOG(VB_GUI, LOG_INFO, LOC + QString("Using screen %1, %2x%3 at %4,%5")
        .arg(screen->name()).arg(m_width).arg(m_height)
        .arg(m_xbase).arg(m_ybase));
}

/**
 * Apply any user overrides to the screen geometry
 */
void MythUIHelperPrivate::StoreGUIsettings()
{
    if (x_override >= 0 && y_override >= 0)
    {
        GetMythDB()->OverrideSettingForSession("GuiOffsetX", QString::number(x_override));
        GetMythDB()->OverrideSettingForSession("GuiOffsetY", QString::number(y_override));
    }

    if (w_override > 0 && h_override > 0)
    {
        GetMythDB()->OverrideSettingForSession("GuiWidth", QString::number(w_override));
        GetMythDB()->OverrideSettingForSession("GuiHeight", QString::number(h_override));
    }

    m_screenxbase  = GetMythDB()->GetNumSetting("GuiOffsetX");
    m_screenybase  = GetMythDB()->GetNumSetting("GuiOffsetY");

    m_screenwidth = m_screenheight = 0;
    GetMythDB()->GetResolutionSetting("Gui", m_screenwidth, m_screenheight);

    // If any of these was _not_ set by the user,
    // (i.e. they are 0) use the whole-screen defaults

    if (!m_screenxbase)
        m_screenxbase = m_xbase;

    if (!m_screenybase)
        m_screenybase = m_ybase;

    if (!m_screenwidth)
        m_screenwidth = m_width;

    if (!m_screenheight)
        m_screenheight = m_height;

    if (m_screenheight < 160 || m_screenwidth < 160)
    {
        LOG(VB_GENERAL, LOG_ERR, LOC +
            "Somehow, your screen size settings are bad.\n\t\t\t" +
            QString("GuiResolution: %1\n\t\t\t")
            .arg(GetMythDB()->GetSetting("GuiResolution")) +
            QString("  old GuiWidth: %1\n\t\t\t")
            .arg(GetMythDB()->GetNumSetting("GuiWidth")) +
            QString("  old GuiHeight: %1\n\t\t\t")
            .arg(GetMythDB()->GetNumSetting("GuiHeight")) +
            QString("m_width: %1").arg(m_width) +
            QString("m_height: %1\n\t\t\t").arg(m_height) +
            "Falling back to 640x480");

        m_screenwidth  = 640;
        m_screenheight = 480;
    }

    m_wmult = m_screenwidth  / (float)m_baseWidth;
    m_hmult = m_screenheight / (float)m_baseHeight;

    // Default font, _ALL_ fonts inherit from this!
    // e.g All fonts will be 19 pixels unless a new size is explicitly defined.
    QFont font = QFont("Arial");

    if (!font.exactMatch())
        font = QFont();

    font.setStyleHint(QFont::SansSerif, QFont::PreferAntialias);
    font.setPixelSize(lroundf(19.0F * m_hmult));
    int stretch = (int)(100 / GetPixelAspectRatio());
    font.setStretch(stretch); // QT
    m_fontStretch = stretch; // MythUI

    QApplication::setFont(font);
}

double MythUIHelperPrivate::GetPixelAspectRatio(void)
{
    if (m_pixelAspectRatio < 0)
    {
<<<<<<< HEAD
        if (!m_displayRes)
            m_displayRes = DisplayRes::AcquireRelease();
        if (m_displayRes)
            m_pixelAspectRatio = static_cast<float>(m_displayRes->GetPixelAspectRatio());
        else
            m_pixelAspectRatio = 1.0;
=======
        if (!m_display)
            m_display = MythDisplay::AcquireRelease();
        m_pixelAspectRatio = static_cast<float>(m_display->GetPixelAspectRatio());
>>>>>>> 1894599c
    }
    return static_cast<double>(m_pixelAspectRatio);
}

void MythUIHelperPrivate::WaitForScreenChange(void)
{
    // Wait for screen signal change, so we later get updated screen resolution
    QEventLoop loop;
    QTimer timer;
    QScreen *screen = MythDisplay::AcquireRelease()->GetCurrentScreen();
    MythDisplay::AcquireRelease(false);

    timer.setSingleShot(true);
    QObject::connect(&timer, SIGNAL(timeout()),
                     &loop, SLOT(quit()));
    QObject::connect(screen, SIGNAL(geometryChanged(const QRect&)),
                     &loop, SLOT(quit()));
    QObject::connect(screen, SIGNAL(availableGeometryChanged(const QRect&)),
                     &loop, SLOT(quit()));
    timer.start(300); //300ms maximum wait
    loop.exec();
}

MythUIHelper::MythUIHelper()
{
    d = new MythUIHelperPrivate(this);
}

MythUIHelper::~MythUIHelper()
{
    delete d;
}

void MythUIHelper::Init(MythUIMenuCallbacks &cbs)
{
    d->Init();
    d->m_callbacks = cbs;

    d->m_maxCacheSize.fetchAndStoreRelease(
        GetMythDB()->GetNumSetting("UIImageCacheSize", 30) * 1024 * 1024);

    LOG(VB_GUI, LOG_INFO, LOC +
        QString("MythUI Image Cache size set to %1 bytes")
        .arg(d->m_maxCacheSize.fetchAndAddRelease(0)));
}

// This init is used for showing the startup UI that is shown
// before the database is initialized. The above init is called later,
// after the DB is available.
// This class does not mind being Initialized twice.
void MythUIHelper::Init(void)
{
    d->Init();
}

MythUIMenuCallbacks *MythUIHelper::GetMenuCBs(void)
{
    return &(d->m_callbacks);
}

bool MythUIHelper::IsScreenSetup(void)
{
    return d->m_screenSetup;
}

bool MythUIHelper::IsTopScreenInitialized(void)
{
    return GetMythMainWindow()->GetMainStack()->GetTopScreen()->IsInitialized();
}

void MythUIHelper::LoadQtConfig(void)
{
    gCoreContext->ResetLanguage();
    d->m_themecachedir.clear();

<<<<<<< HEAD
    if (GetMythDB()->GetBoolSetting("UseVideoModes", false))
    {
        if (!d->m_displayRes)
            d->m_displayRes = DisplayRes::AcquireRelease();

        if (d->m_displayRes)
        {
            // Make sure DisplayRes has current context info
            d->m_displayRes->Initialize();
            // Switch to desired GUI resolution
            if (d->m_displayRes->SwitchToGUI())
                d->WaitForScreenChange();
        }
=======
    if (!d->m_display)
        d->m_display = MythDisplay::AcquireRelease();

    // Switch to desired GUI resolution
    if (d->m_display->UsingVideoModes())
    {
        if (d->m_display->SwitchToGUI())
            d->WaitForScreenChange();
>>>>>>> 1894599c
    }

    // Note the possibly changed screen settings
    d->GetScreenBounds();

    qApp->setStyle("Windows");

    QString themename = GetMythDB()->GetSetting("Theme", DEFAULT_UI_THEME);
    QString themedir = FindThemeDir(themename);

    ThemeInfo *themeinfo = new ThemeInfo(themedir);

    if (themeinfo)
    {
        d->m_isWide = themeinfo->IsWide();
        d->m_baseWidth = themeinfo->GetBaseRes()->width();
        d->m_baseHeight = themeinfo->GetBaseRes()->height();
        d->m_themename = themeinfo->GetName();
        LOG(VB_GUI, LOG_INFO, LOC +
            QString("Using theme base resolution of %1x%2")
            .arg(d->m_baseWidth).arg(d->m_baseHeight));
        delete themeinfo;
    }

    // Recalculate GUI dimensions
    d->StoreGUIsettings();

    d->m_themepathname = themedir + '/';
    d->m_searchPaths.clear();

    d->m_themeloaded = false;

    themename = GetMythDB()->GetSetting("MenuTheme", "defaultmenu");

    if (themename == "default")
        themename = "defaultmenu";

    d->m_menuthemepathname = FindMenuThemeDir(themename);
}

void MythUIHelper::UpdateImageCache(void)
{
    QMutexLocker locker(d->m_cacheLock);

    QMutableMapIterator<QString, MythImage *> i(d->m_imageCache);

    while (i.hasNext())
    {
        i.next();
        i.value()->SetIsInCache(false);
        i.value()->DecrRef();
        i.remove();
    }

    d->m_cacheTrack.clear();

    d->m_cacheSize.fetchAndStoreOrdered(0);

    ClearOldImageCache();
    PruneCacheDir(GetRemoteCacheDir());
    PruneCacheDir(GetThumbnailDir());
}

MythImage *MythUIHelper::GetImageFromCache(const QString &url)
{
    QMutexLocker locker(d->m_cacheLock);

    if (d->m_imageCache.contains(url))
    {
#if QT_VERSION < QT_VERSION_CHECK(5,8,0)
        d->m_cacheTrack[url] = MythDate::current().toTime_t();
#else
        d->m_cacheTrack[url] = MythDate::current().toSecsSinceEpoch();
#endif
        d->m_imageCache[url]->IncrRef();
        return d->m_imageCache[url];
    }

    /*
        if (QFileInfo(url).exists())
        {
            MythImage *im = GetMythPainter()->GetFormatImage();
            im->Load(url,false);
            return im;
        }
    */

    return nullptr;
}

void MythUIHelper::IncludeInCacheSize(MythImage *im)
{
    if (im)
#if QT_VERSION < QT_VERSION_CHECK(5,10,0)
        d->m_cacheSize.fetchAndAddOrdered(im->byteCount());
#else
        d->m_cacheSize.fetchAndAddOrdered(im->sizeInBytes());
#endif
}

void MythUIHelper::ExcludeFromCacheSize(MythImage *im)
{
    if (im)
#if QT_VERSION < QT_VERSION_CHECK(5,10,0)
        d->m_cacheSize.fetchAndAddOrdered(-im->byteCount());
#else
        d->m_cacheSize.fetchAndAddOrdered(-im->sizeInBytes());
#endif
}

MythImage *MythUIHelper::CacheImage(const QString &url, MythImage *im,
                                    bool nodisk)
{
    if (!im)
        return nullptr;

    if (!nodisk)
    {
        QString dstfile = GetCacheDirByUrl(url) + '/' + url;

        LOG(VB_GUI | VB_FILE, LOG_INFO, LOC +
            QString("Saved to Cache (%1)").arg(dstfile));

        // Save to disk cache
        im->save(dstfile, "PNG");
    }

    // delete the oldest cached images until we fall below threshold.
    QMutexLocker locker(d->m_cacheLock);

    while ((d->m_cacheSize.fetchAndAddOrdered(0) +
#if QT_VERSION < QT_VERSION_CHECK(5,10,0)
	   im->byteCount()
#else
	   im->sizeInBytes()
#endif
	    ) >=
           d->m_maxCacheSize.fetchAndAddOrdered(0) &&
           !d->m_imageCache.empty())
    {
        QMap<QString, MythImage *>::iterator it = d->m_imageCache.begin();
#if QT_VERSION < QT_VERSION_CHECK(5,8,0)
        uint oldestTime = MythDate::current().toTime_t();
#else
        qint64 oldestTime = MythDate::current().toSecsSinceEpoch();
#endif
        QString oldestKey = it.key();

        int count = 0;

        for (; it != d->m_imageCache.end(); ++it)
        {
            if (d->m_cacheTrack[it.key()] < oldestTime)
            {
                if ((2 == it.value()->IncrRef()) && (it.value() != im))
                {
                    oldestTime = d->m_cacheTrack[it.key()];
                    oldestKey = it.key();
                    count++;
                }
                it.value()->DecrRef();
            }
        }

        LOG(VB_GUI | VB_FILE, LOG_INFO, LOC +
            QString("%1 images are eligible for expiry").arg(count));

        if (count > 0)
        {
            LOG(VB_GUI | VB_FILE, LOG_INFO, LOC +
                QString("Cache too big (%1), removing :%2:")
                .arg(d->m_cacheSize.fetchAndAddOrdered(0) +
#if QT_VERSION < QT_VERSION_CHECK(5,10,0)
		     im->byteCount()
#else
		     im->sizeInBytes()
#endif
		     )
                .arg(oldestKey));

            d->m_imageCache[oldestKey]->SetIsInCache(false);
            d->m_imageCache[oldestKey]->DecrRef();
            d->m_imageCache.remove(oldestKey);
            d->m_cacheTrack.remove(oldestKey);
        }
        else
        {
            break;
        }
    }

    QMap<QString, MythImage *>::iterator it = d->m_imageCache.find(url);

    if (it == d->m_imageCache.end())
    {
        im->IncrRef();
        d->m_imageCache[url] = im;
#if QT_VERSION < QT_VERSION_CHECK(5,8,0)
        d->m_cacheTrack[url] = MythDate::current().toTime_t();
#else
        d->m_cacheTrack[url] = MythDate::current().toSecsSinceEpoch();
#endif

        im->SetIsInCache(true);
        LOG(VB_GUI | VB_FILE, LOG_INFO, LOC +
            QString("NOT IN RAM CACHE, Adding, and adding to size :%1: :%2:")
            .arg(url)
#if QT_VERSION < QT_VERSION_CHECK(5,10,0)
	    .arg(im->byteCount())
#else
	    .arg(im->sizeInBytes())
#endif
	    );
    }

    LOG(VB_GUI | VB_FILE, LOG_INFO, LOC +
        QString("MythUIHelper::CacheImage : Cache Count = :%1: size :%2:")
        .arg(d->m_imageCache.count())
        .arg(d->m_cacheSize.fetchAndAddRelaxed(0)));

    return d->m_imageCache[url];
}

void MythUIHelper::RemoveFromCacheByURL(const QString &url)
{
    QMutexLocker locker(d->m_cacheLock);
    QMap<QString, MythImage *>::iterator it = d->m_imageCache.find(url);

    if (it != d->m_imageCache.end())
    {
        d->m_imageCache[url]->SetIsInCache(false);
        d->m_imageCache[url]->DecrRef();
        d->m_imageCache.remove(url);
        d->m_cacheTrack.remove(url);
    }

    QString dstfile;

    dstfile = GetCacheDirByUrl(url) + '/' + url;
    LOG(VB_GUI | VB_FILE, LOG_INFO, LOC +
        QString("RemoveFromCacheByURL removed :%1: from cache").arg(dstfile));
    QFile::remove(dstfile);
}

void MythUIHelper::RemoveFromCacheByFile(const QString &fname)
{
    QList<QString>::iterator it;

    QString partialKey = fname;
    partialKey.replace('/', '-');

    d->m_cacheLock->lock();
    QList<QString> m_imageCacheKeys = d->m_imageCache.keys();
    d->m_cacheLock->unlock();

    for (it = m_imageCacheKeys.begin(); it != m_imageCacheKeys.end(); ++it)
    {
        if ((*it).contains(partialKey))
            RemoveFromCacheByURL(*it);
    }

    // Loop through files to cache any that were not caught by
    // RemoveFromCacheByURL
    QDir dir(GetThemeCacheDir());
    QFileInfoList list = dir.entryInfoList();

    for (int i = 0; i < list.size(); ++i)
    {
        const QFileInfo& fileInfo = list.at(i);

        if (fileInfo.fileName().contains(partialKey))
        {
            LOG(VB_GUI | VB_FILE, LOG_INFO, LOC +
                QString("RemoveFromCacheByFile removed: %1: from cache")
                .arg(fileInfo.fileName()));

            if (!dir.remove(fileInfo.fileName()))
                LOG(VB_GENERAL, LOG_ERR, LOC +
                    QString("Failed to delete %1 from the theme cache")
                    .arg(fileInfo.fileName()));
        }
    }
}

bool MythUIHelper::IsImageInCache(const QString &url)
{
    QMutexLocker locker(d->m_cacheLock);

    if (d->m_imageCache.contains(url))
        return true;

    if (QFileInfo(url).exists())
        return true;

    return false;
}

QString MythUIHelper::GetThemeCacheDir(void)
{
    static QString s_oldcachedir;
    QString tmpcachedir = GetThemeBaseCacheDir() + "/" +
                          GetMythDB()->GetSetting("Theme", DEFAULT_UI_THEME) +
                          "." + QString::number(d->m_screenwidth) +
                          "." + QString::number(d->m_screenheight);

    if (tmpcachedir != s_oldcachedir)
    {
        LOG(VB_GUI | VB_FILE, LOG_INFO, LOC +
            QString("Creating cache dir: %1").arg(tmpcachedir));
        QDir dir;
        dir.mkdir(tmpcachedir);
        s_oldcachedir = tmpcachedir;
    }
    return tmpcachedir;
}

/**
 * Look at the url being read and decide whether the cached version
 * should go into the theme cache or the thumbnail cache.
 *
 * \param url The resource being read.
 * \returns The path name of the appropriate cache directory.
 */
QString MythUIHelper::GetCacheDirByUrl(const QString& url)
{
    if (url.startsWith("myth:") || url.startsWith("-"))
        return GetThumbnailDir();
    return GetThemeCacheDir();
}

void MythUIHelper::ClearOldImageCache(void)
{
    d->m_themecachedir = GetThemeCacheDir();

    QString themecachedir = d->m_themecachedir;

    d->m_themecachedir += '/';

    QDir dir(GetThemeBaseCacheDir());
    dir.setFilter(QDir::Files | QDir::Dirs | QDir::NoDotAndDotDot);
    QFileInfoList list = dir.entryInfoList();

    QFileInfoList::const_iterator it = list.begin();
    QMap<QDateTime, QString> dirtimes;

    while (it != list.end())
    {
        const QFileInfo *fi = &(*it++);

        if (fi->isDir() && !fi->isSymLink())
        {
            if (fi->absoluteFilePath() == themecachedir)
                continue;

            dirtimes[fi->lastModified()] = fi->absoluteFilePath();
        }
    }

    // Cache two themes/resolutions to allow sampling other themes without
    // incurring a penalty. Especially for those writing new themes or testing
    // changes of an existing theme. The space used is neglible when compared
    // against the average video
    while ((size_t)dirtimes.size() >= 2)
    {
        LOG(VB_GUI | VB_FILE, LOG_INFO, LOC + QString("Removing cache dir: %1")
            .arg(dirtimes.begin().value()));

        RemoveCacheDir(dirtimes.begin().value());
        dirtimes.erase(dirtimes.begin());
    }

    QMap<QDateTime, QString>::const_iterator dit = dirtimes.begin();

    for (; dit != dirtimes.end(); ++dit)
    {
        LOG(VB_GUI | VB_FILE, LOG_INFO, LOC +
            QString("Keeping cache dir: %1").arg(*dit));
    }
}

void MythUIHelper::RemoveCacheDir(const QString &dirname)
{
    QString cachedirname = GetThemeBaseCacheDir();

    if (!dirname.startsWith(cachedirname))
        return;

    LOG(VB_GENERAL, LOG_ERR, LOC +
        QString("Removing stale cache dir: %1").arg(dirname));

    QDir dir(dirname);

    if (!dir.exists())
        return;

    dir.setFilter(QDir::Files | QDir::Dirs | QDir::NoDotAndDotDot);
    QFileInfoList list = dir.entryInfoList();
    QFileInfoList::const_iterator it = list.begin();

    while (it != list.end())
    {
        const QFileInfo *fi = &(*it++);

        if (fi->isFile() && !fi->isSymLink())
        {
            QFile file(fi->absoluteFilePath());
            file.remove();
        }
        else if (fi->isDir() && !fi->isSymLink())
        {
            RemoveCacheDir(fi->absoluteFilePath());
        }
    }

    dir.rmdir(dirname);
}

/**
 * Remove all files in the cache that haven't been accessed in a user
 * configurable number of days.  The default number of days is seven.
 *
 * \param dirname The directory to prune.
 */
void MythUIHelper::PruneCacheDir(const QString& dirname)
{
    int days = GetMythDB()->GetNumSetting("UIDiskCacheDays", 7);
    if (days == -1) {
        LOG(VB_GENERAL, LOG_INFO, LOC +
            QString("Pruning cache directory: %1 is disabled").arg(dirname));
        return;
    }

    LOG(VB_GENERAL, LOG_INFO, LOC +
        QString("Pruning cache directory: %1").arg(dirname));
    QDateTime cutoff = MythDate::current().addDays(-days);
#if QT_VERSION < QT_VERSION_CHECK(5,8,0)
    qint64 cutoffsecs = cutoff.toMSecsSinceEpoch()/1000;
#else
    qint64 cutoffsecs = cutoff.toSecsSinceEpoch();
#endif

    LOG(VB_GUI | VB_FILE, LOG_INFO, LOC +
        QString("Removing files not accessed since %1")
        .arg(cutoff.toLocalTime().toString(Qt::ISODate)));

    int kept = 0, deleted = 0, errcnt = 0;
    QDir dir(dirname);
    dir.setFilter(QDir::Files | QDir::NoSymLinks | QDir::NoDotAndDotDot);
    dir.setSorting(QDir::NoSort);

    // Trying to save every cycle possible within this loop.  The
    // stat() call seems significantly faster than the fi.fileRead()
    // method.  The documentation for QFileInfo says that the
    // fi.absoluteFilePath() method has to query the file system, so
    // use fi.filePath() method here and then add the directory if
    // needed.  Using dir.entryList() and adding the dirname each time
    // is also slower just using dir.entryInfoList().
    foreach (const QFileInfo &fi, dir.entryInfoList())
    {
        struct stat buf {};
        QString fullname = fi.filePath();
        if (not fullname.startsWith('/'))
            fullname = dirname + "/" + fullname;
        QByteArray fullname8 = fullname.toLocal8Bit();
        int rc = stat(fullname8, &buf);
        if (rc == -1)
        {
            errcnt += 1;
            continue;
        }
        if (buf.st_atime >= cutoffsecs)
        {
            kept += 1;
            LOG(VB_GUI | VB_FILE, LOG_DEBUG, LOC +
                QString("%1 Keep   %2")
                .arg(fi.lastRead().toLocalTime().toString(Qt::ISODate))
                .arg(fi.fileName()));
            continue;
        }
        deleted += 1;
        LOG(VB_GUI | VB_FILE, LOG_DEBUG, LOC +
            QString("%1 Delete %2")
            .arg(fi.lastRead().toLocalTime().toString(Qt::ISODate))
            .arg(fi.fileName()));
        unlink(fullname8);
    }

    LOG(VB_GENERAL, LOG_INFO, LOC +
        QString("Kept %1 files, deleted %2 files, stat error on %3 files")
        .arg(kept).arg(deleted).arg(errcnt));
}

void MythUIHelper::GetScreenBounds(int &xbase, int &ybase,
                                   int &width, int &height)
{
    xbase  = d->m_xbase;
    ybase  = d->m_ybase;

    width  = d->m_width;
    height = d->m_height;
}

void MythUIHelper::GetScreenSettings(float &wmult, float &hmult)
{
    wmult = d->m_wmult;
    hmult = d->m_hmult;
}

void MythUIHelper::GetScreenSettings(int &width, float &wmult,
                                     int &height, float &hmult)
{
    height = d->m_screenheight;
    width = d->m_screenwidth;

    wmult = d->m_wmult;
    hmult = d->m_hmult;
}

void MythUIHelper::GetScreenSettings(int &xbase, int &width, float &wmult,
                                     int &ybase, int &height, float &hmult)
{
    xbase  = d->m_screenxbase;
    ybase  = d->m_screenybase;

    height = d->m_screenheight;
    width = d->m_screenwidth;

    wmult = d->m_wmult;
    hmult = d->m_hmult;
}

/**
 * \brief Parse an X11 style command line geometry string
 *
 * Accepts strings like
 *  -geometry 800x600
 * or
 *  -geometry 800x600+112+22
 * to override the fullscreen and user default screen dimensions
 */
void MythUIHelper::ParseGeometryOverride(const QString &geometry)
{
    QRegExp     sre("^(\\d+)x(\\d+)$");
    QRegExp     lre("^(\\d+)x(\\d+)([+-]\\d+)([+-]\\d+)$");
    QStringList geo;
    bool        longForm = false;

    if (sre.exactMatch(geometry))
    {
        geo = sre.capturedTexts();
    }
    else if (lre.exactMatch(geometry))
    {
        geo = lre.capturedTexts();
        longForm = true;
    }
    else
    {
        LOG(VB_GENERAL, LOG_ERR, LOC +
            "Geometry does not match either form -\n\t\t\t"
            "WIDTHxHEIGHT or WIDTHxHEIGHT+XOFF+YOFF");
        return;
    }

    bool parsed = false;
    int tmp_w = 0, tmp_h = 0;

    tmp_w = geo[1].toInt(&parsed);

    if (!parsed)
    {
        LOG(VB_GENERAL, LOG_ERR, LOC +
            "Could not parse width of geometry override");
    }

    if (parsed)
    {
        tmp_h = geo[2].toInt(&parsed);

        if (!parsed)
        {
            LOG(VB_GENERAL, LOG_ERR, LOC +
                "Could not parse height of geometry override");
        }
    }

    if (parsed)
    {
        MythUIHelperPrivate::w_override = tmp_w;
        MythUIHelperPrivate::h_override = tmp_h;
        LOG(VB_GENERAL, LOG_INFO, LOC +
            QString("Overriding GUI size: width=%1 height=%2")
            .arg(tmp_w).arg(tmp_h));
    }
    else
    {
        LOG(VB_GENERAL, LOG_ERR, LOC + "Failed to override GUI size.");
    }

    if (longForm)
    {
        int tmp_x = geo[3].toInt(&parsed);
        if (!parsed)
        {
            LOG(VB_GENERAL, LOG_ERR, LOC +
                "Could not parse horizontal offset of geometry override");
            LOG(VB_GENERAL, LOG_ERR, LOC + "Failed to override GUI offset.");
            return;
        }

        int tmp_y = geo[4].toInt(&parsed);
        if (!parsed)
        {
            LOG(VB_GENERAL, LOG_ERR, LOC +
                "Could not parse vertical offset of geometry override");
            LOG(VB_GENERAL, LOG_ERR, LOC + "Failed to override GUI offset.");
            return;
        }

        MythUIHelperPrivate::x_override = tmp_x;
        MythUIHelperPrivate::y_override = tmp_y;
        LOG(VB_GENERAL, LOG_INFO, LOC +
            QString("Overriding GUI offset: x=%1 y=%2")
            .arg(tmp_x).arg(tmp_y));
    }
}

bool MythUIHelper::IsGeometryOverridden(void)
{
    return (MythUIHelperPrivate::x_override >= 0 ||
            MythUIHelperPrivate::y_override >= 0 ||
            MythUIHelperPrivate::w_override >= 0 ||
            MythUIHelperPrivate::h_override >= 0);
}

/**
 *  \brief Returns the full path to the theme denoted by themename
 *
 *   If the theme cannot be found falls back to the DEFAULT_UI_THEME.
 *   If the DEFAULT_UI_THEME doesn't exist then returns an empty string.
 *  \param themename The theme name.
 *  \param doFallback If true and the theme isn't found, allow
 *                    fallback to the default theme.  If false and the
 *                    theme isn't found, then return an empty string.
 *  \return Path to theme or empty string.
 */
QString MythUIHelper::FindThemeDir(const QString &themename, bool doFallback)
{
    QString testdir;
    QDir dir;

    if (!themename.isEmpty())
    {
        testdir = d->m_userThemeDir + themename;

        dir.setPath(testdir);

        if (dir.exists())
            return testdir;

        testdir = GetThemesParentDir() + themename;
        dir.setPath(testdir);

        if (dir.exists())
            return testdir;

        LOG(VB_GENERAL, LOG_WARNING, LOC + QString("No theme dir: '%1'")
            .arg(dir.absolutePath()));
    }

    if (!doFallback)
        return QString();

    testdir = GetThemesParentDir() + DEFAULT_UI_THEME;
    dir.setPath(testdir);

    if (dir.exists())
    {
        LOG(VB_GENERAL, LOG_ERR, LOC +
            QString("Could not find theme: %1 - Switching to %2")
            .arg(themename).arg(DEFAULT_UI_THEME));
        GetMythDB()->OverrideSettingForSession("Theme", DEFAULT_UI_THEME);
        return testdir;
    }

    LOG(VB_GENERAL, LOG_WARNING, LOC + QString("No default theme dir: '%1'")
        .arg(dir.absolutePath()));

    testdir = GetThemesParentDir() + FALLBACK_UI_THEME;
    dir.setPath(testdir);

    if (dir.exists())
    {
        LOG(VB_GENERAL, LOG_ERR, LOC +
            QString("Could not find theme: %1 - Switching to %2")
            .arg(themename).arg(FALLBACK_UI_THEME));
        GetMythDB()->OverrideSettingForSession("Theme", FALLBACK_UI_THEME);
        return testdir;
    }

    LOG(VB_GENERAL, LOG_ERR, LOC + QString("No fallback GUI theme dir: '%1'")
        .arg(dir.absolutePath()));

    return QString();
}

/**
 *  \brief Returns the full path to the menu theme denoted by menuname
 *
 *   If the theme cannot be found falls back to the default menu.
 *   If the default menu theme doesn't exist then returns an empty string.
 *  \param menuname The menutheme name.
 *  \return Path to theme or empty string.
 */
QString MythUIHelper::FindMenuThemeDir(const QString &menuname)
{
    QString testdir;
    QDir dir;

    testdir = d->m_userThemeDir + menuname;

    dir.setPath(testdir);

    if (dir.exists())
        return testdir;

    testdir = GetThemesParentDir() + menuname;
    dir.setPath(testdir);

    if (dir.exists())
        return testdir;

    testdir = GetShareDir();
    dir.setPath(testdir);

    if (dir.exists())
    {
        LOG(VB_GENERAL, LOG_ERR, LOC +
            QString("Could not find menu theme: %1 - Switching to default")
            .arg(menuname));

        GetMythDB()->SaveSetting("MenuTheme", "default");
        return testdir;
    }

    LOG(VB_GENERAL, LOG_ERR, LOC +
        QString("Could not find menu theme: %1 - Fallback to default failed.")
        .arg(menuname));

    return QString();
}

QString MythUIHelper::GetMenuThemeDir(void)
{
    return d->m_menuthemepathname;
}

QString MythUIHelper::GetThemeDir(void)
{
    return d->m_themepathname;
}

QString MythUIHelper::GetThemeName(void)
{
    return d->m_themename;
}

QStringList MythUIHelper::GetThemeSearchPath(void)
{
    if (!d->m_searchPaths.isEmpty())
        return d->m_searchPaths;

    // traverse up the theme inheritance list adding their location to the search path
    QList<ThemeInfo> themeList = GetThemes(THEME_UI);
    bool found = true;
    QString themeName = d->m_themename;
    QString baseName;
    QString dirName;

    while (found && !themeName.isEmpty())
    {
        // find the ThemeInfo for this theme
        found = false;
        baseName = "";
        dirName = "";

        for (int x = 0; x < themeList.count(); x++)
        {
            if (themeList.at(x).GetName() == themeName)
            {
                found = true;
                baseName = themeList.at(x).GetBaseTheme();
                dirName = themeList.at(x).GetDirectoryName();
                break;
            }
        }

        // try to find where the theme is installed
        if (found)
        {
            QString themedir = FindThemeDir(dirName, false);
            if (!themedir.isEmpty())
            {
                LOG(VB_GUI, LOG_INFO, LOC + QString("Adding path '%1' to theme search paths").arg(themedir));
                d->m_searchPaths.append(themedir + '/');
            }
            else
                LOG(VB_GENERAL, LOG_ERR, LOC + QString("Could not find ui theme location: %1").arg(themedir));
        }
        else
        {
            LOG(VB_GENERAL, LOG_ERR, LOC + QString("Could not find inherited theme: %1").arg(themeName));
        }

        themeName = baseName;
    }

    if (d->m_isWide)
        d->m_searchPaths.append(GetThemesParentDir() + "default-wide/");

    d->m_searchPaths.append(GetThemesParentDir() + "default/");
    d->m_searchPaths.append("/tmp/");
    return d->m_searchPaths;
}

QList<ThemeInfo> MythUIHelper::GetThemes(ThemeType type)
{
    QFileInfoList fileList;
    QList<ThemeInfo> themeList;
    QDir themeDirs(GetThemesParentDir());
    themeDirs.setFilter(QDir::Dirs | QDir::NoDotAndDotDot);
    themeDirs.setSorting(QDir::Name | QDir::IgnoreCase);

    fileList.append(themeDirs.entryInfoList());

    themeDirs.setPath(d->m_userThemeDir);

    fileList.append(themeDirs.entryInfoList());

    for (QFileInfoList::iterator it =  fileList.begin();
         it != fileList.end(); ++it)
    {
        QFileInfo  &theme = *it;

        if (theme.baseName() == "default" ||
            theme.baseName() == "default-wide" ||
            theme.baseName() == "Slave")
            continue;

        ThemeInfo themeInfo(theme.absoluteFilePath());

        if (themeInfo.GetType() & type)
            themeList.append(themeInfo);
    }

    return themeList;
}

bool MythUIHelper::FindThemeFile(QString &path)
{
    QFileInfo fi(path);

    if (fi.isAbsolute() && fi.exists())
        return true;
#ifdef Q_OS_ANDROID
    if (path.startsWith("assets:/") && fi.exists())
        return true;
#endif

    QString file;
    bool foundit = false;
    const QStringList searchpath = GetThemeSearchPath();

    for (QStringList::const_iterator ii = searchpath.begin();
         ii != searchpath.end(); ++ii)
    {
        if (fi.isRelative())
        {
            file = *ii + fi.filePath();
        }
        else if (fi.isAbsolute() && !fi.isRoot())
        {
            file = *ii + fi.fileName();
        }

        if (QFile::exists(file))
        {
            path = file;
            foundit = true;
            break;
        }
    }

    return foundit;
}

MythImage *MythUIHelper::LoadCacheImage(QString srcfile, const QString& label,
                                        MythPainter *painter,
                                        ImageCacheMode cacheMode)
{
    LOG(VB_GUI | VB_FILE, LOG_INFO, LOC +
        QString("LoadCacheImage(%1,%2)").arg(srcfile).arg(label));

    if (srcfile.isEmpty() || label.isEmpty())
        return nullptr;

    if (!(kCacheForceStat & cacheMode))
    {
        // Some screens include certain images dozens or even hundreds of
        // times.  Even if the image is in the cache, there is still a
        // stat system call on the original file to see if it has changed.
        // This code relaxes the original-file check so that the check
        // isn't repeated if it was already done within kImageCacheTimeout
        // seconds.

        // This only applies to the MEMORY cache
        const uint kImageCacheTimeout = 60;
#if QT_VERSION < QT_VERSION_CHECK(5,8,0)
        uint now = MythDate::current().toTime_t();
#else
        qint64 now = MythDate::current().toSecsSinceEpoch();
#endif

        QMutexLocker locker(d->m_cacheLock);

        if (d->m_imageCache.contains(label) &&
            d->m_cacheTrack[label] + kImageCacheTimeout > now)
        {
            d->m_imageCache[label]->IncrRef();
            return d->m_imageCache[label];
        }
    }

    MythImage *ret = nullptr;

    // Check Memory Cache
    ret = GetImageFromCache(label);

    // If the image is in the memory or we are not ignoring the disk cache
    // then proceed to check whether the source file is newer than our cached
    // copy
    if (ret || !(cacheMode & kCacheIgnoreDisk))
    {
        // Create url to image in disk cache
        QString cachefilepath;
        cachefilepath = GetCacheDirByUrl(label) + '/' + label;
        QFileInfo cacheFileInfo(cachefilepath);

        // If the file isn't in the disk cache, then we don't want to bother
        // checking the last modified times of the original
        if (!cacheFileInfo.exists())
            return nullptr;

        // Now compare the time on the source versus our cached copy
        QDateTime srcLastModified;

        // For internet images this involves querying the headers of the remote
        // image. This is slow even without redownloading the whole image
        if ((srcfile.startsWith("http://")) ||
            (srcfile.startsWith("https://")) ||
            (srcfile.startsWith("ftp://")))
        {
            // If the image is in the memory cache then skip the last modified
            // check, since memory cached images are loaded in the foreground
            // this can cause an intolerable delay. The images won't stay in
            // the cache forever and so eventually they will be checked.
            if (ret)
                srcLastModified = cacheFileInfo.lastModified();
            else
            {
                srcLastModified =
                    GetMythDownloadManager()->GetLastModified(srcfile);
            }
        }
        else if (srcfile.startsWith("myth://"))
            srcLastModified = RemoteFile::LastModified(srcfile);
        else
        {
            if (!FindThemeFile(srcfile))
                return nullptr;

            QFileInfo original(srcfile);

            if (original.exists())
                srcLastModified = original.lastModified();
        }

        // Now compare the timestamps, if the cached image is newer than the
        // source image we can use it, otherwise we want to remove it from the
        // cache
        if (cacheFileInfo.lastModified() >= srcLastModified)
        {
            // If we haven't already loaded the image from the memory cache
            // and we're not ignoring the disk cache, then it's time to load
            // it from there instead
            if (!ret && (cacheMode == kCacheNormal))
            {

                if (painter)
                {
                    ret = painter->GetFormatImage();

                    // Load file from disk cache to memory cache
                    if (ret->Load(cachefilepath))
                    {
                        // Add to ram cache, and skip saving to disk since that is
                        // where we found this in the first place.
                        CacheImage(label, ret, true);
                    }
                    else
                    {
                        LOG(VB_GUI | VB_FILE, LOG_WARNING, LOC +
                            QString("LoadCacheImage: Could not load :%1")
                            .arg(cachefilepath));

                        ret->SetIsInCache(false);
                        ret->DecrRef();
                        ret = nullptr;
                    }
                }
            }
        }
        else
        {
            ret = nullptr;
            // If file has changed on disk, then remove it from the memory
            // and disk cache
            RemoveFromCacheByURL(label);
        }
    }

    return ret;
}

QFont MythUIHelper::GetBigFont(void)
{
    QFont font = QApplication::font();
    font.setPointSize(GetMythMainWindow()->NormalizeFontSize(25));
    font.setWeight(QFont::Bold);

    return font;
}

QFont MythUIHelper::GetMediumFont(void)
{
    QFont font = QApplication::font();
    font.setPointSize(GetMythMainWindow()->NormalizeFontSize(16));
    font.setWeight(QFont::Bold);

    return font;
}

QFont MythUIHelper::GetSmallFont(void)
{
    QFont font = QApplication::font();
    font.setPointSize(GetMythMainWindow()->NormalizeFontSize(12));
    font.setWeight(QFont::Bold);

    return font;
}

void MythUIHelper::DisableScreensaver(void)
{
    if (qobject_cast<QApplication*>(qApp))
    {
        QCoreApplication::postEvent(
            GetMythMainWindow(),
            new ScreenSaverEvent(ScreenSaverEvent::ssetDisable));
    }
}

void MythUIHelper::RestoreScreensaver(void)
{
    if (qobject_cast<QApplication*>(qApp))
    {
        QCoreApplication::postEvent(
            GetMythMainWindow(),
            new ScreenSaverEvent(ScreenSaverEvent::ssetRestore));
    }
}

void MythUIHelper::ResetScreensaver(void)
{
    if (qobject_cast<QApplication*>(qApp))
    {
        QCoreApplication::postEvent(
            GetMythMainWindow(),
            new ScreenSaverEvent(ScreenSaverEvent::ssetReset));
    }
}

void MythUIHelper::DoDisableScreensaver(void)
{
    if (d->m_screensaver)
    {
        d->m_screensaver->Disable();
        d->m_screensaverEnabled = false;
    }
}

void MythUIHelper::DoRestoreScreensaver(void)
{
    if (d->m_screensaver)
    {
        d->m_screensaver->Restore();
        d->m_screensaverEnabled = true;
    }
}

void MythUIHelper::DoResetScreensaver(void)
{
    if (d->m_screensaver)
    {
        d->m_screensaver->Reset();
        d->m_screensaverEnabled = false;
    }
}

bool MythUIHelper::GetScreensaverEnabled(void)
{
    return d->m_screensaverEnabled;
}

bool MythUIHelper::GetScreenIsAsleep(void)
{
    if (!d->m_screensaver)
        return false;

    return d->m_screensaver->Asleep();
}

/// This needs to be set before MythUIHelper is initialized so
/// that the MythUIHelper::Init() can detect Xinerama setups.
void MythUIHelper::SetX11Display(const QString &display)
{
    x11_display = display;
}

QString MythUIHelper::GetX11Display(void)
{
    return x11_display;
}

void MythUIHelper::AddCurrentLocation(const QString& location)
{
    QMutexLocker locker(&m_locationLock);

    if (m_currentLocation.isEmpty() || m_currentLocation.last() != location)
        m_currentLocation.push_back(location);
}

QString MythUIHelper::RemoveCurrentLocation(void)
{
    QMutexLocker locker(&m_locationLock);

    if (m_currentLocation.isEmpty())
        return QString("UNKNOWN");

    return m_currentLocation.takeLast();
}

QString MythUIHelper::GetCurrentLocation(bool fullPath, bool mainStackOnly)
{
    QString result;
    QMutexLocker locker(&m_locationLock);

    if (fullPath)
    {
        // get main stack top screen
        MythScreenStack *stack = GetMythMainWindow()->GetMainStack();
        result = stack->GetLocation(true);

        if (!mainStackOnly)
        {
            // get popup stack main screen
            stack = GetMythMainWindow()->GetStack("popup stack");

            if (!stack->GetLocation(true).isEmpty())
                result += '/' + stack->GetLocation(false);
        }

        // if there's a location in the stringlist add that (non mythui screen or external app running)
        if (!m_currentLocation.isEmpty())
        {
            for (int x = 0; x < m_currentLocation.count(); x++)
                result += '/' + m_currentLocation[x];
        }
    }
    else
    {
        // get main stack top screen
        MythScreenStack *stack = GetMythMainWindow()->GetMainStack();
        result = stack->GetLocation(false);

        if (!mainStackOnly)
        {
            // get popup stack top screen
            stack = GetMythMainWindow()->GetStack("popup stack");

            if (!stack->GetLocation(false).isEmpty())
                result = stack->GetLocation(false);
        }

        // if there's a location in the stringlist use that (non mythui screen or external app running)
        if (!m_currentLocation.isEmpty())
            result = m_currentLocation.last();
    }

    if (result.isEmpty())
        result = "UNKNOWN";

    return result;
}

MThreadPool *MythUIHelper::GetImageThreadPool(void)
{
    return d->m_imageThreadPool;
}

double MythUIHelper::GetPixelAspectRatio(void) const
{
    return d->GetPixelAspectRatio();
}

QSize MythUIHelper::GetBaseSize(void) const
{
    return {d->m_baseWidth, d->m_baseHeight};
}

void MythUIHelper::SetFontStretch(int stretch)
{
    d->m_fontStretch = stretch;
}

int MythUIHelper::GetFontStretch(void) const
{
    return d->m_fontStretch;
}<|MERGE_RESOLUTION|>--- conflicted
+++ resolved
@@ -167,11 +167,7 @@
     ScreenSaverControl *m_screensaver        {nullptr};
     bool                m_screensaverEnabled {false};
 
-<<<<<<< HEAD
-    DisplayRes  *m_displayRes                {nullptr};
-=======
     MythDisplay *m_display                   {nullptr};
->>>>>>> 1894599c
     bool         m_screenSetup               {false};
 
     MThreadPool *m_imageThreadPool           {nullptr};
@@ -208,18 +204,11 @@
     delete m_imageThreadPool;
     delete m_screensaver;
 
-<<<<<<< HEAD
-    if (m_displayRes)
-    {
-        m_displayRes->SwitchToDesktop();
-        DisplayRes::AcquireRelease(false); // release
-=======
     if (m_display)
     {
         if (m_display->UsingVideoModes())
             m_display->SwitchToDesktop();
         MythDisplay::AcquireRelease(false);
->>>>>>> 1894599c
     }
 }
 
@@ -378,18 +367,9 @@
 {
     if (m_pixelAspectRatio < 0)
     {
-<<<<<<< HEAD
-        if (!m_displayRes)
-            m_displayRes = DisplayRes::AcquireRelease();
-        if (m_displayRes)
-            m_pixelAspectRatio = static_cast<float>(m_displayRes->GetPixelAspectRatio());
-        else
-            m_pixelAspectRatio = 1.0;
-=======
         if (!m_display)
             m_display = MythDisplay::AcquireRelease();
         m_pixelAspectRatio = static_cast<float>(m_display->GetPixelAspectRatio());
->>>>>>> 1894599c
     }
     return static_cast<double>(m_pixelAspectRatio);
 }
@@ -465,21 +445,6 @@
     gCoreContext->ResetLanguage();
     d->m_themecachedir.clear();
 
-<<<<<<< HEAD
-    if (GetMythDB()->GetBoolSetting("UseVideoModes", false))
-    {
-        if (!d->m_displayRes)
-            d->m_displayRes = DisplayRes::AcquireRelease();
-
-        if (d->m_displayRes)
-        {
-            // Make sure DisplayRes has current context info
-            d->m_displayRes->Initialize();
-            // Switch to desired GUI resolution
-            if (d->m_displayRes->SwitchToGUI())
-                d->WaitForScreenChange();
-        }
-=======
     if (!d->m_display)
         d->m_display = MythDisplay::AcquireRelease();
 
@@ -488,7 +453,6 @@
     {
         if (d->m_display->SwitchToGUI())
             d->WaitForScreenChange();
->>>>>>> 1894599c
     }
 
     // Note the possibly changed screen settings
