// MythTV
#include "config.h"
#include "mythcorecontext.h"
#include "mythlogging.h"
#include "mythdisplayx11.h"
#include "mythxdisplay.h"

#ifdef USING_XRANDR
#include <X11/extensions/Xrandr.h> // always last
#endif

#define LOC QString("DisplayX11: ")

MythDisplayX11::MythDisplayX11()
{
    InitialiseModes();
}

bool MythDisplayX11::IsAvailable(void)
{
    static bool s_checked = false;
    static bool s_available = false;
    if (!s_checked)
    {
        s_checked = true;
        MythXDisplay display;
        s_available = display.Open();
    }
    return s_available;
}

DisplayInfo MythDisplayX11::GetDisplayInfo(int VideoRate)
{
    DisplayInfo ret;
    MythXDisplay *disp = OpenMythXDisplay();
    if (!disp)
        return ret;

    float rate = disp->GetRefreshRate();
    if (VALID_RATE(rate))
        ret.m_rate = 1000000.0F / rate;
    else
        ret.m_rate = SanitiseRefreshRate(VideoRate);
    ret.m_res  = disp->GetDisplaySize();
    ret.m_size = disp->GetDisplayDimensions();
    delete disp;
    return ret;
}

#ifdef USING_XRANDR
<<<<<<< HEAD
static XRRScreenConfiguration *GetScreenConfig(MythXDisplay*& display)
{
    display = OpenMythXDisplay();
    if (!display)
        return nullptr;

    Window root = RootWindow(display->GetDisplay(), display->GetScreen());

    XRRScreenConfiguration *cfg = nullptr;
    int event_basep = 0;
    int error_basep = 0;

    if (XRRQueryExtension(display->GetDisplay(), &event_basep, &error_basep))
        cfg = XRRGetScreenInfo(display->GetDisplay(), root);

    if (!cfg)
    {
        delete display;
        display = nullptr;
        LOG(VB_GENERAL, LOG_ERR, LOC + "Unable to XRRgetScreenInfo");
    }

    return cfg;
}

=======
>>>>>>> 3c460f24
bool MythDisplayX11::UsingVideoModes(void)
{
    if (gCoreContext)
        return gCoreContext->GetBoolSetting("UseVideoModes", false);
    return false;
}

const std::vector<MythDisplayMode>& MythDisplayX11::GetVideoModes(void)
{
    if (!m_videoModes.empty())
        return m_videoModes;

    m_videoModes.clear();
    m_modeMap.clear();

<<<<<<< HEAD
    int num_sizes = 0;
    int num_rates = 0;
=======
    MythXDisplay *display = OpenMythXDisplay();
    if (!display)
        return m_videoModes;
>>>>>>> 3c460f24

    RROutput current = 0;
    XRROutputInfo *output = nullptr;
    XRRScreenResources* res = XRRGetScreenResourcesCurrent(display->GetDisplay(), display->GetRoot());
    for (int i = 0; i < res->noutput; ++i)
    {
        if (output)
        {
            XRRFreeOutputInfo(output);
            output = nullptr;
        }

        output = XRRGetOutputInfo(display->GetDisplay(), res, res->outputs[i]);
        if (!output || output->nameLen < 1)
            continue;
        if (output->connection != RR_Connected)
        {
            LOG(VB_GENERAL, LOG_DEBUG, LOC + QString("Output '%1' is disconnected")
                .arg(output->name));
            continue;
        }

        QString name(output->name);
        if (name == m_screen->name())
        {
            LOG(VB_GENERAL, LOG_DEBUG, LOC + QString("Matched '%1' to output %2")
                .arg(m_screen->name()).arg(res->outputs[i]));
            current = res->outputs[i];
            break;
        }
    }

    if (!current)
    {
        LOG(VB_GENERAL, LOG_ERR, LOC + QString("Failed to find an output that matches '%1'")
            .arg(m_screen->name()));
        XRRFreeOutputInfo(output);
        XRRFreeScreenResources(res);
        delete display;
        return m_videoModes;
    }

    int mmwidth = static_cast<int>(output->mm_width);
    int mmheight = static_cast<int>(output->mm_height);
    m_crtc = output->crtc;

    DisplayModeMap screenmap;
    for (int i = 0; i < output->nmode; ++i)
    {
        RRMode rrmode = output->modes[i];
        XRRModeInfo mode = res->modes[i];
        if (mode.id != rrmode)
            continue;
        if (!(mode.dotClock > 1 && mode.vTotal > 1 && mode.hTotal > 1))
            continue;
        int width = static_cast<int>(mode.width);
        int height = static_cast<int>(mode.height);
        double rate = static_cast<double>(mode.dotClock) / (mode.vTotal * mode.hTotal);
        bool interlaced = mode.modeFlags & RR_Interlace;
        if (interlaced)
            rate *= 2.0;

        // TODO don't filter out interlaced modes but ignore them in MythDisplayMode
        // when not required. This may then be used in future to allow 'exact' match
        // display modes to display interlaced material on interlaced displays
        if (interlaced)
        {
            LOG(VB_PLAYBACK, LOG_INFO, LOC + QString("Ignoring interlaced mode %1x%2 %3i")
                .arg(width).arg(height).arg(rate, 2, 'f', 2, '0'));
            continue;
        }

        uint64_t key = MythDisplayMode::CalcKey(width, height, 0.0);
        if (screenmap.find(key) == screenmap.end())
            screenmap[key] = MythDisplayMode(width, height, mmwidth, mmheight, -1.0, rate);
        else
            screenmap[key].AddRefreshRate(rate);
        m_modeMap.insert(MythDisplayMode::CalcKey(width, height, rate), rrmode);
    }

    for (auto it = screenmap.begin(); screenmap.end() != it; ++it)
        m_videoModes.push_back(it->second);

    DebugModes();
    XRRFreeOutputInfo(output);
    XRRFreeScreenResources(res);
    delete display;
    return m_videoModes;
}

bool MythDisplayX11::SwitchToVideoMode(int Width, int Height, double DesiredRate)
{
    if (!m_crtc)
        (void)GetVideoModes();
    if (!m_crtc)
        return false;

    auto rate = static_cast<double>(NAN);
    MythDisplayMode desired(Width, Height, 0, 0, -1.0, DesiredRate);
    int idx = MythDisplayMode::FindBestMatch(m_videoModes, desired, rate);

    if (idx < 0)
    {
        LOG(VB_GENERAL, LOG_ERR, LOC + "Desired resolution and frame rate not found.");
        return false;
    }

    auto mode = MythDisplayMode::CalcKey(Width, Height, rate);
    if (!m_modeMap.contains(mode))
    {
        LOG(VB_GENERAL, LOG_ERR, LOC + "Failed to find mode");
        return false;
    }

    MythXDisplay *display = OpenMythXDisplay();
    if (!display)
        return false;

    Status status = RRSetConfigFailed;
    XRRScreenResources* res = XRRGetScreenResourcesCurrent(display->GetDisplay(), display->GetRoot());
    if (res)
    {
        XRRCrtcInfo *currentcrtc = XRRGetCrtcInfo(display->GetDisplay(), res, m_crtc);
        if (currentcrtc)
        {
            status = XRRSetCrtcConfig(display->GetDisplay(), res, m_crtc, CurrentTime,
                                      currentcrtc->x, currentcrtc->y, m_modeMap.value(mode),
                                      currentcrtc->rotation, currentcrtc->outputs,
                                      currentcrtc->noutput);
            XRRFreeCrtcInfo(currentcrtc);
            XRRScreenConfiguration *config = XRRGetScreenInfo(display->GetDisplay(), display->GetRoot());
            if (config)
                XRRFreeScreenConfigInfo(config);
        }
        XRRFreeScreenResources(res);
    }
    delete display;

    if (RRSetConfigSuccess != status)
        LOG(VB_GENERAL, LOG_ERR, LOC + "Failed to set video mode");
    return RRSetConfigSuccess == status;
}
#endif<|MERGE_RESOLUTION|>--- conflicted
+++ resolved
@@ -48,34 +48,6 @@
 }
 
 #ifdef USING_XRANDR
-<<<<<<< HEAD
-static XRRScreenConfiguration *GetScreenConfig(MythXDisplay*& display)
-{
-    display = OpenMythXDisplay();
-    if (!display)
-        return nullptr;
-
-    Window root = RootWindow(display->GetDisplay(), display->GetScreen());
-
-    XRRScreenConfiguration *cfg = nullptr;
-    int event_basep = 0;
-    int error_basep = 0;
-
-    if (XRRQueryExtension(display->GetDisplay(), &event_basep, &error_basep))
-        cfg = XRRGetScreenInfo(display->GetDisplay(), root);
-
-    if (!cfg)
-    {
-        delete display;
-        display = nullptr;
-        LOG(VB_GENERAL, LOG_ERR, LOC + "Unable to XRRgetScreenInfo");
-    }
-
-    return cfg;
-}
-
-=======
->>>>>>> 3c460f24
 bool MythDisplayX11::UsingVideoModes(void)
 {
     if (gCoreContext)
@@ -91,14 +63,9 @@
     m_videoModes.clear();
     m_modeMap.clear();
 
-<<<<<<< HEAD
-    int num_sizes = 0;
-    int num_rates = 0;
-=======
     MythXDisplay *display = OpenMythXDisplay();
     if (!display)
         return m_videoModes;
->>>>>>> 3c460f24
 
     RROutput current = 0;
     XRROutputInfo *output = nullptr;
