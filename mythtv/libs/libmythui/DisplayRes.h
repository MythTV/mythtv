#ifndef Display_Res_H_
#define Display_Res_H_

// MythTV
#include "referencecounter.h"
#include "DisplayResScreen.h"
#include "mythuiexp.h"

<<<<<<< HEAD
/** \class DisplayRes
 *  \brief The DisplayRes module allows for the display resolution
 *         and refresh rateto be changed "on the fly".
 *
 *  Resolution and refresh rate can be changed using an
 *  explicit call or based on the video resolution.
 *
 *  The SwitchToVideoMode routine takes care of the actual
 *  work involved in changing the display mode. There are
 *  currently XRandR and OS X Carbon implementation so this
 *  works for X (Linux/BSD/UNIX) and Mac OS X.
 */

enum tmode
{
    GUI          = 0,
    VIDEO        = 1,
    CUSTOM_GUI   = 2,
    CUSTOM_VIDEO = 3,
    DESKTOP      = 4,
    MAX_MODES    = 5,
};
=======
// Std
#include <vector>
>>>>>>> cc6298d8

class MUI_PUBLIC DisplayRes : public ReferenceCounter
{
  public:
    typedef enum
    {
        GUI          = 0,
        VIDEO        = 1,
        CUSTOM_GUI   = 2,
        CUSTOM_VIDEO = 3,
        DESKTOP      = 4,
        MAX_MODES    = 5,
    } Mode;

    static DisplayRes* AcquireRelease(bool Acquire = true);
    static std::vector<DisplayResScreen> GetModes(void);

    void   SwitchToDesktop(void);
    bool   Initialize(void);
    bool   SwitchToVideo(int Width, int Height, double Rate = 0.0);
    bool   SwitchToGUI(Mode NextMode = GUI);
    bool   SwitchToCustomGUI(int Width, int Height, short Rate = 0);
    int    GetWidth(void) const;
    int    GetHeight(void) const;
    int    GetPhysicalWidth(void) const;
    int    GetPhysicalHeight(void) const;
    double GetRefreshRate(void) const;
    double GetAspectRatio(void) const;
    double GetPixelAspectRatio(void) const;
    std::vector<double> GetRefreshRates(int Width, int Height) const;

    virtual const DisplayResVector& GetVideoModes() const = 0;

  protected:
    DisplayRes(void);
    virtual ~DisplayRes(void) = default;

    virtual bool GetDisplayInfo(int &WidthPixels, int &HeightPixels,
                                int &WidthMM,     int &HeightMM,
                                double &RefreshRate, double &PixelAspectRatio) const = 0;
    virtual bool SwitchToVideoMode(int Width, int Height, double Framerate) = 0;

  private:
<<<<<<< HEAD
    DisplayRes(const DisplayRes & rhs); // disable copy constructor;
    static void PauseForModeSwitch(void);
=======
    Q_DISABLE_COPY(DisplayRes)
    void PauseForModeSwitch(void);
>>>>>>> cc6298d8

    Mode m_curMode                        { GUI };
    DisplayResScreen m_mode[MAX_MODES]    { };
    DisplayResScreen m_last               { }; // mirror of mode[current_mode]
    DisplayResMap    m_inSizeToOutputMode { };
    double m_pixelAspectRatio             { 1.0 };
};

#endif<|MERGE_RESOLUTION|>--- conflicted
+++ resolved
@@ -6,38 +6,13 @@
 #include "DisplayResScreen.h"
 #include "mythuiexp.h"
 
-<<<<<<< HEAD
-/** \class DisplayRes
- *  \brief The DisplayRes module allows for the display resolution
- *         and refresh rateto be changed "on the fly".
- *
- *  Resolution and refresh rate can be changed using an
- *  explicit call or based on the video resolution.
- *
- *  The SwitchToVideoMode routine takes care of the actual
- *  work involved in changing the display mode. There are
- *  currently XRandR and OS X Carbon implementation so this
- *  works for X (Linux/BSD/UNIX) and Mac OS X.
- */
-
-enum tmode
-{
-    GUI          = 0,
-    VIDEO        = 1,
-    CUSTOM_GUI   = 2,
-    CUSTOM_VIDEO = 3,
-    DESKTOP      = 4,
-    MAX_MODES    = 5,
-};
-=======
 // Std
 #include <vector>
->>>>>>> cc6298d8
 
 class MUI_PUBLIC DisplayRes : public ReferenceCounter
 {
   public:
-    typedef enum
+    enum Mode
     {
         GUI          = 0,
         VIDEO        = 1,
@@ -45,7 +20,7 @@
         CUSTOM_VIDEO = 3,
         DESKTOP      = 4,
         MAX_MODES    = 5,
-    } Mode;
+    };
 
     static DisplayRes* AcquireRelease(bool Acquire = true);
     static std::vector<DisplayResScreen> GetModes(void);
@@ -76,13 +51,8 @@
     virtual bool SwitchToVideoMode(int Width, int Height, double Framerate) = 0;
 
   private:
-<<<<<<< HEAD
-    DisplayRes(const DisplayRes & rhs); // disable copy constructor;
+    Q_DISABLE_COPY(DisplayRes)
     static void PauseForModeSwitch(void);
-=======
-    Q_DISABLE_COPY(DisplayRes)
-    void PauseForModeSwitch(void);
->>>>>>> cc6298d8
 
     Mode m_curMode                        { GUI };
     DisplayResScreen m_mode[MAX_MODES]    { };
