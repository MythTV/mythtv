//Qt
#include <QThread>
#include <QApplication>
#include <QElapsedTimer>
#include <QWindow>

// MythTV
#include <mythlogging.h>
#include "compat.h"
#include "mythcorecontext.h"
#include "mythdisplay.h"
#include "mythmainwindow.h"

#ifdef Q_OS_ANDROID
#include "mythdisplayandroid.h"
#endif
#if defined(Q_OS_MAC)
#include "mythdisplayosx.h"
#endif
#ifdef USING_X11
#include "mythdisplayx11.h"
#endif
#if defined(Q_OS_WIN)
#include "mythdisplaywindows.h"
#endif

#define LOC QString("Display: ")

/*! \class MythDisplay
 *
 * MythDisplay is a reference counted, singleton class.
 *
 * Retrieve a reference to the MythDisplay object by calling AcquireRelease().
 *
 * A valid pointer is always returned.
 *
 * Release the reference by calling AcquireRelease(false).
 *
 * \note There is no locking in MythDisplay. It should never be used from anywhere
 * other than the main/UI thread.
 *
 * \bug When using Xinerama/virtual screens, we get the correct screen at startup
 * and we successfully move to another screen at the first attempt. Subsequently
 * trying to move back to the original screen does not work. This appears to be
 * an issue with MythMainWindow relying on MythUIHelper for screen coordinates
 * that are not updated and/or subsequent window movements moving the window
 * into the wrong screen. Much of the MythUIHelper code needs to move into MythDisplay.
 *
 * \todo Complete handling of screen changes. We need to handle several cases.
 * Firstly, when the main window is moved (dragged) to a new screen. This generally
 * works but need to check if all display details are updated (VideoOutWindow is
 * currently hooked up to the CurrentScreenChanged signal - so video window sizing
 * should work without issue). Various other parameters need updating though e.g.
 * refresh rates, supported rates etc
 * Secondly, when a new screen is added and the user has configured a multiscreen
 * setup - in which case we might want to move the main window to the new screen.
 * There are various complications here. Currently switching windows is triggered
 * from the settings screens - which initiate a teardown of painter/render/UI etc.
 * We cannot do that from random parts of the UI or during video playback.
*/
MythDisplay* MythDisplay::AcquireRelease(bool Acquire)
{
<<<<<<< HEAD
    static constexpr float kDefaultRate = 1000000.0F / 60.0F;
    float fixed = kDefaultRate;
    if (video_rate > 0)
    {
        fixed = static_cast<float>(video_rate) / 2.0F;
        if (fixed < kDefaultRate)
            fixed = kDefaultRate;
=======
    static QMutex s_lock(QMutex::Recursive);
    static MythDisplay* s_display = nullptr;

    QMutexLocker locker(&s_lock);

    if (Acquire)
    {
        if (s_display)
        {
            s_display->IncrRef();
        }
        else
        {
#ifdef USING_X11
            if (MythDisplayX11::IsAvailable())
                s_display = new MythDisplayX11();
#endif
#if defined(Q_OS_MAC)
            if (!s_display)
                s_display = new MythDisplayOSX();
#endif
#ifdef Q_OS_ANDROID
            if (!s_display)
                s_display = new MythDisplayAndroid();
#endif
#if defined(Q_OS_WIN)
            if (!s_display)
                s_display = new MythDisplayWindows();
#endif
            if (!s_display)
                s_display = new MythDisplay();
        }
>>>>>>> 1894599c
    }
    else
    {
        if (s_display)
            if (s_display->DecrRef() == 0)
                s_display = nullptr;
    }
    return s_display;
}

MythDisplay::MythDisplay()
  : QObject(),
    ReferenceCounter("Display")
{
    m_screen = GetDesiredScreen();
    DebugScreen(m_screen, "Using");

    connect(qGuiApp, &QGuiApplication::screenRemoved, this, &MythDisplay::ScreenRemoved);
    connect(qGuiApp, &QGuiApplication::screenAdded, this, &MythDisplay::ScreenAdded);
#if QT_VERSION >= QT_VERSION_CHECK(5, 6, 0)
    connect(qGuiApp, &QGuiApplication::primaryScreenChanged, this, &MythDisplay::PrimaryScreenChanged);
#endif
}

MythDisplay::~MythDisplay()
{
    LOG(VB_GENERAL, LOG_INFO, LOC + "Deleting");
}

void MythDisplay::SetWidget(QWidget *MainWindow)
{
    QWidget* old = m_widget;
    m_widget = MainWindow;

    if (!m_widget)
    {
        LOG(VB_GENERAL, LOG_INFO, LOC + "Widget removed");
        return;
    }

    if (m_widget != old)
        LOG(VB_GENERAL, LOG_INFO, LOC + "New main widget");
    QWindow* window = m_widget->windowHandle();
    if (window)
    {
        QScreen *desired = GetDesiredScreen();
        if (desired && (desired != window->screen()))
        {
            DebugScreen(desired, "Moving to");

            // If this is a virtual desktop, move the window into the screen,
            // otherwise just set the screen - both of which should trigger a
            // screenChanged event.
            // TODO Confirm this check for non-virtual screens (OSX?)
            // TODO If the screens are non-virtual - can we actually safely move?
            // (SetWidget is only called from MythMainWindow before the render
            // device is created - so should be safe).
            if (desired->geometry() == desired->virtualGeometry())
                window->setScreen(desired);
            else
                m_widget->move(desired->geometry().topLeft());
        }
        connect(window, &QWindow::screenChanged, this, &MythDisplay::ScreenChanged);
    }
    else
    {
        LOG(VB_GENERAL, LOG_WARNING, LOC + "Widget does not have a window!");
    }
}

int MythDisplay::GetScreenCount(void)
{
    return qGuiApp->screens().size();
}

double MythDisplay::GetPixelAspectRatio(void)
{
    DisplayInfo info = GetDisplayInfo();
    if (info.m_size.width() > 0 && info.m_size.height() > 0 &&
        info.m_res.width() > 0 && info.m_res.height() > 0)
    {
        return (info.m_size.width() / static_cast<double>(info.m_res.width())) /
               (info.m_size.height() / static_cast<double>(info.m_res.height()));
    }
    return 1.0;
}

/*! \brief Return a pointer to the screen to use.
 *
 * This function looks at the users screen preference, and will return
 * that screen if possible.  If not, i.e. the screen isn't plugged in,
 * then this function returns the system's primary screen.
 *
 * Note: There is no special case here for the case of MythTV spanning
 * all screens, as all screen have access to the virtual desktop
 * attributes.  The check for spanning screens must be made when the
 * screen size/geometry accessed, and the proper physical/virtual
 * size/geometry retrieved.
*/
QScreen* MythDisplay::GetCurrentScreen(void)
{
    return m_screen;
}

QScreen *MythDisplay::GetDesiredScreen(void)
{
    QScreen* newscreen = nullptr;

    // Lookup by name
    QString name = gCoreContext->GetSetting("XineramaScreen", nullptr);
    foreach (QScreen *screen, qGuiApp->screens())
    {
        if (!name.isEmpty() && name == screen->name())
        {
            LOG(VB_GENERAL, LOG_INFO, LOC + QString("Found screen '%1'").arg(name));
            newscreen = screen;
        }
    }

    // No name match.  These were previously numbers.
    if (!newscreen)
    {
        bool ok = false;
        int screen_num = name.toInt(&ok);
        QList<QScreen *>screens = qGuiApp->screens();
        if (ok && (screen_num >= 0) && (screen_num < screens.size()))
        {
            LOG(VB_GENERAL, LOG_INFO, LOC + QString("Found screen number %1 (%2)")
                .arg(name).arg(screens[screen_num]->name()));
            newscreen = screens[screen_num];
        }
    }

    // For anything else, return the primary screen.
    if (!newscreen)
    {
        QScreen *primary = qGuiApp->primaryScreen();
        if (name.isEmpty())
        {
            LOG(VB_GENERAL, LOG_INFO, LOC + QString("Defaulting to primary screen (%1)")
                .arg(primary->name()));
        }
        else if (name != "-1")
        {
            LOG(VB_GENERAL, LOG_INFO, LOC + QString("Screen '%1' not found, defaulting to primary screen (%2)")
                .arg(name).arg(primary->name()));
        }
        newscreen = primary;
    }

    return newscreen;
}

/*! \brief The actual screen in use has changed. We must use it.
*/
void MythDisplay::ScreenChanged(QScreen *qScreen)
{
    if (qScreen == m_screen)
        return;
    DebugScreen(qScreen, "Changed to");
    m_screen = qScreen;
    m_videoModes.clear();
    InitialiseModes();
    emit CurrentScreenChanged(qScreen);
}

void MythDisplay::PrimaryScreenChanged(QScreen* qScreen)
{
    DebugScreen(qScreen, "New primary");
}

void MythDisplay::ScreenAdded(QScreen* qScreen)
{
    DebugScreen(qScreen, "New");
    emit ScreenCountChanged(qGuiApp->screens().size());
}

void MythDisplay::ScreenRemoved(QScreen* qScreen)
{
    LOG(VB_GENERAL, LOG_INFO, LOC + QString("Screen '%1' removed").arg(qScreen->name()));
    emit ScreenCountChanged(qGuiApp->screens().size());
}

float MythDisplay::SanitiseRefreshRate(int Rate)
{
    static const float default_rate = 1000000.0F / 60.0F;
    float fixed = default_rate;
    if (Rate > 0)
    {
        fixed = static_cast<float>(Rate) / 2.0F;
        if (fixed < default_rate)
            fixed = default_rate;
    }
    return fixed;
}

DisplayInfo MythDisplay::GetDisplayInfo(int)
{
    // This is the final fallback when no other platform specifics are available
    // It is usually accurate apart from the refresh rate - which is often
    // rounded down.
    QScreen *screen = GetCurrentScreen();
    DisplayInfo ret;
    ret.m_rate = 1000000.0F / static_cast<float>(screen->refreshRate());
    ret.m_res  = screen->size();
    ret.m_size = QSize(static_cast<int>(screen->physicalSize().width()),
                       static_cast<int>(screen->physicalSize().height()));
    return ret;
}

/// \brief Return true if the MythTV windows should span all screens.
bool MythDisplay::SpanAllScreens(void)
{
    return gCoreContext->GetSetting("XineramaScreen", nullptr) == "-1";
}

QString MythDisplay::GetExtraScreenInfo(QScreen *qScreen)
{
#if QT_VERSION >= QT_VERSION_CHECK(5, 9, 0)
    QString mfg = qScreen->manufacturer();
    if (mfg.isEmpty())
        mfg = "Unknown";
    QString model = qScreen->model();
    if (model.isEmpty())
        model = "Unknown";
    return QString("(Make: %1 Model: %2)").arg(mfg).arg(model);
#else
    Q_UNUSED(qScreen);
    return QString();
#endif
}

void MythDisplay::DebugScreen(QScreen *qScreen, const QString &Message)
{
    QRect geom = qScreen->geometry();
    QString extra = GetExtraScreenInfo(qScreen);

    LOG(VB_GENERAL, LOG_INFO, LOC + QString("%1 screen '%2' %3")
        .arg(Message).arg(qScreen->name()).arg(extra));

    LOG(VB_GENERAL, LOG_INFO, LOC + QString("Geometry %1x%2+%3+%4 Size %5mmx%6mm")
        .arg(geom.width()).arg(geom.height()).arg(geom.left()).arg(geom.top())
        .arg(qScreen->physicalSize().width()).arg(qScreen->physicalSize().height()));

    if (qScreen->virtualGeometry() != geom)
    {
        geom = qScreen->virtualGeometry();
        LOG(VB_GENERAL, LOG_INFO, LOC + QString("Total virtual geometry: %1x%2+%3+%4")
            .arg(geom.width()).arg(geom.height()).arg(geom.left()).arg(geom.top()));
    }
}

void MythDisplay::InitialiseModes(void)
{
    m_last.Init();
    m_curMode = GUI;

    // Initialise DESKTOP mode
    DisplayInfo info = GetDisplayInfo();
    int pixelwidth = info.m_res.width();
    int pixelheight = info.m_res.height();
    int mmwidth = info.m_size.width();
    int mmheight = info.m_size.height();
    double refreshrate = 1000000.0 / static_cast<double>(info.m_rate);

    m_mode[DESKTOP].Init();
    m_mode[DESKTOP] = DisplayResScreen(pixelwidth, pixelheight, mmwidth, mmheight, -1.0, refreshrate);
    LOG(VB_GENERAL, LOG_NOTICE, LOC + QString("Desktop video mode: %1x%2 %3 Hz")
        .arg(pixelwidth).arg(pixelheight).arg(refreshrate, 0, 'f', 3));

    // Initialize GUI mode
    m_mode[GUI].Init();
    pixelwidth = pixelheight = 0;
    double aspectratio = 0.0;
    GetMythDB()->GetResolutionSetting("GuiVidMode", pixelwidth, pixelheight, aspectratio, refreshrate);
    GetMythDB()->GetResolutionSetting("DisplaySize", mmwidth, mmheight);
    m_mode[GUI] = DisplayResScreen(pixelwidth, pixelheight, mmwidth, mmheight, -1.0, refreshrate);

    if (m_mode[DESKTOP] == m_mode[GUI] && qFuzzyIsNull(refreshrate))
    {
        // same resolution as current desktop
        m_last = m_mode[DESKTOP];
    }

    // Initialize default VIDEO mode
    pixelwidth = pixelheight = 0;
    GetMythDB()->GetResolutionSetting("TVVidMode", pixelwidth, pixelheight, aspectratio, refreshrate);
    m_mode[VIDEO] = DisplayResScreen(pixelwidth, pixelheight, mmwidth, mmheight, aspectratio, refreshrate);

    // Initialize video override mode
    m_inSizeToOutputMode.clear();

    for (int i = 0; true; ++i)
    {
        int iw = 0, ih = 0, ow = 0, oh = 0;
        double iaspect = 0.0, oaspect = 0.0;
        double irate = 0.0, orate = 0.0;

        GetMythDB()->GetResolutionSetting("VidMode", iw, ih, iaspect, irate, i);
        GetMythDB()->GetResolutionSetting("TVVidMode", ow, oh, oaspect, orate, i);

        if (!(iw || ih || !qFuzzyIsNull(irate)))
            break;

        if (!(ih && ow && oh))
            break;

        uint64_t key = DisplayResScreen::CalcKey(iw, ih, irate);

        DisplayResScreen scr(ow, oh, mmwidth, mmheight, oaspect, orate);

        m_inSizeToOutputMode[key] = scr;
    }
}

/// \brief Return the screen to the original desktop settings
void MythDisplay::SwitchToDesktop()
{
    SwitchToGUI(DESKTOP);
}

/** \brief Switches to the resolution and refresh rate defined in the
 * database for the specified video resolution and frame rate.
*/
bool MythDisplay::SwitchToVideo(int Width, int Height, double Rate)
{
    Mode next_mode = VIDEO; // default VIDEO mode
    DisplayResScreen next = m_mode[next_mode];
    double target_rate = 0.0;

    // try to find video override mode
    uint64_t key = DisplayResScreen::FindBestScreen(m_inSizeToOutputMode,
                   Width, Height, Rate);

    if (key != 0)
    {
        m_mode[next_mode = CUSTOM_VIDEO] = next = m_inSizeToOutputMode[key];
        LOG(VB_PLAYBACK, LOG_INFO, LOC + QString("Found custom screen override %1x%2")
            .arg(next.Width()).arg(next.Height()));
    }

    // If requested refresh rate is 0, attempt to match video fps
    if (qFuzzyIsNull(next.RefreshRate()))
    {
        LOG(VB_PLAYBACK, LOG_INFO, LOC + QString("Trying to match best refresh rate %1Hz")
            .arg(Rate, 0, 'f', 3));
        next.SetRefreshRate(Rate);
    }

    // need to change video mode?
    DisplayResScreen::FindBestMatch(GetVideoModes(), next, target_rate);

    bool chg = !(next == m_last) ||
               !(DisplayResScreen::compare_rates(m_last.RefreshRate(),
                                                 target_rate));

    LOG(VB_GENERAL, LOG_INFO, LOC + QString("%1 %2x%3 %4 Hz")
        .arg(chg ? "Changing to" : "Using")
        .arg(next.Width()).arg(next.Height())
        .arg(target_rate, 0, 'f', 3));

    if (chg && !SwitchToVideoMode(next.Width(), next.Height(), target_rate))
    {
        LOG(VB_GENERAL, LOG_ERR, LOC + QString("SwitchToVideo: Video size %1 x %2: "
                                               "xrandr failed for %3 x %4")
            .arg(Width).arg(Height).arg(next.Width()).arg(next.Height()));
        return false;
    }

    m_curMode = next_mode;

    m_last = next;
    m_last.SetRefreshRate(target_rate);

    LOG(VB_PLAYBACK, LOG_INFO, LOC + QString("SwitchToVideo: Video size %1x%2")
        .arg(Width).arg(Height));
    LOG(VB_PLAYBACK, LOG_INFO, LOC + QString("%1 displaying resolution %2x%3, %4mmx%5mm")
        .arg((chg) ? "Switched to" : "Already")
        .arg(m_last.Width()).arg(m_last.Height())
        .arg(m_last.Width_mm()).arg(m_last.Height_mm()));

    if (chg)
        PauseForModeSwitch();

    return chg;
}

/** \brief Switches to the GUI resolution specified.
 *
 * If which_gui is GUI then this switches to the resolution and refresh rate set
 * in the database for the GUI. If which_gui is set to CUSTOM_GUI then we switch
 * to the resolution and refresh rate specified in the last call to SwitchToCustomGUI.
 *
 * \param which_gui either regular GUI or CUSTOM_GUI
 * \sa SwitchToCustomGUI
 */
bool MythDisplay::SwitchToGUI(Mode NextMode)
{
    DisplayResScreen next = m_mode[NextMode];
    double target_rate = static_cast<double>(NAN);

    // need to change video mode?
    // If GuiVidModeRefreshRate is 0, assume any refresh rate is good enough.
    if (qFuzzyIsNull(next.RefreshRate()))
        next.SetRefreshRate(m_last.RefreshRate());

    DisplayResScreen::FindBestMatch(GetVideoModes(), next, target_rate);
    bool chg = !(next == m_last) ||
               !(DisplayResScreen::compare_rates(m_last.RefreshRate(),
                                                 target_rate));

    LOG(VB_GENERAL, LOG_INFO, LOC + QString("%1 %2x%3 %4 Hz")
        .arg(chg ? "Changing to" : "Using")
        .arg(next.Width()).arg(next.Height())
        .arg(target_rate, 0, 'f', 3));

    if (chg && !SwitchToVideoMode(next.Width(), next.Height(), target_rate))
    {
        LOG(VB_GENERAL, LOG_ERR, LOC +
            QString("SwitchToGUI: xrandr failed for %1x%2 %3  Hz")
            .arg(next.Width()).arg(next.Height())
            .arg(next.RefreshRate(), 0, 'f', 3));
        return false;
    }

    m_curMode = NextMode;

    m_last = next;
    m_last.SetRefreshRate(target_rate);

    LOG(VB_GENERAL, LOG_INFO, LOC + QString("SwitchToGUI: Switched to %1x%2 %3 Hz")
        .arg(m_last.Width()).arg(m_last.Height()).arg(GetRefreshRate(), 0, 'f', 3));

    return chg;
}

double MythDisplay::GetRefreshRate(void)
{
    return m_last.RefreshRate();
}

std::vector<double> MythDisplay::GetRefreshRates(int Width, int Height)
{
    double tr = static_cast<double>(NAN);
    std::vector<double> empty;

    const DisplayResScreen drs(Width, Height, 0, 0, -1.0, 0.0);
    const DisplayResVector& drv = GetVideoModes();
    int t = DisplayResScreen::FindBestMatch(drv, drs, tr);

    if (t < 0)
        return empty;

    return drv[static_cast<size_t>(t)].RefreshRates();
}

bool MythDisplay::SwitchToVideoMode(int, int, double)
{
    return false;
}

const DisplayResVector& MythDisplay::GetVideoModes(void)
{
    return m_videoModes;
}

/** \brief Returns current screen aspect ratio.
 *
 * If there is an aspect overide in the database that aspect ratio is returned
 * instead of the actual screen aspect ratio.
*/
double MythDisplay::GetAspectRatio(void)
{
    return m_last.AspectRatio();
}

QSize MythDisplay::GetResolution(void)
{
    return QSize(m_last.Width(), m_last.Height());
}

QSize MythDisplay::GetPhysicalSize(void)
{
    return QSize(m_last.Width_mm(), m_last.Height_mm());
}

void MythDisplay::PauseForModeSwitch(void)
{
    int pauselengthinms = gCoreContext->GetNumSetting("VideoModeChangePauseMS", 0);
    if (pauselengthinms)
    {
        LOG(VB_GENERAL, LOG_INFO, LOC +
            QString("Pausing %1ms for video mode switch").arg(pauselengthinms));
        QElapsedTimer timer;
        timer.start();
        while (!timer.hasExpired(pauselengthinms))
        {
            QThread::msleep(100);
            qApp->processEvents(QEventLoop::ExcludeUserInputEvents);
        }
    }
}<|MERGE_RESOLUTION|>--- conflicted
+++ resolved
@@ -60,15 +60,6 @@
 */
 MythDisplay* MythDisplay::AcquireRelease(bool Acquire)
 {
-<<<<<<< HEAD
-    static constexpr float kDefaultRate = 1000000.0F / 60.0F;
-    float fixed = kDefaultRate;
-    if (video_rate > 0)
-    {
-        fixed = static_cast<float>(video_rate) / 2.0F;
-        if (fixed < kDefaultRate)
-            fixed = kDefaultRate;
-=======
     static QMutex s_lock(QMutex::Recursive);
     static MythDisplay* s_display = nullptr;
 
@@ -101,7 +92,6 @@
             if (!s_display)
                 s_display = new MythDisplay();
         }
->>>>>>> 1894599c
     }
     else
     {
