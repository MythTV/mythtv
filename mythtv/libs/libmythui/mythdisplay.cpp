#include "mythdisplay.h"
#include "mythmainwindow.h"

#if defined(Q_WS_MAC) 
#import "util-osx.h"
#elif defined(Q_WS_WIN)
#include <windows.h>
#elif defined(Q_WS_X11)
#include "mythxdisplay.h"
#elif USING_DIRECTFB
#include <linux/fb.h>
extern "C" {
#include <directfb.h>
#include <directfb_version.h>
}
#endif

<<<<<<< HEAD
#if !defined(Q_WS_X11)
#include <QApplication>
#include <QDesktopWidget>
#endif
=======
#define VALID_RATE(rate) (rate > 20.0 && rate < 200.0)

float fix_rate(int video_rate)
{
    static const float default_rate = 1000000.0 / 60.0;
    float fixed = default_rate;
    if (video_rate > 0)
    {
        fixed = video_rate / 2;
        if (fixed < default_rate)
            fixed = default_rate;
    }
    return fixed;
}
>>>>>>> 9313a5d2

WId MythDisplay::GetWindowID(void)
{
    WId win = 0;
    QWidget *main_widget = (QWidget*)MythMainWindow::getMainWindow();
    if (main_widget)
        win = main_widget->winId();
    return win;
}

DisplayInfo MythDisplay::GetDisplayInfo(int video_rate)
{
    DisplayInfo ret;

#if defined(Q_WS_MAC)
    CGDirectDisplayID disp = GetOSXDisplay(GetWindowID());
    if (!disp)
        return ret;

    CFDictionaryRef ref = CGDisplayCurrentMode(disp);
    float rate = 0.0f;
    if (ref)
        rate = get_float_CF(ref, kCGDisplayRefreshRate);

    if (VALID_RATE(rate))
        ret.rate = 1000000.0f / rate;
    else
        ret.rate = fix_rate(video_rate);

    CGSize size_in_mm = CGDisplayScreenSize(disp);
    ret.size = QSize((uint) size_in_mm.width, (uint) size_in_mm.height);

    uint width  = (uint)CGDisplayPixelsWide(disp);
    uint height = (uint)CGDisplayPixelsHigh(disp);
    ret.res     = QSize(width, height);

#elif defined(Q_WS_WIN)
    HDC hdc = GetDC(GetWindowID());
    int rate = 0;
    if (hdc)
    {
        rate       = GetDeviceCaps(hdc, VREFRESH);
        int width  = GetDeviceCaps(hdc, HORZSIZE);
        int height = GetDeviceCaps(hdc, VERTSIZE);
        ret.size   = QSize((uint)width, (uint)height);
        width      = GetDeviceCaps(hdc, HORZRES);
        height     = GetDeviceCaps(hdc, VERTRES);
        ret.res    = QSize((uint)width, (uint)height);
    }

    if (VALID_RATE(rate))
    {
        // see http://support.microsoft.com/kb/2006076
        switch (rate)
        {
            case 23:  ret.rate = 41708; break; // 23.976Hz
            case 29:  ret.rate = 33367; break; // 29.970Hz
            case 47:  ret.rate = 20854; break; // 47.952Hz
            case 59:  ret.rate = 16683; break; // 59.940Hz
            case 71:  ret.rate = 13903; break; // 71.928Hz
            case 119: ret.rate = 8342;  break; // 119.880Hz
            default:  ret.rate = 1000000.0f / (float)rate;
        }
    }
    else
        ret.rate = fix_rate(video_rate);

#elif defined (Q_WS_X11)
    MythXDisplay *disp = OpenMythXDisplay();
    if (!disp)
        return ret;
    
    float rate = disp->GetRefreshRate();
    if (VALID_RATE(rate))
        ret.rate = 1000000.0f / rate;
    else
        ret.rate = fix_rate(video_rate);
    ret.res  = disp->GetDisplaySize();
    ret.size = disp->GetDisplayDimensions();
    delete disp;
#elif USING_DIRECTFB
    int fh, v;
    struct fb_var_screeninfo si;
    double drate;
    double hrate;
    double vrate;
    long htotal;
    long vtotal;
    const char *fb_dev_name = NULL;
    if (!(fb_dev_name = getenv("FRAMEBUFFER")))
        fb_dev_name = "/dev/fb0";

    fh = open(fb_dev_name, O_RDONLY);
    if (-1 == fh)
        return ret;

    if (ioctl(fh, FBIOGET_VSCREENINFO, &si))
    {
        close(fh);
        return ret;
    }

    htotal = si.left_margin + si.xres + si.right_margin + si.hsync_len;
    vtotal = si.upper_margin + si.yres + si.lower_margin + si.vsync_len;

    switch (si.vmode & FB_VMODE_MASK)
    {
        case FB_VMODE_INTERLACED:
            break;
        case FB_VMODE_DOUBLE:
            vtotal <<= 2;
            break;
        default:
            vtotal <<= 1;
    }

    drate = 1E12 / si.pixclock;
    hrate = drate / htotal;
    vrate = hrate / vtotal * 2;

    v = (int)(1E3 / vrate + 0.5);
    /* h = hrate / 1E3; */
    ret.rate = v;
    close(fh);
#endif
    return ret;
}

int MythDisplay::GetNumberXineramaScreens(void)
{
    int nr_xinerama_screens = 0;

#if defined(Q_WS_X11)
    // TODO Qt is Xinerama aware so this should be unnecessary
    MythXDisplay *d = OpenMythXDisplay();
    if (d)
    {
        nr_xinerama_screens = d->GetNumberXineramaScreens();
        delete d;
    }
#else
    // Mac OS X when not using X11 server supports Xinerama.
    if (QApplication::desktop())
        nr_xinerama_screens = QApplication::desktop()->numScreens();
#endif

    return nr_xinerama_screens;
}

<|MERGE_RESOLUTION|>--- conflicted
+++ resolved
@@ -15,12 +15,11 @@
 }
 #endif
 
-<<<<<<< HEAD
 #if !defined(Q_WS_X11)
 #include <QApplication>
 #include <QDesktopWidget>
 #endif
-=======
+
 #define VALID_RATE(rate) (rate > 20.0 && rate < 200.0)
 
 float fix_rate(int video_rate)
@@ -35,7 +34,6 @@
     }
     return fixed;
 }
->>>>>>> 9313a5d2
 
 WId MythDisplay::GetWindowID(void)
 {
