// Config header generated in base directory by configure
#include "config.h"

// Own header
#include "mythpainter_ogl.h"

// QT headers
#include <QCoreApplication>
#include <QPainter>

// libmythbase headers
#include "mythlogging.h"

// Mythui headers
#include "mythmainwindow_internal.h"
#include "mythrender_opengl.h"

using namespace std;

<<<<<<< HEAD
#define MAX_BUFFER_POOL 40

MythOpenGLPainter::MythOpenGLPainter(MythRenderOpenGL *Render, QWidget *Parent)
  : MythPainter(),
    m_parent(Parent),
    m_render(Render),
    m_target(nullptr),
    m_swapControl(true),
    m_imageToTextureMap(),
    m_ImageExpireList(),
    m_textureDeleteList(),
    m_textureDeleteLock(),
    m_mappedTextures(),
    m_mappedBufferPool()
=======
MythOpenGLPainter::MythOpenGLPainter(MythRenderOpenGL *render,
                                     QWidget *parent) :
    MythPainter(), realParent(parent), realRender(render)
>>>>>>> e83b3649
{
    m_mappedTextures.reserve(MAX_BUFFER_POOL);
    m_mappedBufferPool.reserve(MAX_BUFFER_POOL);
}

MythOpenGLPainter::~MythOpenGLPainter()
{
    OpenGLLocker locker(m_render);
    if (VERBOSE_LEVEL_CHECK(VB_GPU, LOG_INFO))
        m_render->logDebugMarker("PAINTER_RELEASE_START");
    Teardown();
    FreeResources();
    if (VERBOSE_LEVEL_CHECK(VB_GPU, LOG_INFO))
        m_render->logDebugMarker("PAINTER_RELEASE_END");
}

void MythOpenGLPainter::FreeResources(void)
{
    OpenGLLocker locker(m_render);
    ClearCache();
    DeleteTextures();
    while (!m_mappedBufferPool.isEmpty())
        delete m_mappedBufferPool.dequeue();
}

void MythOpenGLPainter::DeleteTextures(void)
{
    if (!m_render || m_textureDeleteList.empty())
        return;

    QMutexLocker gllocker(&m_textureDeleteLock);
    OpenGLLocker locker(m_render);
    while (!m_textureDeleteList.empty())
    {
        MythGLTexture *texture = m_textureDeleteList.front();
        m_HardwareCacheSize -= m_render->GetTextureDataSize(texture);
        m_render->DeleteTexture(texture);
        m_textureDeleteList.pop_front();
    }
}

void MythOpenGLPainter::ClearCache(void)
{
    LOG(VB_GENERAL, LOG_INFO, "Clearing OpenGL painter cache.");

    QMutexLocker locker(&m_textureDeleteLock);
    QMapIterator<MythImage *, MythGLTexture*> it(m_imageToTextureMap);
    while (it.hasNext())
    {
        it.next();
        m_textureDeleteList.push_back(m_imageToTextureMap[it.key()]);
        m_ImageExpireList.remove(it.key());
    }
    m_imageToTextureMap.clear();
}

void MythOpenGLPainter::Begin(QPaintDevice *Parent)
{
    MythPainter::Begin(Parent);

    if (!m_parent)
        m_parent = dynamic_cast<QWidget *>(Parent);

    if (!m_render)
    {
        MythPainterWindowGL* glwin = static_cast<MythPainterWindowGL*>(m_parent);
        if (!glwin)
        {
            LOG(VB_GENERAL, LOG_ERR, "FATAL ERROR: Failed to cast parent to MythPainterWindowGL");
            return;
        }

        if (glwin)
            m_render = glwin->render;
        if (!m_render)
        {
            LOG(VB_GENERAL, LOG_ERR, "FATAL ERROR: Failed to get MythRenderOpenGL");
            return;
        }
    }

    if (VERBOSE_LEVEL_CHECK(VB_GPU, LOG_INFO))
        m_render->logDebugMarker("PAINTER_FRAME_START");

    DeleteTextures();
    m_render->makeCurrent();

    // initialise the VBO pool
    while (m_mappedBufferPool.size() < MAX_BUFFER_POOL)
        m_mappedBufferPool.enqueue(m_render->CreateVBO(MythRenderOpenGL::kVertexSize));

    if (m_target || m_swapControl)
    {
        m_render->BindFramebuffer(m_target);
        if (m_parent)
            m_render->SetViewPort(QRect(0, 0, m_parent->width(), m_parent->height()));
        m_render->SetBackground(0, 0, 0, 0);
        m_render->ClearFramebuffer();
    }
}

void MythOpenGLPainter::End(void)
{
    if (!m_render)
    {
        LOG(VB_GENERAL, LOG_ERR, "FATAL ERROR: No render device in 'End'");
        return;
    }

    m_render->Flush(false);
    if (VERBOSE_LEVEL_CHECK(VB_GPU, LOG_INFO))
        m_render->logDebugMarker("PAINTER_FRAME_END");
    if (m_target == nullptr && m_swapControl)
        m_render->swapBuffers();
    m_render->doneCurrent();

    m_mappedTextures.clear();
    MythPainter::End();
}

MythGLTexture* MythOpenGLPainter::GetTextureFromCache(MythImage *Image)
{
    if (!m_render)
        return nullptr;

    if (m_imageToTextureMap.contains(Image))
    {
        if (!Image->IsChanged())
        {
            m_ImageExpireList.remove(Image);
            m_ImageExpireList.push_back(Image);
            return m_imageToTextureMap[Image];
        }
        else
        {
            DeleteFormatImagePriv(Image);
        }
    }

    Image->SetChanged(false);

    MythGLTexture *texture = nullptr;
    for (;;)
    {
        texture = m_render->CreateTextureFromQImage(Image);
        if (texture)
            break;

        // This can happen if the cached textures are too big for GPU memory
        if (m_HardwareCacheSize <= 8 * 1024 * 1024)
        {
            LOG(VB_GENERAL, LOG_ERR, "Failed to create OpenGL texture.");
            return nullptr;
        }

        // Shrink the cache size
        m_MaxHardwareCacheSize = (3 * m_HardwareCacheSize) / 4;
        LOG(VB_GENERAL, LOG_NOTICE, QString(
                "Shrinking UIPainterMaxCacheHW to %1KB")
            .arg(m_MaxHardwareCacheSize / 1024));

        while (m_HardwareCacheSize > m_MaxHardwareCacheSize)
        {
            MythImage *expiredIm = m_ImageExpireList.front();
            m_ImageExpireList.pop_front();
            DeleteFormatImagePriv(expiredIm);
            DeleteTextures();
        }
    }

    CheckFormatImage(Image);
    m_HardwareCacheSize += m_render->GetTextureDataSize(texture);
    m_imageToTextureMap[Image] = texture;
    m_ImageExpireList.push_back(Image);

    while (m_HardwareCacheSize > m_MaxHardwareCacheSize)
    {
        MythImage *expiredIm = m_ImageExpireList.front();
        m_ImageExpireList.pop_front();
        DeleteFormatImagePriv(expiredIm);
        DeleteTextures();
    }

    return texture;
}

void MythOpenGLPainter::DrawImage(const QRect &Dest, MythImage *Image,
                                  const QRect &Source, int Alpha)
{
    if (m_render)
    {
        // Drawing an multiple times with the same VBO will stall most GPUs as
        // the VBO is re-mapped whilst still in use. Use a pooled VBO instead.
        MythGLTexture *texture = GetTextureFromCache(Image);
        if (texture && m_mappedTextures.contains(texture))
        {
            QOpenGLBuffer *vbo = texture->m_vbo;
            texture->m_vbo = m_mappedBufferPool.dequeue();
            texture->m_destination = QRect();
            m_render->DrawBitmap(texture, m_target, Source, Dest, nullptr, Alpha);
            m_mappedBufferPool.enqueue(texture->m_vbo);
            texture->m_vbo = vbo;
        }
        else
        {
            m_render->DrawBitmap(texture, m_target, Source, Dest, nullptr, Alpha);
            m_mappedTextures.append(texture);
        }
    }
}

void MythOpenGLPainter::DrawRect(const QRect &Area, const QBrush &FillBrush,
                                 const QPen &LinePen, int Alpha)
{
    if ((FillBrush.style() == Qt::SolidPattern ||
         FillBrush.style() == Qt::NoBrush) && m_render)
    {
        m_render->DrawRect(m_target, Area, FillBrush, LinePen, Alpha);
        return;
    }
    MythPainter::DrawRect(Area, FillBrush, LinePen, Alpha);
}

void MythOpenGLPainter::DrawRoundRect(const QRect &Area, int CornerRadius,
                                      const QBrush &FillBrush,
                                      const QPen &LinePen, int Alpha)
{
    if (m_render && m_render->RectanglesAreAccelerated())
    {
        if (FillBrush.style() == Qt::SolidPattern ||
            FillBrush.style() == Qt::NoBrush)
        {
            m_render->DrawRoundRect(m_target, Area, CornerRadius, FillBrush,
                                      LinePen, Alpha);
            return;
        }
    }
    MythPainter::DrawRoundRect(Area, CornerRadius, FillBrush, LinePen, Alpha);
}

void MythOpenGLPainter::DeleteFormatImagePriv(MythImage *Image)
{
    if (m_imageToTextureMap.contains(Image))
    {
        QMutexLocker locker(&m_textureDeleteLock);
        m_textureDeleteList.push_back(m_imageToTextureMap[Image]);
        m_imageToTextureMap.remove(Image);
        m_ImageExpireList.remove(Image);
    }
}

void MythOpenGLPainter::PushTransformation(const UIEffects &Fx, QPointF Center)
{
    if (m_render)
        m_render->PushTransformation(Fx, Center);
}

void MythOpenGLPainter::PopTransformation(void)
{
    if (m_render)
        m_render->PopTransformation();
}<|MERGE_RESOLUTION|>--- conflicted
+++ resolved
@@ -17,7 +17,6 @@
 
 using namespace std;
 
-<<<<<<< HEAD
 #define MAX_BUFFER_POOL 40
 
 MythOpenGLPainter::MythOpenGLPainter(MythRenderOpenGL *Render, QWidget *Parent)
@@ -32,11 +31,6 @@
     m_textureDeleteLock(),
     m_mappedTextures(),
     m_mappedBufferPool()
-=======
-MythOpenGLPainter::MythOpenGLPainter(MythRenderOpenGL *render,
-                                     QWidget *parent) :
-    MythPainter(), realParent(parent), realRender(render)
->>>>>>> e83b3649
 {
     m_mappedTextures.reserve(MAX_BUFFER_POOL);
     m_mappedBufferPool.reserve(MAX_BUFFER_POOL);
@@ -110,7 +104,7 @@
         }
 
         if (glwin)
-            m_render = glwin->render;
+            m_render = glwin->m_render;
         if (!m_render)
         {
             LOG(VB_GENERAL, LOG_ERR, "FATAL ERROR: Failed to get MythRenderOpenGL");
