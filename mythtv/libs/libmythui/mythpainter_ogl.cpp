// Config header generated in base directory by configure
#include "config.h"

// Own header
#include "mythpainter_ogl.h"

// QT headers
#include <QCoreApplication>
#include <QPainter>

// libmythbase headers
#include "mythlogging.h"

// Mythui headers
#include "mythmainwindow_internal.h"
#include "mythrender_opengl.h"

using namespace std;

<<<<<<< HEAD
#define MAX_BUFFER_POOL 40

MythOpenGLPainter::MythOpenGLPainter(MythRenderOpenGL *Render, QWidget *Parent)
  : MythPainter(),
    m_parent(Parent),
    m_render(Render),
    m_target(nullptr),
    m_swapControl(true),
    m_imageToTextureMap(),
    m_ImageExpireList(),
    m_textureDeleteList(),
    m_textureDeleteLock(),
    m_mappedTextures(),
    m_mappedBufferPool()
=======
MythOpenGLPainter::MythOpenGLPainter(MythRenderOpenGL *render,
                                     QWidget *parent) :
    realParent(parent), realRender(render)
>>>>>>> c037258e
{
    m_mappedTextures.reserve(MAX_BUFFER_POOL);
    m_mappedBufferPool.reserve(MAX_BUFFER_POOL);
}

MythOpenGLPainter::~MythOpenGLPainter()
{
    OpenGLLocker locker(m_render);
    if (VERBOSE_LEVEL_CHECK(VB_GPU, LOG_INFO))
        m_render->logDebugMarker("PAINTER_RELEASE_START");
    Teardown();
<<<<<<< HEAD
    FreeResources();
    if (VERBOSE_LEVEL_CHECK(VB_GPU, LOG_INFO))
        m_render->logDebugMarker("PAINTER_RELEASE_END");
=======
    MythOpenGLPainter::FreeResources();
>>>>>>> c037258e
}

void MythOpenGLPainter::FreeResources(void)
{
    OpenGLLocker locker(m_render);
    ClearCache();
    DeleteTextures();
    while (!m_mappedBufferPool.isEmpty())
        delete m_mappedBufferPool.dequeue();
}

void MythOpenGLPainter::DeleteTextures(void)
{
    if (!m_render || m_textureDeleteList.empty())
        return;

    QMutexLocker gllocker(&m_textureDeleteLock);
    OpenGLLocker locker(m_render);
    while (!m_textureDeleteList.empty())
    {
        MythGLTexture *texture = m_textureDeleteList.front();
        m_HardwareCacheSize -= m_render->GetTextureDataSize(texture);
        m_render->DeleteTexture(texture);
        m_textureDeleteList.pop_front();
    }
}

void MythOpenGLPainter::ClearCache(void)
{
    LOG(VB_GENERAL, LOG_INFO, "Clearing OpenGL painter cache.");

    QMutexLocker locker(&m_textureDeleteLock);
    QMapIterator<MythImage *, MythGLTexture*> it(m_imageToTextureMap);
    while (it.hasNext())
    {
        it.next();
        m_textureDeleteList.push_back(m_imageToTextureMap[it.key()]);
        m_ImageExpireList.remove(it.key());
    }
    m_imageToTextureMap.clear();
}

void MythOpenGLPainter::Begin(QPaintDevice *Parent)
{
    MythPainter::Begin(Parent);

    if (!m_parent)
        m_parent = dynamic_cast<QWidget *>(Parent);

    if (!m_render)
    {
        MythPainterWindowGL* glwin = static_cast<MythPainterWindowGL*>(m_parent);
        if (!glwin)
        {
            LOG(VB_GENERAL, LOG_ERR, "FATAL ERROR: Failed to cast parent to MythPainterWindowGL");
            return;
        }

        if (glwin)
            m_render = glwin->m_render;
        if (!m_render)
        {
            LOG(VB_GENERAL, LOG_ERR, "FATAL ERROR: Failed to get MythRenderOpenGL");
            return;
        }
    }

    if (VERBOSE_LEVEL_CHECK(VB_GPU, LOG_INFO))
        m_render->logDebugMarker("PAINTER_FRAME_START");

    DeleteTextures();
    m_render->makeCurrent();

    // initialise the VBO pool
    while (m_mappedBufferPool.size() < MAX_BUFFER_POOL)
        m_mappedBufferPool.enqueue(m_render->CreateVBO(MythRenderOpenGL::kVertexSize));

    if (m_target || m_swapControl)
    {
        m_render->BindFramebuffer(m_target);
        if (m_parent)
            m_render->SetViewPort(QRect(0, 0, m_parent->width(), m_parent->height()));
        m_render->SetBackground(0, 0, 0, 0);
        m_render->ClearFramebuffer();
    }
}

void MythOpenGLPainter::End(void)
{
    if (!m_render)
    {
        LOG(VB_GENERAL, LOG_ERR, "FATAL ERROR: No render device in 'End'");
        return;
    }
<<<<<<< HEAD
=======

    realRender->Flush(false);
    if (target == 0 && swapControl)
        realRender->swapBuffers();
    realRender->doneCurrent();
>>>>>>> c037258e

    m_render->Flush();
    if (VERBOSE_LEVEL_CHECK(VB_GPU, LOG_INFO))
        m_render->logDebugMarker("PAINTER_FRAME_END");
    if (m_target == nullptr && m_swapControl)
        m_render->swapBuffers();
    m_render->doneCurrent();

    m_mappedTextures.clear();
    MythPainter::End();
}

MythGLTexture* MythOpenGLPainter::GetTextureFromCache(MythImage *Image)
{
    if (!m_render)
        return nullptr;

    if (m_imageToTextureMap.contains(Image))
    {
        if (!Image->IsChanged())
        {
            m_ImageExpireList.remove(Image);
            m_ImageExpireList.push_back(Image);
            return m_imageToTextureMap[Image];
        }
<<<<<<< HEAD
        else
        {
            DeleteFormatImagePriv(Image);
        }
=======
        DeleteFormatImagePriv(im);
>>>>>>> c037258e
    }

    Image->SetChanged(false);

    MythGLTexture *texture = nullptr;
    for (;;)
    {
        texture = m_render->CreateTextureFromQImage(Image);
        if (texture)
            break;

        // This can happen if the cached textures are too big for GPU memory
        if (m_HardwareCacheSize <= 8 * 1024 * 1024)
        {
            LOG(VB_GENERAL, LOG_ERR, "Failed to create OpenGL texture.");
            return nullptr;
        }

        // Shrink the cache size
        m_MaxHardwareCacheSize = (3 * m_HardwareCacheSize) / 4;
        LOG(VB_GENERAL, LOG_NOTICE, QString(
                "Shrinking UIPainterMaxCacheHW to %1KB")
            .arg(m_MaxHardwareCacheSize / 1024));

        while (m_HardwareCacheSize > m_MaxHardwareCacheSize)
        {
            MythImage *expiredIm = m_ImageExpireList.front();
            m_ImageExpireList.pop_front();
            DeleteFormatImagePriv(expiredIm);
            DeleteTextures();
        }
    }

    CheckFormatImage(Image);
    m_HardwareCacheSize += m_render->GetTextureDataSize(texture);
    m_imageToTextureMap[Image] = texture;
    m_ImageExpireList.push_back(Image);

    while (m_HardwareCacheSize > m_MaxHardwareCacheSize)
    {
        MythImage *expiredIm = m_ImageExpireList.front();
        m_ImageExpireList.pop_front();
        DeleteFormatImagePriv(expiredIm);
        DeleteTextures();
    }

    return texture;
}

void MythOpenGLPainter::DrawImage(const QRect &Dest, MythImage *Image,
                                  const QRect &Source, int Alpha)
{
    if (m_render)
    {
        // Drawing an image  multiple times with the same VBO will stall most GPUs as
        // the VBO is re-mapped whilst still in use. Use a pooled VBO instead.
        MythGLTexture *texture = GetTextureFromCache(Image);
        if (texture && m_mappedTextures.contains(texture))
        {
            QOpenGLBuffer *vbo = texture->m_vbo;
            texture->m_vbo = m_mappedBufferPool.dequeue();
            texture->m_destination = QRect();
            m_render->DrawBitmap(texture, m_target, Source, Dest, nullptr, Alpha);
            texture->m_destination = QRect();
            m_mappedBufferPool.enqueue(texture->m_vbo);
            texture->m_vbo = vbo;
        }
        else
        {
            m_render->DrawBitmap(texture, m_target, Source, Dest, nullptr, Alpha);
            m_mappedTextures.append(texture);
        }
    }
}

void MythOpenGLPainter::DrawRect(const QRect &Area, const QBrush &FillBrush,
                                 const QPen &LinePen, int Alpha)
{
    if ((FillBrush.style() == Qt::SolidPattern ||
         FillBrush.style() == Qt::NoBrush) && m_render)
    {
        m_render->DrawRect(m_target, Area, FillBrush, LinePen, Alpha);
        return;
    }
    MythPainter::DrawRect(Area, FillBrush, LinePen, Alpha);
}

void MythOpenGLPainter::DrawRoundRect(const QRect &Area, int CornerRadius,
                                      const QBrush &FillBrush,
                                      const QPen &LinePen, int Alpha)
{
    if (m_render && m_render->RectanglesAreAccelerated())
    {
        if (FillBrush.style() == Qt::SolidPattern ||
            FillBrush.style() == Qt::NoBrush)
        {
            m_render->DrawRoundRect(m_target, Area, CornerRadius, FillBrush,
                                      LinePen, Alpha);
            return;
        }
    }
    MythPainter::DrawRoundRect(Area, CornerRadius, FillBrush, LinePen, Alpha);
}

void MythOpenGLPainter::DeleteFormatImagePriv(MythImage *Image)
{
    if (m_imageToTextureMap.contains(Image))
    {
        QMutexLocker locker(&m_textureDeleteLock);
        m_textureDeleteList.push_back(m_imageToTextureMap[Image]);
        m_imageToTextureMap.remove(Image);
        m_ImageExpireList.remove(Image);
    }
}

void MythOpenGLPainter::PushTransformation(const UIEffects &Fx, QPointF Center)
{
    if (m_render)
        m_render->PushTransformation(Fx, Center);
}

void MythOpenGLPainter::PopTransformation(void)
{
    if (m_render)
        m_render->PopTransformation();
}<|MERGE_RESOLUTION|>--- conflicted
+++ resolved
@@ -17,7 +17,6 @@
 
 using namespace std;
 
-<<<<<<< HEAD
 #define MAX_BUFFER_POOL 40
 
 MythOpenGLPainter::MythOpenGLPainter(MythRenderOpenGL *Render, QWidget *Parent)
@@ -32,11 +31,6 @@
     m_textureDeleteLock(),
     m_mappedTextures(),
     m_mappedBufferPool()
-=======
-MythOpenGLPainter::MythOpenGLPainter(MythRenderOpenGL *render,
-                                     QWidget *parent) :
-    realParent(parent), realRender(render)
->>>>>>> c037258e
 {
     m_mappedTextures.reserve(MAX_BUFFER_POOL);
     m_mappedBufferPool.reserve(MAX_BUFFER_POOL);
@@ -48,13 +42,9 @@
     if (VERBOSE_LEVEL_CHECK(VB_GPU, LOG_INFO))
         m_render->logDebugMarker("PAINTER_RELEASE_START");
     Teardown();
-<<<<<<< HEAD
     FreeResources();
     if (VERBOSE_LEVEL_CHECK(VB_GPU, LOG_INFO))
         m_render->logDebugMarker("PAINTER_RELEASE_END");
-=======
-    MythOpenGLPainter::FreeResources();
->>>>>>> c037258e
 }
 
 void MythOpenGLPainter::FreeResources(void)
@@ -149,14 +139,6 @@
         LOG(VB_GENERAL, LOG_ERR, "FATAL ERROR: No render device in 'End'");
         return;
     }
-<<<<<<< HEAD
-=======
-
-    realRender->Flush(false);
-    if (target == 0 && swapControl)
-        realRender->swapBuffers();
-    realRender->doneCurrent();
->>>>>>> c037258e
 
     m_render->Flush();
     if (VERBOSE_LEVEL_CHECK(VB_GPU, LOG_INFO))
@@ -182,14 +164,7 @@
             m_ImageExpireList.push_back(Image);
             return m_imageToTextureMap[Image];
         }
-<<<<<<< HEAD
-        else
-        {
-            DeleteFormatImagePriv(Image);
-        }
-=======
-        DeleteFormatImagePriv(im);
->>>>>>> c037258e
+        DeleteFormatImagePriv(Image);
     }
 
     Image->SetChanged(false);
