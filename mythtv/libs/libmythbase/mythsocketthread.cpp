--- conflicted
+++ resolved
@@ -26,11 +26,8 @@
 #include "mythsocketthread.h"
 #include "mythbaseutil.h"
 #include "mythverbose.h"
-<<<<<<< HEAD
 #include "mythlogging.h"
-=======
 #include "mythsocket.h"
->>>>>>> 8ea47bcc
 
 #define SLOC(a) QString("MythSocketThread(sock 0x%1:%2): ")\
     .arg((quint64)a, 0, 16).arg(a->socket())
@@ -378,46 +375,5 @@
     }
 
     VERBOSE(VB_SOCKET, "MythSocketThread: readyread thread exit");
-<<<<<<< HEAD
     threadDeregister();
-}
-
-#ifdef USING_MINGW
-static void setup_pipe(int[2], long[2]) {}
-#else
-static void setup_pipe(int mypipe[2], long myflags[2])
-{
-    int pipe_ret = pipe(mypipe);
-    if (pipe_ret < 0)
-    {
-        VERBOSE(VB_IMPORTANT, "Failed to open readyread pipes" + ENO);
-        mypipe[0] = mypipe[1] = -1;
-    }
-    else
-    {
-        errno = 0;
-        long flags = fcntl(mypipe[0], F_GETFL);
-        if (0 == errno)
-        {
-            int ret = fcntl(mypipe[0], F_SETFL, flags|O_NONBLOCK);
-            if (ret < 0)
-                VERBOSE(VB_IMPORTANT, QString("Set pipe flags error")+ENO);
-        }
-        else
-        {
-            VERBOSE(VB_IMPORTANT, QString("Get pipe flags error") + ENO);
-        }
-
-        for (uint i = 0; i < 2; i++)
-        {
-            errno = 0;
-            flags = fcntl(mypipe[i], F_GETFL);
-            if (0 == errno)
-                myflags[i] = flags;
-        }
-    }
-}
-#endif
-=======
-}
->>>>>>> 8ea47bcc
+}