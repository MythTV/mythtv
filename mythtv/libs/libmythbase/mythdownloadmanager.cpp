--- conflicted
+++ resolved
@@ -43,19 +43,12 @@
   public:
     MythDownloadInfo() :
         m_request(NULL),         m_reply(NULL),       m_data(NULL),
-<<<<<<< HEAD
-        m_caller(NULL),          m_post(false),       m_reload(false),
-        m_preferCache(false),    m_syncMode(false),   m_processReply(true),
-        m_done(false),           m_bytesReceived(0),  m_bytesTotal(0),
-        m_lastStat(MythDate::current()),
-=======
         m_caller(NULL),          m_requestType(kRequestGet),
         m_reload(false),         m_preferCache(false), m_syncMode(false),
         m_processReply(true),    m_done(false),        m_bytesReceived(0),
-        m_bytesTotal(0),         m_lastStat(QDateTime::currentDateTime()),
+        m_bytesTotal(0),         m_lastStat(MythDate::current()),
         m_authCallback(NULL),    m_authArg(NULL),
         m_header(NULL),          m_headerVal(NULL),
->>>>>>> e2f74e9a
         m_errorCode(QNetworkReply::NoError)
     {
         qRegisterMetaType<QNetworkReply::NetworkError>("QNetworkReply::NetworkError");
@@ -655,14 +648,9 @@
 
     if (!dlInfo->m_reload)
     {
-<<<<<<< HEAD
-        // Prefer the in-cache item if one exists and it is less than 60
-        // seconds old and has not expired in the last 10 seconds.
-        QDateTime now = MythDate::current();
-=======
         // Prefer the in-cache item if one exists and it is less than 5 minutes
         // old and it will not expire in the next 10 seconds
-        QDateTime now = QDateTime::currentDateTime();
+        QDateTime now = MythDate::current();
 
         // Handle redirects, we want the metadata of the file headers
         QString redirectLoc;
@@ -684,7 +672,6 @@
                                                     .arg(qurl.toString()));
 
         m_infoLock->lock();
->>>>>>> e2f74e9a
         QNetworkCacheMetaData urlData = m_manager->cache()->metaData(qurl);
         m_infoLock->unlock();
         if ((urlData.isValid()) &&
@@ -695,23 +682,14 @@
 
             if (!dateString.isNull())
             {
-                QDateTime loadDate = QDateTime::fromString(dateString,
-                                                           dateFormat);
+                QDateTime loadDate =
+                    MythDate::fromString(dateString, dateFormat);
                 loadDate.setTimeSpec(Qt::UTC);
                 if (loadDate.secsTo(now) <= 720)
                 {
-<<<<<<< HEAD
-                    found = true;
-                    QDateTime loadDate =
-                        MythDate::fromString((*it).second, dateFormat);
-                    loadDate.setTimeSpec(Qt::UTC);
-                    if (loadDate.secsTo(now) < 60)
-                        dlInfo->m_preferCache = true;
-=======
                     dlInfo->m_preferCache = true;
                     LOG(VB_NETWORK, LOG_DEBUG, QString("Prefering cache for %1")
                                                     .arg(qurl.toString()));
->>>>>>> e2f74e9a
                 }
             }
         }
@@ -1063,7 +1041,7 @@
         {
             QNetworkCacheMetaData::RawHeaderList headers = urlData.rawHeaders();
             QNetworkCacheMetaData::RawHeader newheader;
-            QDateTime now = QDateTime::currentDateTime().toUTC();
+            QDateTime now = MythDate::current();
             newheader = QNetworkCacheMetaData::RawHeader("Date",
                                         now.toString(dateFormat).toAscii());
             headers.append(newheader);
@@ -1316,11 +1294,7 @@
         ((!urlData.expirationDate().isValid()) ||
          (urlData.expirationDate().secsTo(now) < 0)))
     {
-<<<<<<< HEAD
-        if (QDateTime(urlData.lastModified().toUTC()).secsTo(now) <= 60)
-=======
-        if (urlData.lastModified().secsTo(now) <= 1800)
->>>>>>> e2f74e9a
+        if (QDateTime(urlData.lastModified().toUTC()).secsTo(now) <= 1800)
         {
             result = urlData.lastModified().toUTC();
         }
@@ -1330,20 +1304,11 @@
             if (!date.isNull())
             {
                 QDateTime loadDate =
-                    QDateTime::fromString(date, dateFormat);
+                    MythDate::fromString(date, dateFormat);
                 loadDate.setTimeSpec(Qt::UTC);
                 if (loadDate.secsTo(now) <= 720)
                 {
-<<<<<<< HEAD
-                    found = true;
-                    QDateTime loadDate =
-                        MythDate::fromString((*it).second, dateFormat);
-                    loadDate.setTimeSpec(Qt::UTC);
-                    if (loadDate.secsTo(now) <= 60)
-                        result = urlData.lastModified().toUTC();
-=======
-                    result = urlData.lastModified();
->>>>>>> e2f74e9a
+                    result = urlData.lastModified().toUTC();
                 }
             }
         }
