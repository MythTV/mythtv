#ifndef MYTHVERSION_H_
#define MYTHVERSION_H_

#include <qglobal.h>
#include "mythbaseexp.h"
#include "mythconfig.h"
#include "version.h"

#if ( QT_VERSION < QT_MIN_VERSION )
#error "You need a newer version of Qt to compile MythTV. Please re-run 'configure'."
#endif

/// Update this whenever the plug-in ABI changes.
/// Including changes in the libmythbase, libmyth, libmythtv, libmythav* and
/// libmythui class methods in exported headers.
<<<<<<< HEAD
#define MYTH_BINARY_VERSION "30.20180127-1"
=======
#define MYTH_BINARY_VERSION "30.20180128-1"
>>>>>>> a9430cbe

/** \brief Increment this whenever the MythTV network protocol changes.
 *   Note that the token currently cannot contain spaces.
 *
 *   You must also update this value and any corresponding changes to the
 *   ProgramInfo network protocol layout in the following files:
 *
 *   MythWeb
 *       mythweb/modules/tv/classes/Program.php (layout)
 *
 *   MythTV Perl Bindings
 *       mythtv/bindings/perl/MythTV.pm (PROTO_VERSION, PROTO_TOKEN)
 *       mythtv/bindings/perl/MythTV.pm (NUMPROGRAMLINES)
 *       mythtv/bindings/perl/MythTV/Program.pm (_parse_data, to_string)
 *
 *   MythTV PHP Bindings
 *       mythtv/bindings/php/MythBackend.php (protocol_version, protocol_token)
 *       mythtv/bindings/php/MythBackend.php (program_line_number)
 *       mythtv/bindings/php/MythTVProgram.php (layout)
 *         (but only to reflect new columns in the program table)
 *       mythtv/bindings/php/MythTVRecording.php (layout)
 *         (but only to reflect new columns in the recorded table)
 *
 *   MythTV Python Bindings
 *       mythtv/bindings/python/MythTV/static.py (PROTO_VERSION, PROTO_TOKEN)
 *       mythtv/bindings/python/MythTV/mythproto.py (layout)
 *
 *   Be kind and update the wiki as well.
 *       http://www.mythtv.org/wiki/Category:Myth_Protocol_Commands
 *       http://www.mythtv.org/wiki/Category:Myth_Protocol
 */
#define MYTH_PROTO_VERSION "91"
#define MYTH_PROTO_TOKEN "BuzzOff"

/** \brief Increment this whenever the MythTV core database schema changes.
 *
 *  You must update the schema handler to implement the new schema:
 *      mythtv/libs/libmythtv/dbcheck.cpp
 *
 *  You must also update the following files to independently check:
 *
 *  MythTV Perl Bindings
 *      mythtv/bindings/perl/MythTV.pm
 *
 *  MythTV Python Bindings
 *      mythtv/bindings/python/MythTV/static.py
 *
 *  MythTV PHP Bindings
 *      mythtv/bindings/php/MythBackend.php
 */

#define MYTH_DATABASE_VERSION "1348"


 MBASE_PUBLIC  const char *GetMythSourceVersion();

#endif<|MERGE_RESOLUTION|>--- conflicted
+++ resolved
@@ -13,11 +13,7 @@
 /// Update this whenever the plug-in ABI changes.
 /// Including changes in the libmythbase, libmyth, libmythtv, libmythav* and
 /// libmythui class methods in exported headers.
-<<<<<<< HEAD
-#define MYTH_BINARY_VERSION "30.20180127-1"
-=======
 #define MYTH_BINARY_VERSION "30.20180128-1"
->>>>>>> a9430cbe
 
 /** \brief Increment this whenever the MythTV network protocol changes.
  *   Note that the token currently cannot contain spaces.
