--- conflicted
+++ resolved
@@ -7,15 +7,6 @@
 
 #define LOC QString("PowerDBus: ")
 
-<<<<<<< HEAD
-#define FREE_SERVICE     QStringLiteral("org.freedesktop.")
-#define FREE_PATH        QStringLiteral("/org/freedesktop/")
-#define UPOWER           QStringLiteral("UPower")
-#define LOGIN1           QStringLiteral("login1")
-#define UPOWER_SERVICE   (FREE_SERVICE + UPOWER)
-#define UPOWER_PATH      (FREE_PATH + UPOWER)
-#define UPOWER_INTERFACE UPOWER_SERVICE
-=======
 #define FREE_SERVICE     (QStringLiteral("org.freedesktop."))
 #define FREE_PATH        (QStringLiteral("/org/freedesktop/"))
 #define UPOWER           (QStringLiteral("UPower"))
@@ -23,7 +14,6 @@
 #define UPOWER_SERVICE   (FREE_SERVICE + UPOWER)
 #define UPOWER_PATH      (FREE_PATH + UPOWER)
 #define UPOWER_INTERFACE (UPOWER_SERVICE)
->>>>>>> 0c0d33d3
 #define LOGIN1_SERVICE   (FREE_SERVICE + LOGIN1)
 #define LOGIN1_PATH      (FREE_PATH + LOGIN1)
 #define LOGIN1_INTERFACE (LOGIN1_SERVICE + QStringLiteral(".Manager"))
