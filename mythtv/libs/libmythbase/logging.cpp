#include <QAtomicInt>
#include <QMutex>
#include <QMutexLocker>
#include <QWaitCondition>
#include <QList>
#include <QQueue>
#include <QHash>
#include <QFileInfo>
#include <QStringList>
#include <QMap>
#include <QRegExp>
#include <QVariantMap>
#include <iostream>

using namespace std;

#include "mythlogging.h"
#include "logging.h"
#include "loggingserver.h"
#include "mythdb.h"
#include "mythdirs.h"
#include "mythcorecontext.h"
#include "mythsystemlegacy.h"
#include "mythsignalingtimer.h"
#include "dbutil.h"
#include "exitcodes.h"
#include "compat.h"

#include <csignal>
#include <cstdarg>
#include <cstdio>
#include <cstdlib>
#include <cstring>
#include <fcntl.h>
#include <sys/stat.h>
#include <sys/types.h>
#include <utility>
#if HAVE_GETTIMEOFDAY
#include <sys/time.h>
#endif
#define SYSLOG_NAMES
#ifndef _WIN32
#include <mythsyslog.h>
#endif
#include <unistd.h>

// Various ways to get to thread's tid
#if defined(linux)
#include <sys/syscall.h>
#elif defined(__FreeBSD__)
extern "C" {
#include <sys/ucontext.h>
#include <sys/thr.h>
}
#elif CONFIG_DARWIN
#include <mach/mach.h>
#endif

// QJson
#include "qjsonwrapper/Json.h"

#ifdef Q_OS_ANDROID
#include <android/log.h>
#endif

static QMutex                  logQueueMutex;
static QQueue<LoggingItem *>   logQueue;
static QRegExp                 logRegExp = QRegExp("[%]{1,2}");

static LoggerThread           *logThread = nullptr;
static QMutex                  logThreadMutex;
static QHash<uint64_t, char *> logThreadHash;

static QMutex                   logThreadTidMutex;
static QHash<uint64_t, int64_t> logThreadTidHash;

static bool                    logThreadFinished = false;
static bool                    debugRegistration = false;

typedef struct {
    bool    propagate;
    int     quiet;
    int     facility;
    bool    dblog;
    QString path;
} LogPropagateOpts;

LogPropagateOpts        logPropagateOpts {false, 0, 0, true, ""};
QString                 logPropagateArgs;
QStringList             logPropagateArgList;

#define TIMESTAMP_MAX 30
#define MAX_STRING_LENGTH (LOGLINE_MAX+120)

LogLevel_t logLevel = LOG_INFO;

bool verboseInitialized = false;
VerboseMap verboseMap;
QMutex verboseMapMutex;

LoglevelMap loglevelMap;
QMutex loglevelMapMutex;

const uint64_t verboseDefaultInt = VB_GENERAL;
const char    *verboseDefaultStr = " general";

uint64_t verboseMask = verboseDefaultInt;
QString verboseString = QString(verboseDefaultStr);
ComponentLogLevelMap componentLogLevel;

uint64_t     userDefaultValueInt = verboseDefaultInt;
QString      userDefaultValueStr = QString(verboseDefaultStr);
bool         haveUserDefaultValues = false;

void verboseAdd(uint64_t mask, QString name, bool additive, QString helptext);
void loglevelAdd(int value, QString name, char shortname);
void verboseInit(void);
void verboseHelp(void);

void loggingGetTimeStamp(qlonglong *epoch, uint *usec)
{
#if HAVE_GETTIMEOFDAY
    struct timeval tv {};
    gettimeofday(&tv, nullptr);
    *epoch = tv.tv_sec;
    if (usec)
        *usec  = tv.tv_usec;
#else
    /* Stupid system has no gettimeofday, use less precise QDateTime */
    QDateTime date = MythDate::current();
    *epoch = date.toTime_t();
    if (usec)
    {
        QTime     time = date.time();
        *usec  = time.msec() * 1000;
    }
#endif
}

LoggingItem::LoggingItem(const char *_file, const char *_function,
                         int _line, LogLevel_t _level, LoggingType _type) :
        ReferenceCounter("LoggingItem", false),
        m_threadId((uint64_t)(QThread::currentThreadId())),
        m_line(_line), m_type(_type), m_level(_level),
        m_file(strdup(_file)), m_function(strdup(_function))
{
    loggingGetTimeStamp(&m_epoch, &m_usec);
    setThreadTid();
}

LoggingItem::~LoggingItem()
{
    free(m_file);

    free(m_function);

    free(m_threadName);

    free(m_appName);

    free(m_table);

    free(m_logFile);
}

QByteArray LoggingItem::toByteArray(void)
{
    QVariantMap variant = QJsonWrapper::qobject2qvariant(this);
    QByteArray json = QJsonWrapper::toJson(variant);

    //cout << json.constData() << endl;

    return json;
}

/// \brief Get the name of the thread that produced the LoggingItem
/// \return C-string of the thread name
char *LoggingItem::getThreadName(void)
{
    static const char  *unknown = "thread_unknown";

    if( m_threadName )
        return m_threadName;

    QMutexLocker locker(&logThreadMutex);
    return logThreadHash.value(m_threadId, (char *)unknown);
}

/// \brief Get the thread ID of the thread that produced the LoggingItem
/// \return Thread ID of the producing thread, cast to a 64-bit signed integer
/// \note  In different platforms, the actual value returned here will vary.
///        The intention is to get a thread ID that will map well to what is
///        shown in gdb.
int64_t LoggingItem::getThreadTid(void)
{
    QMutexLocker locker(&logThreadTidMutex);
    m_tid = logThreadTidHash.value(m_threadId, 0);
    return m_tid;
}

/// \brief Set the thread ID of the thread that produced the LoggingItem.  This
///        code is actually run in the thread in question as part of the call
///        to LOG()
/// \note  In different platforms, the actual value returned here will vary.
///        The intention is to get a thread ID that will map well to what is
///        shown in gdb.
void LoggingItem::setThreadTid(void)
{
    QMutexLocker locker(&logThreadTidMutex);

    m_tid = logThreadTidHash.value(m_threadId, -1);
    if (m_tid == -1)
    {
        m_tid = 0;

#if defined(Q_OS_ANDROID)
        m_tid = (int64_t)gettid();
#elif defined(linux)
        m_tid = syscall(SYS_gettid);
#elif defined(__FreeBSD__)
        long lwpid;
        int dummy = thr_self( &lwpid );
        (void)dummy;
        m_tid = (int64_t)lwpid;
#elif CONFIG_DARWIN
        m_tid = (int64_t)mach_thread_self();
#endif
        logThreadTidHash[m_threadId] = m_tid;
    }
}

/// \brief LoggerThread constructor.  Enables debugging of thread registration
///        and deregistration if the VERBOSE_THREADS environment variable is
///        set.
LoggerThread::LoggerThread(QString filename, bool progress, bool quiet,
                           QString table, int facility) :
    MThread("Logger"),
    m_waitNotEmpty(new QWaitCondition()),
    m_waitEmpty(new QWaitCondition()),
    m_filename(std::move(filename)), m_progress(progress), m_quiet(quiet),
    m_tablename(std::move(table)), m_facility(facility), m_pid(getpid())
{
    char *debug = getenv("VERBOSE_THREADS");
    if (debug != nullptr)
    {
        LOG(VB_GENERAL, LOG_NOTICE,
            "Logging thread registration/deregistration enabled!");
        debugRegistration = true;
    }

    if (!logForwardStart())
    {
        LOG(VB_GENERAL, LOG_ERR,
            "Failed to start LogServer thread");
    }
    moveToThread(qthread());
}

/// \brief LoggerThread destructor.  Triggers the deletion of all loggers.
LoggerThread::~LoggerThread()
{
    stop();
    wait();
    logForwardStop();

    delete m_waitNotEmpty;
    delete m_waitEmpty;
}

/// \brief Run the logging thread.  This thread reads from the logging queue,
///        and handles distributing the LoggingItems to each logger instance.
///        The thread will not exit until the logging queue is emptied
///        completely, ensuring that all logging is flushed.
void LoggerThread::run(void)
{
    RunProlog();

    logThreadFinished = false;

    LOG(VB_GENERAL, LOG_INFO, "Added logging to the console");

    bool dieNow = false;

    QMutexLocker qLock(&logQueueMutex);

    while (!m_aborted || !logQueue.isEmpty())
    {
        qLock.unlock();
        qApp->processEvents(QEventLoop::AllEvents, 10);
        qApp->sendPostedEvents(nullptr, QEvent::DeferredDelete);

        qLock.relock();
        if (logQueue.isEmpty())
        {
            m_waitEmpty->wakeAll();
            m_waitNotEmpty->wait(qLock.mutex(), 100);
            continue;
        }

        LoggingItem *item = logQueue.dequeue();
        qLock.unlock();

        fillItem(item);
        handleItem(item);
        logConsole(item);
        item->DecrRef();

        qLock.relock();
    }

    qLock.unlock();

    // This must be before the timer stop below or we deadlock when the timer
    // thread tries to deregister, and we wait for it.
    logThreadFinished = true;

    RunEpilog();

    // cppcheck-suppress knownConditionTrueFalse
    if (dieNow)
    {
        qApp->processEvents();
    }
}

/// \brief  Handles each LoggingItem.  There is a special case for
///         thread registration and deregistration which are also included in
///         the logging queue to keep the thread names in sync with the log
///         messages.
/// \param  item    The LoggingItem to be handled
void LoggerThread::handleItem(LoggingItem *item)
{
    if (item->m_type & kRegistering)
    {
        item->m_tid = item->getThreadTid();

        QMutexLocker locker(&logThreadMutex);
        if (logThreadHash.contains(item->m_threadId))
        {
            char *threadName = logThreadHash.take(item->m_threadId);
            free(threadName);
        }
        logThreadHash[item->m_threadId] = strdup(item->m_threadName);

        if (debugRegistration)
        {
            snprintf(item->m_message, LOGLINE_MAX,
                     "Thread 0x%" PREFIX64 "X (%" PREFIX64
                     "d) registered as \'%s\'",
                     item->m_threadId,
                     item->m_tid,
                     logThreadHash[item->m_threadId]);
        }
    }
    else if (item->m_type & kDeregistering)
    {
        int64_t tid = 0;

        {
            QMutexLocker locker(&logThreadTidMutex);
            if( logThreadTidHash.contains(item->m_threadId) )
            {
                tid = logThreadTidHash[item->m_threadId];
                logThreadTidHash.remove(item->m_threadId);
            }
        }

        QMutexLocker locker(&logThreadMutex);
        if (logThreadHash.contains(item->m_threadId))
        {
            if (debugRegistration)
            {
                snprintf(item->m_message, LOGLINE_MAX,
                         "Thread 0x%" PREFIX64 "X (%" PREFIX64
                         "d) deregistered as \'%s\'",
                         item->m_threadId,
                         (long long int)tid,
                         logThreadHash[item->m_threadId]);
            }
            char *threadName = logThreadHash.take(item->m_threadId);
            free(threadName);
        }
    }

    if (item->m_message[0] != '\0')
    {
        /// TODO: This converts the LoggingItem to json for sending to
        /// the log server.  Now that the log server is gone, it just
        /// passed the json to the logForwardThread, where it will
        /// eventually be converted back to a LoggingItem.  It should
        /// be possible to eliminate the double conversion now that
        /// the log server is gone and all logging happens in one
        /// process.
        QList<QByteArray> list;
        list.append(QByteArray());
        list.append(item->toByteArray());
        logForwardMessage(list);
    }
}

/// \brief Process a log message, writing to the console
/// \param item LoggingItem containing the log message to process
bool LoggerThread::logConsole(LoggingItem *item)
{
    if (m_quiet || (m_progress && item->m_level > LOG_ERR))
        return false;

    if (!(item->m_type & kMessage))
        return false;

    item->IncrRef();

#ifndef Q_OS_ANDROID
    char                line[MAX_STRING_LENGTH];

    if (item->m_type & kStandardIO)
    {
        snprintf(line, MAX_STRING_LENGTH, "%s", item->m_message);
    }
    else
    {
        char usPart[9];
        char timestamp[TIMESTAMP_MAX];
        time_t epoch = item->epoch();
        struct tm tm {};
        localtime_r(&epoch, &tm);
<<<<<<< HEAD
        strftime(timestamp, TIMESTAMP_MAX-8, "%Y-%m-%d %H:%M:%S",
                 static_cast<const struct tm *>(&tm));
        snprintf(usPart, 9, ".%06d", static_cast<int>(item->m_usec));
        strcat(timestamp, usPart);
        char shortname;
=======

        strftime( timestamp, TIMESTAMP_MAX-8, "%Y-%m-%d %H:%M:%S",
                  (const struct tm *)&tm );
        snprintf( usPart, 9, ".%06d", (int)(item->m_usec) );
        strcat( timestamp, usPart );
        char shortname = '-';
>>>>>>> c964b0e3

        {
            QMutexLocker locker(&loglevelMapMutex);
            LoglevelDef *lev = loglevelMap.value(item->m_level, nullptr);
            if (lev != nullptr)
                shortname = lev->shortname;
        }

#if CONFIG_DEBUGTYPE
        if(item->tid())
        {
            snprintf(line, MAX_STRING_LENGTH, "%s %c [%d/%" PREFIX64 "d] %s %s:%d:%s  %s\n", timestamp,
                     shortname, item->pid(), item->tid(), item->rawThreadName(),
                     item->m_file, item->m_line, item->m_function, item->m_message);
        }
        else
        {
            snprintf(line, MAX_STRING_LENGTH, "%s %c [%d] %s %s:%d:%s  %s\n", timestamp,
                     shortname, item->pid(), item->rawThreadName(),
                     item->m_file, item->m_line, item->m_function, item->m_message);
        }
#else
        snprintf(line, MAX_STRING_LENGTH, "%s %c  %s\n", timestamp,
                  shortname, item->m_message);
#endif
    }

    (void)write(1, line, strlen(line));

#else // Q_OS_ANDROID

    android_LogPriority aprio;
    switch (item->m_level)
    {
    case LOG_EMERG:
        aprio = ANDROID_LOG_FATAL;
    case LOG_ALERT:
    case LOG_CRIT:
    case LOG_ERR:
        aprio = ANDROID_LOG_ERROR;
        break;
    case LOG_WARNING:
        aprio = ANDROID_LOG_WARN;
        break;
    case LOG_NOTICE:
    case LOG_INFO:
        aprio = ANDROID_LOG_INFO;
        break;
    case LOG_DEBUG:
        aprio = ANDROID_LOG_DEBUG;
        break;
    case LOG_UNKNOWN:
    default:
        aprio = ANDROID_LOG_UNKNOWN;
        break;
    }
#if CONFIG_DEBUGTYPE
    __android_log_print(aprio, "mfe", "%s:%d:%s  %s", item->m_file,
                        item->m_line, item->m_function, item->m_message);
#else
    __android_log_print(aprio, "mfe", "%s", item->m_message);
#endif
#endif

    item->DecrRef();

    return true;
}


/// \brief Stop the thread by setting the abort flag after waiting a second for
///        the queue to be flushed.
void LoggerThread::stop(void)
{
    logQueueMutex.lock();
    flush(1000);
    m_aborted = true;
    logQueueMutex.unlock();
    m_waitNotEmpty->wakeAll();
}

/// \brief  Wait for the queue to be flushed (up to a timeout)
/// \param  timeoutMS   The number of ms to wait for the queue to flush
/// \return true if the queue is empty, false otherwise
bool LoggerThread::flush(int timeoutMS)
{
    QTime t;
    t.start();
    while (!m_aborted && !logQueue.isEmpty() && t.elapsed() < timeoutMS)
    {
        m_waitNotEmpty->wakeAll();
        int left = timeoutMS - t.elapsed();
        if (left > 0)
            m_waitEmpty->wait(&logQueueMutex, left);
    }
    return logQueue.isEmpty();
}

void LoggerThread::fillItem(LoggingItem *item)
{
    if (!item)
        return;

    item->setPid(m_pid);
    item->setThreadName(item->getThreadName());
    item->setAppName(m_appname);
    item->setTable(m_tablename);
    item->setLogFile(m_filename);
    item->setFacility(m_facility);
}


/// \brief  Create a new LoggingItem
/// \param  _file   filename of the source file where the log message is from
/// \param  _function source function where the log message is from
/// \param  _line   line number in the source where the log message is from
/// \param  _level  logging level of the message (LogLevel_t)
/// \param  _type   type of logging message
/// \return LoggingItem that was created
LoggingItem *LoggingItem::create(const char *_file,
                                 const char *_function,
                                 int _line, LogLevel_t _level,
                                 LoggingType _type)
{
    LoggingItem *item = new LoggingItem(_file, _function, _line, _level, _type);

    return item;
}

LoggingItem *LoggingItem::create(QByteArray &buf)
{
    // Deserialize buffer
    QVariant variant = QJsonWrapper::parseJson(buf);

    LoggingItem *item = new LoggingItem;
    QJsonWrapper::qvariant2qobject(variant.toMap(), item);

    return item;
}


/// \brief  Format and send a log message into the queue.  This is called from
///         the LOG() macro.  The intention is minimal blocking of the caller.
/// \param  mask    Verbosity mask of the message (VB_*)
/// \param  level   Log level of this message (LOG_* - matching syslog levels)
/// \param  file    Filename of source code logging the message
/// \param  line    Line number within the source of log message source
/// \param  function    Function name of the log message source
/// \param  fromQString true if this message originated from QString
/// \param  format  printf format string (when not from QString), log message
///                 (when from QString)
/// \param  ...     printf arguments (when not from QString)
void LogPrintLine( uint64_t mask, LogLevel_t level, const char *file, int line,
                   const char *function, int fromQString,
                   const char *format, ... )
{
    va_list         arguments;

    int type = kMessage;
    type |= (mask & VB_FLUSH) ? kFlush : 0;
    type |= (mask & VB_STDIO) ? kStandardIO : 0;
    LoggingItem *item = LoggingItem::create(file, function, line, level,
                                            (LoggingType)type);
    if (!item)
        return;

    char *formatcopy = nullptr;
    if( fromQString && strchr(format, '%') )
    {
        QString string(format);
        format = strdup(string.replace(logRegExp, "%%").toLocal8Bit()
                              .constData());
        formatcopy = (char *)format;
    }

    va_start(arguments, format);
    vsnprintf(item->m_message, LOGLINE_MAX, format, arguments);
    va_end(arguments);

    if (formatcopy)
        free(formatcopy);

    QMutexLocker qLock(&logQueueMutex);

#if defined( _MSC_VER ) && defined( _DEBUG )
        OutputDebugStringA( item->m_message );
        OutputDebugStringA( "\n" );
#endif

    logQueue.enqueue(item);

    if (logThread && logThreadFinished && !logThread->isRunning())
    {
        while (!logQueue.isEmpty())
        {
            item = logQueue.dequeue();
            qLock.unlock();
            logThread->handleItem(item);
            logThread->logConsole(item);
            item->DecrRef();
            qLock.relock();
        }
    }
    else if (logThread && !logThreadFinished && (type & kFlush))
    {
        logThread->flush();
    }
}


/// \brief Generate the logPropagateArgs global with the latest logging
///        level, mask, etc to propagate to all of the mythtv programs
///        spawned from this one.
void logPropagateCalc(void)
{
    logPropagateArgList.clear();

    QString mask = verboseString.trimmed();
    mask.replace(QRegExp(" "), ",");
    mask.remove(QRegExp("^,"));
    logPropagateArgs = " --verbose " + mask;
    logPropagateArgList << "--verbose" << mask;

    if (logPropagateOpts.propagate)
    {
        logPropagateArgs += " --logpath " + logPropagateOpts.path;
        logPropagateArgList << "--logpath" << logPropagateOpts.path;
    }

    QString name = logLevelGetName(logLevel);
    logPropagateArgs += " --loglevel " + name;
    logPropagateArgList << "--loglevel" << name;

    for (int i = 0; i < logPropagateOpts.quiet; i++)
    {
        logPropagateArgs += " --quiet";
        logPropagateArgList << "--quiet";
    }

    if (logPropagateOpts.dblog)
    {
        logPropagateArgs += " --enable-dblog";
        logPropagateArgList << "--enable-dblog";
    }

#if !defined(_WIN32) && !defined(Q_OS_ANDROID)
    if (logPropagateOpts.facility >= 0)
    {
        const CODE *syslogname = nullptr;
        for (syslogname = &facilitynames[0];
             (syslogname->c_name &&
              syslogname->c_val != logPropagateOpts.facility); syslogname++);

        logPropagateArgs += QString(" --syslog %1").arg(syslogname->c_name);
        logPropagateArgList << "--syslog" << syslogname->c_name;
    }
#if CONFIG_SYSTEMD_JOURNAL
    else if (logPropagateOpts.facility == SYSTEMD_JOURNAL_FACILITY)
    {
        logPropagateArgs += " --systemd-journal";
        logPropagateArgList << "--systemd-journal";
    }
#endif
#endif
}

/// \brief Check if we are propagating a "--quiet"
/// \return true if --quiet is being propagated
bool logPropagateQuiet(void)
{
    return logPropagateOpts.quiet;
}

/// \brief  Entry point to start logging for the application.  This will
///         start up all of the threads needed.
/// \param  logfile Filename of the logfile to create.  Empty if no file.
/// \param  progress    non-zero if progress output will be sent to the console.
///                     This squelches all messages less important than LOG_ERR
///                     on the console
/// \param  quiet       quiet level requested (squelches all console output)
/// \param  facility    Syslog facility to use.  -1 to disable syslog output
/// \param  level       Minimum logging level to put into the logs
/// \param  dblog       true if database logging is requested
/// \param  propagate   true if the logfile path needs to be propagated to child
///                     processes.
void logStart(const QString& logfile, int progress, int quiet, int facility,
              LogLevel_t level, bool dblog, bool propagate)
{
    if (logThread && logThread->isRunning())
        return;

    logLevel = level;
    LOG(VB_GENERAL, LOG_NOTICE, QString("Setting Log Level to LOG_%1")
             .arg(logLevelGetName(logLevel).toUpper()));

    logPropagateOpts.propagate = propagate;
    logPropagateOpts.quiet = quiet;
    logPropagateOpts.facility = facility;
    logPropagateOpts.dblog = dblog;

    if (propagate)
    {
        QFileInfo finfo(logfile);
        QString path = finfo.path();
        logPropagateOpts.path = path;
    }

    logPropagateCalc();

    QString table = dblog ? QString("logging") : QString("");

    if (!logThread)
        logThread = new LoggerThread(logfile, progress, quiet, table, facility);

    logThread->start();
}

/// \brief  Entry point for stopping logging for an application
void logStop(void)
{
    if (logThread)
    {
        logThread->stop();
        logThread->wait();
        delete logThread;
        logThread = nullptr;
    }
}

/// \brief  Register the current thread with the given name.  This is triggered
///         by the RunProlog() call in each thread.
/// \param  name    the name of the thread being registered.  This is used for
///                 indicating the thread each log message is coming from.
void loggingRegisterThread(const QString &name)
{
    if (logThreadFinished)
        return;

    QMutexLocker qLock(&logQueueMutex);

    LoggingItem *item = LoggingItem::create(__FILE__, __FUNCTION__,
                                            __LINE__, LOG_DEBUG,
                                            kRegistering);
    if (item)
    {
        item->setThreadName((char *)name.toLocal8Bit().constData());
        logQueue.enqueue(item);
    }
}

/// \brief  Deregister the current thread's name.  This is triggered by the
///         RunEpilog() call in each thread.
void loggingDeregisterThread(void)
{
    if (logThreadFinished)
        return;

    QMutexLocker qLock(&logQueueMutex);

    LoggingItem *item = LoggingItem::create(__FILE__, __FUNCTION__, __LINE__,
                                            LOG_DEBUG,
                                            kDeregistering);
    if (item)
        logQueue.enqueue(item);
}


/// \brief  Map a syslog facility name back to the enumerated value
/// \param  facility    QString containing the facility name
/// \return Syslog facility as enumerated type.  Negative if not found.
int syslogGetFacility(const QString& facility)
{
#ifdef _WIN32
    LOG(VB_GENERAL, LOG_NOTICE,
        "Windows does not support syslog, disabling" );
    Q_UNUSED(facility);
    return( -2 );
#elif defined(Q_OS_ANDROID)
    LOG(VB_GENERAL, LOG_NOTICE,
        "Android does not support syslog, disabling" );
    Q_UNUSED(facility);
    return( -2 );
#else
    const CODE *name = nullptr;
    int i = 0;
    QByteArray ba = facility.toLocal8Bit();
    char *string = (char *)ba.constData();

    for (i = 0, name = &facilitynames[0];
         name->c_name && (strcmp(name->c_name, string) != 0); i++, name++);

    return( name->c_val );
#endif
}

/// \brief  Map a log level name back to the enumerated value
/// \param  level   QString containing the log level name
/// \return Log level as enumerated type.  LOG_UNKNOWN if not found.
LogLevel_t logLevelGet(const QString& level)
{
    QMutexLocker locker(&loglevelMapMutex);
    if (!verboseInitialized)
    {
        locker.unlock();
        verboseInit();
        locker.relock();
    }

    for (LoglevelMap::iterator it = loglevelMap.begin();
         it != loglevelMap.end(); ++it)
    {
        LoglevelDef *item = (*it);
        if ( item->name == level.toLower() )
            return (LogLevel_t)item->value;
    }

    return LOG_UNKNOWN;
}

/// \brief  Map a log level enumerated value back to the name
/// \param  level   Enumerated value of the log level
/// \return Log level name.  "unknown" if not found.
QString logLevelGetName(LogLevel_t level)
{
    QMutexLocker locker(&loglevelMapMutex);
    if (!verboseInitialized)
    {
        locker.unlock();
        verboseInit();
        locker.relock();
    }
    LoglevelMap::iterator it = loglevelMap.find((int)level);

    if ( it == loglevelMap.end() )
        return QString("unknown");

    return (*it)->name;
}

/// \brief  Add a verbose level to the verboseMap.  Done at initialization.
/// \param  mask    verbose mask (VB_*)
/// \param  name    name of the verbosity level
/// \param  additive    true if this is to be ORed with other masks.  false if
///                     is will clear the other bits.
/// \param  helptext    Descriptive text for --verbose help output
void verboseAdd(uint64_t mask, QString name, bool additive, QString helptext)
{
    VerboseDef *item = new VerboseDef;

    item->mask = mask;
    // VB_GENERAL -> general
    name.remove(0, 3);
    name = name.toLower();
    item->name = name;
    item->additive = additive;
    item->helpText = std::move(helptext);

    verboseMap.insert(name, item);
}

/// \brief  Add a log level to the logLevelMap.  Done at initialization.
/// \param  value       log level enumerated value (LOG_*) - matches syslog
///                     levels
/// \param  name        name of the log level
/// \param  shortname   one-letter short name for output into logs
void loglevelAdd(int value, QString name, char shortname)
{
    LoglevelDef *item = new LoglevelDef;

    item->value = value;
    // LOG_CRIT -> crit
    name.remove(0, 4);
    name = name.toLower();
    item->name = name;
    item->shortname = shortname;

    loglevelMap.insert(value, item);
}

/// \brief Initialize the logging levels and verbose levels.
void verboseInit(void)
{
    QMutexLocker locker(&verboseMapMutex);
    QMutexLocker locker2(&loglevelMapMutex);
    verboseMap.clear();
    loglevelMap.clear();

    // This looks funky, so I'll put some explanation here.  The verbosedefs.h
    // file gets included as part of the mythlogging.h include, and at that
    // time, the normal (without _IMPLEMENT_VERBOSE defined) code case will
    // define the VerboseMask enum.  At this point, we force it to allow us
    // to include the file again, but with _IMPLEMENT_VERBOSE set so that the
    // single definition of the VB_* values can be shared to define also the
    // contents of verboseMap, via repeated calls to verboseAdd()

#undef VERBOSEDEFS_H_
#define _IMPLEMENT_VERBOSE
#include "verbosedefs.h"

    verboseInitialized = true;
}


/// \brief Outputs the Verbose levels and their descriptions
///        (for --verbose help)
void verboseHelp(void)
{
    QString m_verbose = userDefaultValueStr.trimmed();
    m_verbose.replace(QRegExp(" "), ",");
    m_verbose.remove(QRegExp("^,"));

    cerr << "Verbose debug levels.\n"
            "Accepts any combination (separated by comma) of:\n\n";

    for (VerboseMap::Iterator vit = verboseMap.begin();
         vit != verboseMap.end(); ++vit )
    {
        VerboseDef *item = vit.value();
        QString name = QString("  %1").arg(item->name, -15, ' ');
        if (item->helpText.isEmpty())
            continue;
        cerr << name.toLocal8Bit().constData() << " - " <<
                item->helpText.toLocal8Bit().constData() << endl;
    }

    cerr << endl <<
      "The default for this program appears to be: '-v " <<
      m_verbose.toLocal8Bit().constData() << "'\n\n"
      "Most options are additive except for 'none' and 'all'.\n"
      "These two are semi-exclusive and take precedence over any\n"
      "other options.  However, you may use something like\n"
      "'-v none,jobqueue' to receive only JobQueue related messages\n"
      "and override the default verbosity level.\n\n"
      "Additive options may also be subtracted from 'all' by\n"
      "prefixing them with 'no', so you may use '-v all,nodatabase'\n"
      "to view all but database debug messages.\n\n";

    cerr << "The 'global' loglevel is specified with --loglevel, but can be\n"
         << "overridden on a component by component basis by appending "
         << "':level'\n"
         << "to the component.\n"
         << "    For example: -v gui:debug,channel:notice,record\n\n";

    cerr << "Some debug levels may not apply to this program.\n" << endl;
}

/// \brief  Parse the --verbose commandline argument and set the verbose level
/// \param  arg the commandline argument following "--verbose"
/// \return an exit code.  GENERIC_EXIT_OK if all is well.
int verboseArgParse(const QString& arg)
{
    QString option;

    if (!verboseInitialized)
        verboseInit();

    QMutexLocker locker(&verboseMapMutex);

    verboseMask = verboseDefaultInt;
    verboseString = QString(verboseDefaultStr);

    if (arg.startsWith('-'))
    {
        cerr << "Invalid or missing argument to -v/--verbose option\n";
        return GENERIC_EXIT_INVALID_CMDLINE;
    }

    QStringList verboseOpts = arg.split(QRegExp("[^\\w:]+",
                                                Qt::CaseInsensitive,
                                                QRegExp::RegExp2));
    for (QStringList::Iterator it = verboseOpts.begin();
         it != verboseOpts.end(); ++it )
    {
        option = (*it).toLower();
        bool reverseOption = false;
        QString optionLevel;

        if (option != "none" && option.startsWith("no"))
        {
            reverseOption = true;
            option = option.right(option.length() - 2);
        }

        if (option == "help")
        {
            verboseHelp();
            return GENERIC_EXIT_INVALID_CMDLINE;
        }
        if (option == "important")
        {
            cerr << "The \"important\" log mask is no longer valid.\n";
        }
        else if (option == "extra")
        {
            cerr << "The \"extra\" log mask is no longer valid.  Please try "
                    "--loglevel debug instead.\n";
        }
        else if (option == "default")
        {
            if (haveUserDefaultValues)
            {
                verboseMask = userDefaultValueInt;
                verboseString = userDefaultValueStr;
            }
            else
            {
                verboseMask = verboseDefaultInt;
                verboseString = QString(verboseDefaultStr);
            }
        }
        else
        {
            int idx = option.indexOf(':');
            if (idx != -1)
            {
                optionLevel = option.mid(idx + 1);
                option = option.left(idx);
            }

            VerboseDef *item = verboseMap.value(option);

            if (item)
            {
                if (reverseOption)
                {
                    verboseMask &= ~(item->mask);
                    verboseString = verboseString.remove(' ' + item->name);
                    verboseString += " no" + item->name;
                }
                else
                {
                    if (item->additive)
                    {
                        if (!(verboseMask & item->mask))
                        {
                            verboseMask |= item->mask;
                            verboseString += ' ' + item->name;
                        }
                    }
                    else
                    {
                        verboseMask = item->mask;
                        verboseString = item->name;
                    }

                    if (!optionLevel.isEmpty())
                    {
                        LogLevel_t level = logLevelGet(optionLevel);
                        if (level != LOG_UNKNOWN)
                            componentLogLevel[item->mask] = level;
                    }
                }
            }
            else
            {
                cerr << "Unknown argument for -v/--verbose: " <<
                        option.toLocal8Bit().constData() << endl;;
                return GENERIC_EXIT_INVALID_CMDLINE;
            }
        }
    }

    if (!haveUserDefaultValues)
    {
        haveUserDefaultValues = true;
        userDefaultValueInt = verboseMask;
        userDefaultValueStr = verboseString;
    }

    return GENERIC_EXIT_OK;
}

/// \brief Verbose helper function for ENO macro.
/// \param errnum   system errno value
/// \return QString containing the string version of the errno value, plus the
///                 errno value itself.
QString logStrerror(int errnum)
{
    return QString("%1 (%2)").arg(strerror(errnum)).arg(errnum);
}


/*
 * vim:ts=4:sw=4:ai:et:si:sts=4
 */<|MERGE_RESOLUTION|>--- conflicted
+++ resolved
@@ -424,20 +424,11 @@
         time_t epoch = item->epoch();
         struct tm tm {};
         localtime_r(&epoch, &tm);
-<<<<<<< HEAD
         strftime(timestamp, TIMESTAMP_MAX-8, "%Y-%m-%d %H:%M:%S",
                  static_cast<const struct tm *>(&tm));
         snprintf(usPart, 9, ".%06d", static_cast<int>(item->m_usec));
         strcat(timestamp, usPart);
-        char shortname;
-=======
-
-        strftime( timestamp, TIMESTAMP_MAX-8, "%Y-%m-%d %H:%M:%S",
-                  (const struct tm *)&tm );
-        snprintf( usPart, 9, ".%06d", (int)(item->m_usec) );
-        strcat( timestamp, usPart );
         char shortname = '-';
->>>>>>> c964b0e3
 
         {
             QMutexLocker locker(&loglevelMapMutex);
