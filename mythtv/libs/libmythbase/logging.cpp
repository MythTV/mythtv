--- conflicted
+++ resolved
@@ -17,6 +17,7 @@
 
 #include "mythlogging.h"
 #include "logging.h"
+#include "loggingserver.h"
 #include "mythdb.h"
 #include "mythdirs.h"
 #include "mythcorecontext.h"
@@ -253,11 +254,7 @@
     m_waitEmpty(new QWaitCondition()),
     m_aborted(false), m_filename(filename), m_progress(progress),
     m_quiet(quiet), m_appname(QCoreApplication::applicationName()),
-<<<<<<< HEAD
-    m_tablename(table), m_facility(facility), m_pid(getpid()), m_epoch(0)
-=======
     m_tablename(table), m_facility(facility), m_pid(getpid())
->>>>>>> 773ede82
 {
     char *debug = getenv("VERBOSE_THREADS");
     if (debug != nullptr)
@@ -267,14 +264,11 @@
         debugRegistration = true;
     }
 
-<<<<<<< HEAD
-=======
     if (!logForwardStart())
     {
         LOG(VB_GENERAL, LOG_ERR,
             "Failed to start LogServer thread");
     }
->>>>>>> 773ede82
     moveToThread(qthread());
 }
 
@@ -345,12 +339,7 @@
     }
 }
 
-<<<<<<< HEAD
 /// \brief  Handles each LoggingItem.  There is a special case for
-=======
-/// \brief  Handles each LoggingItem, generally by handing it off to
-///         mythlogserver via ZeroMQ.  There is a special case for
->>>>>>> 773ede82
 ///         thread registration and deregistration which are also included in
 ///         the logging queue to keep the thread names in sync with the log
 ///         messages.
@@ -408,8 +397,6 @@
             free(threadName);
         }
     }
-<<<<<<< HEAD
-=======
 
     if (item->m_message[0] != '\0')
     {
@@ -425,7 +412,6 @@
         list.append(item->toByteArray());
         logForwardMessage(list);
     }
->>>>>>> 773ede82
 }
 
 /// \brief Process a log message, writing to the console
