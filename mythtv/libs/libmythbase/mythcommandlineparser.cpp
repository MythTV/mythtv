#include <iostream>
#include <fstream>
#include <stdio.h>
#include <stdlib.h>
#include <algorithm>
<<<<<<< HEAD
using std::max;
=======
>>>>>>> e433387b
#include <sys/types.h>
#include <unistd.h>

#ifndef _WIN32
#include <pwd.h>
#include <grp.h>
#endif

using namespace std;

#include <QDir>
#include <QFile>
#include <QFileInfo>
#include <QSize>
#include <QVariant>
#include <QVariantList>
#include <QVariantMap>
#include <QString>
#include <QCoreApplication>
#include <QTextStream>
#include <QDateTime>

#include "mythcommandlineparser.h"
#include "mythcorecontext.h"
#include "exitcodes.h"
#include "mythconfig.h"
#include "mythlogging.h"
#include "mythversion.h"
#include "logging.h"
#include "util.h"

const int kEnd          = 0,
          kEmpty        = 1,
          kOptOnly      = 2,
          kOptVal       = 3,
          kArg          = 4,
          kPassthrough  = 5,
          kInvalid      = 6;

const char* NamedOptType(int type);
bool openPidfile(ofstream &pidfs, const QString &pidfile);
bool setUser(const QString &username);

const char* NamedOptType(int type)
{
    if (type == kEnd)
        return "kEnd";
    else if (type == kEmpty)
        return "kEmpty";
    else if (type == kOptOnly)
        return "kOptOnly";
    else if (type == kOptVal)
        return "kOptVal";
    else if (type == kArg)
        return "kArg";
    else if (type == kPassthrough)
        return "kPassthrough";
    else if (type == kInvalid)
        return "kInvalid";

    return "kUnknown";
}

typedef struct helptmp {
    QString left;
    QString right;
    QStringList arglist;
    CommandLineArg arg;
} HelpTmp;

MythCommandLineParser::MythCommandLineParser(QString appname) :
    m_appname(appname), m_allowExtras(false), m_allowArgs(false),
    m_allowPassthrough(false), m_passthroughActive(false),
    m_overridesImported(false), m_verbose(false)
{
    char *verbose = getenv("VERBOSE_PARSER");
    if (verbose != NULL)
    {
        cerr << "MythCommandLineParser is now operating verbosely." << endl;
        m_verbose = true;
    }

    LoadArguments();
}

void MythCommandLineParser::add(QStringList arglist, QString name,
                                QVariant::Type type, QVariant def,
                                QString help, QString longhelp)
{
    CommandLineArg arg;
    arg.name     = name;
    arg.type     = type;
    arg.def      = def;
    arg.help     = help;
    arg.longhelp = longhelp;

    QStringList::const_iterator i;
    for (i = arglist.begin(); i != arglist.end(); ++i)
    {
        if (!m_registeredArgs.contains(*i))
        {
            if (m_verbose)
                cerr << "Adding " << (*i).toLocal8Bit().constData()
                     << " as taking type '" << QVariant::typeToName(type)
                     << "'" << endl;
            m_registeredArgs.insert(*i, arg);
        }
    }

    if (!m_defaults.contains(arg.name))
        m_defaults[arg.name] = arg.def;
}

void MythCommandLineParser::PrintVersion(void)
{
    cout << "Please attach all output as a file in bug reports." << endl;
    cout << "MythTV Version : " << MYTH_SOURCE_VERSION << endl;
    cout << "MythTV Branch : " << MYTH_SOURCE_PATH << endl;
    cout << "Network Protocol : " << MYTH_PROTO_VERSION << endl;
    cout << "Library API : " << MYTH_BINARY_VERSION << endl;
    cout << "QT Version : " << QT_VERSION_STR << endl;
#ifdef MYTH_BUILD_CONFIG
    cout << "Options compiled in:" <<endl;
    cout << MYTH_BUILD_CONFIG << endl;
#endif
}

void MythCommandLineParser::PrintHelp(void)
{
    QString help = GetHelpString(true);
    cerr << help.toLocal8Bit().constData();
}

QString MythCommandLineParser::GetHelpString(bool with_header) const
{
    QString helpstr;
    QTextStream msg(&helpstr, QIODevice::WriteOnly);

    if (with_header)
    {
        QString versionStr = QString("%1 version: %2 [%3] www.mythtv.org")
            .arg(m_appname).arg(MYTH_SOURCE_PATH).arg(MYTH_SOURCE_VERSION);
        msg << versionStr << endl;

        QString descr = GetHelpHeader();
        if (descr.size() > 0)
            msg << endl << descr << endl << endl;
    }

    if (toString("showhelp").isEmpty())
    {
        // build generic help text
        if (with_header)
            msg << "Valid options are: " << endl;

        QMap<QString, HelpTmp> argmap;
        QString argname;
        HelpTmp help;

        QMap<QString, CommandLineArg>::const_iterator i;
        for (i = m_registeredArgs.begin(); i != m_registeredArgs.end(); ++i)
        {
            if (i.value().help.isEmpty())
                // ignore any arguments with no help text
                continue;

            argname = i.value().name;
            if (argmap.contains(argname))
                argmap[argname].arglist << i.key();
            else
            {
                help.arglist = QStringList(i.key());
                help.arg = i.value();
                argmap[argname] = help;
            }
        }

        int len, maxlen = 0;
        QMap<QString, HelpTmp>::iterator i2;
        for (i2 = argmap.begin(); i2 != argmap.end(); ++i2)
        {
            (*i2).left = (*i2).arglist.join(" OR ");
            (*i2).right = (*i2).arg.help;
            len = (*i2).left.length();
            maxlen = max(len, maxlen);
        }

        maxlen += 4;
        QString pad;
        pad.fill(' ', maxlen);
        QStringList rlist;
        QStringList::const_iterator i3;

        for (i2 = argmap.begin(); i2 != argmap.end(); ++i2)
        {
            msg << (*i2).left.leftJustified(maxlen, ' ');

            rlist = (*i2).right.split('\n');
            wrapList(rlist, 79-maxlen);
            msg << rlist[0] << endl;

            for (i3 = rlist.begin() + 1; i3 != rlist.end(); ++i3)
                msg << pad << *i3 << endl;
        }
    }
    else
    {
        // build help for a specific argument
        QString optstr = "-" + toString("showhelp");
        if (!m_registeredArgs.contains(optstr))
        {
            optstr = "-" + optstr;
            if (!m_registeredArgs.contains(optstr))
                return QString("Could not find option matching '%1'\n")
                            .arg(toString("showhelp"));
        }

        if (with_header)
            msg << "Option:      " << optstr << endl << endl;

        // pull option information, and find aliased options
        CommandLineArg option = m_registeredArgs[optstr];
        QMap<QString, CommandLineArg>::const_iterator cmi;
        QStringList aliases;
        for (cmi = m_registeredArgs.begin(); cmi != m_registeredArgs.end(); ++cmi)
        {
            if (cmi.key() == optstr)
                continue;

            if (cmi.value().name == option.name)
                aliases << cmi.key();
        }

        QStringList::const_iterator sli;
        if (!aliases.isEmpty())
        {
            sli = aliases.begin();
            msg <<     "Aliases:     " << *sli << endl;
            while (++sli != aliases.end())
                msg << "             " << *sli << endl;
        }

        msg << "Type:        " << QVariant::typeToName(option.type) << endl;
        if (option.def.canConvert(QVariant::String))
            msg << "Default:     " << option.def.toString() << endl;

        QStringList help;
        if (!option.longhelp.isEmpty())
            help = option.longhelp.split("\n");
        else
            help = option.help.split("\n");

        sli = help.begin();
        msg << "Description: " << *sli << endl;
        while (++sli != help.end())
            msg << "             " << *sli << endl;
    }

    msg.flush();
    return helpstr;
}

int MythCommandLineParser::getOpt(int argc, const char * const * argv,
                                    int &argpos, QString &opt, QString &val)
{
    opt.clear();
    val.clear();

    if (argpos >= argc)
        // this shouldnt happen, return and exit
        return kEnd;

    QString tmp = QString::fromLocal8Bit(argv[argpos]);
    if (tmp.isEmpty())
        // string is empty, return and loop
        return kEmpty;

    if (m_passthroughActive)
    {
        // pass through has been activated
        val = tmp;
        return kArg;
    }

    if (tmp.startsWith("-") && tmp.size() > 1)
    {
        if (tmp == "--")
        {
            // all options beyond this will be passed as a single string
            m_passthroughActive = true;
            return kPassthrough;
        }

        if (tmp.contains("="))
        {
            // option contains '=', split
            QStringList slist = tmp.split("=");

            if (slist.size() != 2)
            {
                // more than one '=' in option, this is not handled
                opt = tmp;
                return kInvalid;
            }

            opt = slist[0];
            val = slist[1];
            return kOptVal;
        }

        opt = tmp;

        if (argpos+1 >= argc)
            // end of input, option only
            return kOptOnly;

        tmp = QString::fromLocal8Bit(argv[++argpos]);
        if (tmp.isEmpty())
            // empty string, option only
            return kOptOnly;

        if (tmp.startsWith("-") && tmp.size() > 1)
        {
            // no value found for option, backtrack
            argpos--;
            return kOptOnly;
        }

        val = tmp;
        return kOptVal;
    }
    else
    {
        // input is not an option string, return as arg
        val = tmp;
        return kArg;
    }

}

bool MythCommandLineParser::Parse(int argc, const char * const * argv)
{
    bool processed;
    int res;
    QString opt, val;
    CommandLineArg argdef;

    if (m_allowExtras)
        m_parsed["extra"] = QVariant(QVariantMap());

    QMap<QString, CommandLineArg>::const_iterator i;
    for (int argpos = 1; argpos < argc; ++argpos)
    {

        res = getOpt(argc, argv, argpos, opt, val);

        if (m_verbose)
            cerr << "res: " << NamedOptType(res) << endl
                 << "opt: " << opt.toLocal8Bit().constData() << endl
                 << "val: " << val.toLocal8Bit().constData() << endl << endl;

        if (res == kPassthrough && !m_allowPassthrough)
        {
            cerr << "Received '--' but passthrough has not been enabled" << endl;
            return false;
        }

        if (res == kEnd)
            break;
        else if (res == kEmpty)
            continue;
        else if (res == kInvalid)
        {
            cerr << "Invalid option received:" << endl << "    "
                 << opt.toLocal8Bit().constData();
            return false;
        }
        else if (m_passthroughActive)
        {
            m_passthrough << val;
            continue;
        }
        else if (res == kArg)
        {
            if (!m_allowArgs)
            {
                cerr << "Received '"
                     << val.toAscii().constData()
                     << "' but unassociated arguments have not been enabled"
                     << endl;
                return false;        
            }

            m_remainingArgs << val;
            continue;
        }

        // this line should not be passed once arguments have started collecting
        if (!m_remainingArgs.empty())
        {
            cerr << "Command line arguments received out of sequence"
                 << endl;
            return false;
        }

#ifdef Q_WS_MACX
        if (opt.startsWith("-psn_"))
        {
            cerr << "Ignoring Process Serial Number from command line"
                 << endl;
            continue;
        }
#endif

        // scan for matching option handler
        processed = false;
        for (i = m_registeredArgs.begin(); i != m_registeredArgs.end(); ++i)
        {
            if (opt == i.key())
            {
                argdef = i.value();
                processed = true;
                break;
            }
        }

        // if unhandled, and extras are allowed, specify general collection pool
        if (!processed)
        {
            if (m_allowExtras)
            {
                argdef.name = "extra";
                argdef.type = QVariant::Map;
                QString tmp = QString("%1=%2").arg(opt).arg(val);
                val = tmp;
                res = kOptVal;
            }
            else
            {
                // else fault
                cerr << "Unhandled option given on command line:" << endl 
                     << "    " << opt.toLocal8Bit().constData() << endl;
                return false;
            }
        }

        if (res == kOptOnly)
        {
            if (argdef.type == QVariant::Bool)
                m_parsed[argdef.name] = QVariant(!(i.value().def.toBool()));
            else if (argdef.type == QVariant::Int)
            {
                if (m_parsed.contains(argdef.name))
                    m_parsed[argdef.name] = m_parsed[argdef.name].toInt() + 1;
                else
                    m_parsed[argdef.name] = QVariant((i.value().def.toInt())+1);
            }
            else if (argdef.type == QVariant::String)
                m_parsed[argdef.name] = i.value().def;
            else
            {
                cerr << "Command line option did not receive value:" << endl
                     << "    " << opt.toLocal8Bit().constData() << endl;
                return false;
            }
        }
        else if (res == kOptVal)
        {
            if (argdef.type == QVariant::Bool)
            {
                cerr << "Boolean type options do not accept values:" << endl
                     << "    " << opt.toLocal8Bit().constData() << endl;
                return false;
            }
            else if (argdef.type == QVariant::String)
                m_parsed[argdef.name] = QVariant(val);
            else if (argdef.type == QVariant::Int)
                m_parsed[argdef.name] = QVariant(val.toInt());
            else if (argdef.type == QVariant::UInt)
                m_parsed[argdef.name] = QVariant(val.toUInt());
            else if (argdef.type == QVariant::LongLong)
                m_parsed[argdef.name] = QVariant(val.toLongLong());
            else if (argdef.type == QVariant::Double)
                m_parsed[argdef.name] = QVariant(val.toDouble());
            else if (argdef.type == QVariant::DateTime)
                m_parsed[argdef.name] = QVariant(myth_dt_from_string(val));
            else if (argdef.type == QVariant::StringList)
            {
                QStringList slist;
                if (m_parsed.contains(argdef.name))
                    slist = m_parsed[argdef.name].toStringList();
                slist << val;
                m_parsed[argdef.name] = QVariant(slist);
            }
            else if (argdef.type == QVariant::Map)
            {
                // check for missing key/val pair
                if (!val.contains("="))
                {
                    cerr << "Command line option did not get expected "
                            "key/value pair" << endl;
                    return false;
                }

                QStringList slist = val.split("=");
                QVariantMap vmap;
                if (m_parsed.contains(argdef.name))
                    vmap = m_parsed[argdef.name].toMap();
                vmap[slist[0]] = QVariant(slist[1]);
                m_parsed[argdef.name] = QVariant(vmap);
            }
            else if (argdef.type == QVariant::Size)
            {
                if (!val.contains("x"))
                {
                    cerr << "Command line option did not get expected "
                            "XxY pair" << endl;
                    return false;
                }
                QStringList slist = val.split("x");
                m_parsed[argdef.name] = QSize(slist[0].toInt(), slist[1].toInt());
            }
            else
                m_parsed[argdef.name] = QVariant(val);
        }
    }

    if (m_verbose)
    {
        cerr << "Processed option list:" << endl;
        QMap<QString, QVariant>::const_iterator it = m_parsed.begin();
        for (; it != m_parsed.end(); it++)
        {
            cerr << "  " << it.key().leftJustified(30)
                              .toLocal8Bit().constData();
            if ((*it).type() == QVariant::Bool)
                cerr << ((*it).toBool() ? "True" : "False");
            else if ((*it).type() == QVariant::Int)
                cerr << (*it).toInt();
            else if ((*it).type() == QVariant::UInt)
                cerr << (*it).toUInt();
            else if ((*it).type() == QVariant::LongLong)
                cerr << (*it).toLongLong();
            else if ((*it).type() == QVariant::Double)
                cerr << (*it).toDouble();
            else if ((*it).type() == QVariant::Size)
            {
                QSize tmpsize = (*it).toSize();
                cerr <<  "x=" << tmpsize.width()
                     << " y=" << tmpsize.height();
            }
            else if ((*it).type() == QVariant::String)
                cerr << '"' << (*it).toString().toLocal8Bit()
                                    .constData()
                     << '"';
            else if ((*it).type() == QVariant::StringList)
                cerr << '"' << (*it).toStringList().join("\", \"")
                                    .toLocal8Bit().constData()
                     << '"';
            else if ((*it).type() == QVariant::Map)
            {
                QMap<QString, QVariant> tmpmap = (*it).toMap();
                bool first = true;
                QMap<QString, QVariant>::const_iterator it2 = tmpmap.begin();
                for (; it2 != tmpmap.end(); it2++)
                {
                    if (first)
                        first = false;
                    else
                        cerr << QString("").leftJustified(32)
                                           .toLocal8Bit().constData();
                    cerr << it2.key().toLocal8Bit().constData()
                         << '='
                         << (*it2).toString().toLocal8Bit().constData()
                         << endl;
                }
                continue;
            }
            else if ((*it).type() == QVariant::DateTime)
                cerr << (*it).toDateTime().toString(Qt::ISODate)
                             .toLocal8Bit().constData();
            cerr << endl;
        }

        cerr << endl << "Extra argument list:" << endl;
        QStringList::const_iterator it3 = m_remainingArgs.begin();
        for (; it3 != m_remainingArgs.end(); it3++)
            cerr << "  " << (*it3).toLocal8Bit().constData() << endl;

        if (m_allowPassthrough)
        {
            cerr << endl << "Passthrough string:" << endl;
            cerr << "  " << GetPassthrough().toLocal8Bit().constData() << endl;
        }

        cerr << endl;
    }

    return true;
}

QVariant MythCommandLineParser::operator[](const QString &name)
{
    QVariant res("");
    if (m_parsed.contains(name))
        res = m_parsed[name];
    else if (m_defaults.contains(name))
        res = m_defaults[name];
    return res;
}

QMap<QString,QString> MythCommandLineParser::GetSettingsOverride(void)
{
    QMap<QString,QString> smap;
    if (!m_parsed.contains("overridesettings"))
        return smap;

    QVariantMap vmap = m_parsed["overridesettings"].toMap();

    if (!m_overridesImported)
    {
        if (m_parsed.contains("overridesettingsfile"))
        {
            QString filename = m_parsed["overridesettingsfile"].toString();
            if (!filename.isEmpty())
            {
                QFile f(filename);
                if (f.open(QIODevice::ReadOnly))
                {
                    char buf[1024];
                    int64_t len = f.readLine(buf, sizeof(buf) - 1);
                    while (len != -1)
                    {
                        if (len >= 1 && buf[len-1]=='\n')
                            buf[len-1] = 0;
                        QString line(buf);
                        QStringList tokens = line.split("=",
                                QString::SkipEmptyParts);
                        if (tokens.size() == 2)
                        {
                            tokens[0].replace(QRegExp("^[\"']"), "");
                            tokens[0].replace(QRegExp("[\"']$"), "");
                            tokens[1].replace(QRegExp("^[\"']"), "");
                            tokens[1].replace(QRegExp("[\"']$"), "");
                            if (!tokens[0].isEmpty())
                                vmap[tokens[0]] = QVariant(tokens[1]);
                        }
                        len = f.readLine(buf, sizeof(buf) - 1);
                    }
                    m_parsed["overridesettings"] = QVariant(vmap);
                }
                else
                {
                    QByteArray tmp = filename.toAscii();
                    cerr << "Failed to open the override settings file: '"
                         << tmp.constData() << "'" << endl;
                }
            }
        }
        m_overridesImported = true;
    }

    QVariantMap::const_iterator i;
    for (i = vmap.begin(); i != vmap.end(); ++i)
        smap[i.key()] = i.value().toString();

    // add windowed boolean

    return smap;
}

bool MythCommandLineParser::toBool(QString key) const
{
    // If value is of type boolean, return its value
    // If value is of other type, return whether
    //      it was defined, of if it will return
    //      its default value

    bool val = false;
    if (m_parsed.contains(key))
    {
        if (m_parsed[key].type() == QVariant::Bool)
            val = m_parsed[key].toBool();
        else
            val = true;
    }
    else if (m_defaults.contains(key))
        if (m_defaults[key].type() == QVariant::Bool)
            val = m_defaults[key].toBool();
    return val;
}

int MythCommandLineParser::toInt(QString key) const
{
    // Return matching value if defined, else use default
    // If key is not registered, return 0
    int val = 0;
    if (m_parsed.contains(key))
    {
        if (m_parsed[key].canConvert(QVariant::Int))
            val = m_parsed[key].toInt();
    }
    else if (m_defaults.contains(key))
    {
        if (m_defaults[key].canConvert(QVariant::Int))
            val = m_defaults[key].toInt();
    }
    return val;
}

uint MythCommandLineParser::toUInt(QString key) const
{
    // Return matching value if defined, else use default
    // If key is not registered, return 0
    uint val = 0;
    if (m_parsed.contains(key))
    {
        if (m_parsed[key].canConvert(QVariant::UInt))
            val = m_parsed[key].toUInt();
    }
    else if (m_defaults.contains(key))
    {
        if (m_defaults[key].canConvert(QVariant::UInt))
            val = m_defaults[key].toUInt();
    }
    return val;
}


long long MythCommandLineParser::toLongLong(QString key) const
{
    // Return matching value if defined, else use default
    // If key is not registered, return 0
    long long val = 0;
    if (m_parsed.contains(key))
    {
        if (m_parsed[key].canConvert(QVariant::LongLong))
            val = m_parsed[key].toLongLong();
    }
    else if (m_defaults.contains(key))
    {
        if (m_defaults[key].canConvert(QVariant::LongLong))
            val = m_defaults[key].toLongLong();
    }
    return val;
}

double MythCommandLineParser::toDouble(QString key) const
{
    // Return matching value if defined, else use default
    // If key is not registered, return 0.0
    double val = 0.0;
    if (m_parsed.contains(key))
    {
        if (m_parsed[key].canConvert(QVariant::Double))
            val = m_parsed[key].toDouble();
    }
    else if (m_defaults.contains(key))
    {
        if (m_defaults[key].canConvert(QVariant::Double))
            val = m_defaults[key].toDouble();
    }
    return val;
}

QSize MythCommandLineParser::toSize(QString key) const
{
    // Return matching value if defined, else use default
    // If key is not registered, return (0,0)
    QSize val(0,0);
    if (m_parsed.contains(key))
    {
        if (m_parsed[key].canConvert(QVariant::Size))
            val = m_parsed[key].toSize();
    }
    else if (m_defaults.contains(key))
    {
        if (m_defaults[key].canConvert(QVariant::Size))
            val = m_defaults[key].toSize();
    }
    return val;
}

QString MythCommandLineParser::toString(QString key) const
{
    // Return matching value if defined, else use default
    // If key is not registered, return empty string
    QString val("");
    if (m_parsed.contains(key))
    {
        if (m_parsed[key].canConvert(QVariant::String))
            val = m_parsed[key].toString();
    }
    else if (m_defaults.contains(key))
    {
        if (m_defaults[key].canConvert(QVariant::String))
            val = m_defaults[key].toString();
    }
    return val;
}

QStringList MythCommandLineParser::toStringList(QString key, QString sep) const
{
    // Return matching value if defined, else use default
    // If key is not registered, return empty stringlist
    QStringList val;
    if (m_parsed.contains(key))
    {
        if (m_parsed[key].type() == QVariant::String && !sep.isEmpty())
            val << m_parsed[key].toString().split(sep);
        else if (m_parsed[key].canConvert(QVariant::StringList))
            val << m_parsed[key].toStringList();
    }
    else if (m_defaults.contains(key))
    {
        if (m_defaults[key].type() == QVariant::String && !sep.isEmpty())
            val << m_defaults[key].toString().split(sep);
        else if (m_defaults[key].canConvert(QVariant::StringList))
            val = m_defaults[key].toStringList();
    }
    return val;
}

QMap<QString,QString> MythCommandLineParser::toMap(QString key) const
{
    // Return matching value if defined, else use default
    // If key is not registered, return empty stringmap
    QMap<QString,QString> val;
    if (m_parsed.contains(key))
    {
        if (m_parsed[key].canConvert(QVariant::Map))
        {
            QMap<QString,QVariant> tmp = m_parsed[key].toMap();
            QMap<QString,QVariant>::const_iterator i;
            for (i = tmp.begin(); i != tmp.end(); ++i)
                val[i.key()] = i.value().toString();
        }
    }
    else if (m_defaults.contains(key))
    {
        if (m_defaults[key].canConvert(QVariant::Map))
        {
            QMap<QString,QVariant> tmp = m_defaults[key].toMap();
            QMap<QString,QVariant>::const_iterator i;
            for (i = tmp.begin(); i != tmp.end(); ++i)
                val[i.key()] = i.value().toString();
        }
    }
    return val;
}

QDateTime MythCommandLineParser::toDateTime(QString key) const
{
    // Return matching value if defined, else use default
    // If key is not registered, return empty datetime
    QDateTime val;
    if (m_parsed.contains(key))
    {
        if (m_parsed[key].canConvert(QVariant::DateTime))
            val = m_parsed[key].toDateTime();
    }
    else if (m_defaults.contains(key))
    {
        if (m_defaults[key].canConvert(QVariant::Int))
            val = m_defaults[key].toDateTime();
    }
    return val;
}

void MythCommandLineParser::addHelp(void)
{
    add(QStringList( QStringList() << "-h" << "--help" << "--usage" ),
            "showhelp", "", "Display this help printout.",
            "Displays a list of all commands available for use with "
            "this application. If another option is provided as an "
            "argument, it will provide detailed information on that "
            "option.");
}

void MythCommandLineParser::addVersion(void)
{
    add("--version", "showversion", false, "Display version information.",
            "Display informtion about build, including:\n"
            " version, branch, protocol, library API, Qt "
            "and compiled options.");
}

void MythCommandLineParser::addWindowed(bool def)
{
    if (def)
        add(QStringList( QStringList() << "-nw" << "--no-windowed" ),
            "notwindowed", false, 
            "Prevent application from running in window.", "");
    else
        add(QStringList( QStringList() << "-w" << "--windowed" ), "windowed", 
        false, "Force application to run in a window.", "");
}

void MythCommandLineParser::addDaemon(void)
{
    add(QStringList( QStringList() << "-d" << "--daemon" ), "daemon", false,
            "Fork application into background after startup.",
            "Fork application into background, detatching from "
            "the local terminal.\nOften used with: "
            " --logpath --pidfile --user");
}

void MythCommandLineParser::addSettingsOverride(void)
{
    add(QStringList( QStringList() << "-O" << "--override-setting" ),
            "overridesettings", QVariant::Map,
            "Override a single setting defined by a key=value pair.",
            "Override a single setting from the database using "
            "options defined as one or more key=value pairs\n"
            "Multiple can be defined by multiple uses of the "
            "-O option.");
    add("--override-settings-file", "overridesettingsfile", "", 
            "Define a file of key=value pairs to be "
            "loaded for setting overrides.", "");
}

void MythCommandLineParser::addRecording(void)
{
    add("--chanid", "chanid", 0U,
            "Specify chanid of recording to operate on.", "");
    add("--starttime", "starttime", QDateTime(),
            "Specify start time of recording to operate on.", "");
}

void MythCommandLineParser::addGeometry(void)
{
    add(QStringList( QStringList() << "-geometry" << "--geometry" ), "geometry",
            "", "Specify window size and position (WxH[+X+Y])", "");
}

void MythCommandLineParser::addDisplay(void)
{
#ifdef USING_X11
    add("-display", "display", "", "Specify X server to use.", "");
#endif
}

void MythCommandLineParser::addUPnP(void)
{
    add("--noupnp", "noupnp", false, "Disable use of UPnP.", "");
}

void MythCommandLineParser::addLogging(
    const QString &defaultVerbosity, LogLevel_t defaultLogLevel)
{
    defaultLogLevel =
        ((defaultLogLevel >= LOG_UNKNOWN) || (defaultLogLevel <= LOG_ANY)) ?
        LOG_INFO : defaultLogLevel;

    QString logLevelStr = logLevelGetName(defaultLogLevel);

    add(QStringList( QStringList() << "-v" << "--verbose" ), "verbose",
        defaultVerbosity,
        "Specify log filtering. Use '-v help' for level info.", "");
    add("-V", "verboseint", 0U, "",
        "This option is intended for internal use only.\n"
        "This option takes an unsigned value corresponding "
        "to the bitwise log verbosity operator.");
    add(QStringList( QStringList() << "-l" << "--logfile" << "--logpath" ), 
        "logpath", "",
        "Writes logging messages to a file at logpath.\n"
        "If a directory is given, a logfile will be created in that "
        "directory with a filename of applicationName.date.pid.log.\n"
        "If a full filename is given, that file will be used.\n"
        "This is typically used in combination with --daemon, and if used "
        "in combination with --pidfile, this can be used with log "
        "rotaters, using the HUP call to inform MythTV to reload the "
        "file (currently disabled).", "");
    add(QStringList( QStringList() << "-q" << "--quiet"), "quiet", 0,
        "Don't log to the console (-q).  Don't log anywhere (-q -q)", "");
    add("--loglevel", "loglevel", logLevelStr, 
        QString(
            "Set the logging level.  All log messages at lower levels will be "
            "discarded.\n"
            "In descending order: emerg, alert, crit, err, warning, notice, "
            "info, debug\ndefaults to ") + logLevelStr, "");
    add("--syslog", "syslog", "none", 
        "Set the syslog logging facility.\nSet to \"none\" to disable, "
        "defaults to none", "");
    add("--nodblog", "nodblog", false, "Disable database logging.", "");
}

void MythCommandLineParser::addPIDFile(void)
{
    add(QStringList( QStringList() << "-p" << "--pidfile" ), "pidfile", "",
            "Write PID of application to filename.",
            "Write the PID of the currently running process as a single "
            "line to this file. Used for init scripts to know what "
            "process to terminate, and with --logfile and log rotaters "
            "to send a HUP signal to process to have it re-open files.");
}

void MythCommandLineParser::addJob(void)
{
    add(QStringList( QStringList() << "-j" << "--jobid" ), "jobid", 0, "",
            "Intended for internal use only, specify the JobID to match "
            "up with in the database for additional information and the "
            "ability to update runtime status in the database.");
}

QString MythCommandLineParser::GetLogFilePath(void)
{
    QString logfile = toString("logpath");
    pid_t   pid = getpid();

    if (logfile.isEmpty())
        return logfile;

    QString logdir;
    QString filepath;

    QFileInfo finfo(logfile);
    if (finfo.isDir())
    {
        m_parsed.insert("islogpath", true);
        logdir  = finfo.filePath();
        logfile = QCoreApplication::applicationName() + "." +
                  QDateTime::currentDateTime().toString("yyyyMMddhhmmss") +
                  QString(".%1").arg(pid) + ".log";
    }
    else
    {
        m_parsed.insert("islogpath", false);
        logdir  = finfo.path();
        logfile = finfo.fileName();
    }

    m_parsed.insert("logdir", logdir);
    m_parsed.insert("logfile", logfile);
    m_parsed.insert("filepath", QFileInfo(QDir(logdir), logfile).filePath());

    return toString("filepath");
}

int MythCommandLineParser::GetSyslogFacility(void)
{
    QString setting = toString("syslog").toLower();
    if (setting == "none")
        return -2;

    return syslogGetFacility(setting);
}

LogLevel_t MythCommandLineParser::GetLogLevel(void)
{
    QString setting = toString("loglevel");
    if (setting.isEmpty())
        return LOG_INFO;

    LogLevel_t level = logLevelGet(setting);
    if (level == LOG_UNKNOWN)
        cerr << "Unknown log level: " << setting.toLocal8Bit().constData() <<
                endl;
     
    return level;
}

bool MythCommandLineParser::SetValue(const QString &key, QVariant value)
{
    if (!m_defaults.contains(key))
        return false;

    if (m_defaults[key].type() != value.type())
        return false;

    m_parsed[key] = value;
    return true;
}

int MythCommandLineParser::ConfigureLogging(QString mask, unsigned int progress)
{
    int err = 0;

    // Setup the defaults
    verboseString = "";
    verboseMask   = 0;
    verboseArgParse(mask);

    if (toBool("verbose"))
    {
        if ((err = verboseArgParse(toString("verbose"))))
            return err;
    }
    else if (toBool("verboseint"))
        verboseMask = toUInt("verboseint");

    int quiet = toUInt("quiet");
    if (max(quiet, (int)progress) > 1)
    {
        verboseMask = VB_NONE;
        verboseArgParse("none");
    }

    int facility = GetSyslogFacility();
    bool dblog = !toBool("nodblog");
    LogLevel_t level = GetLogLevel();
    if (level == LOG_UNKNOWN)
        return GENERIC_EXIT_INVALID_CMDLINE;

    LOG(VB_GENERAL, LOG_CRIT,
        QString("%1 version: %2 [%3] www.mythtv.org")
        .arg(QCoreApplication::applicationName())
        .arg(MYTH_SOURCE_PATH).arg(MYTH_SOURCE_VERSION));
    LOG(VB_GENERAL, LOG_NOTICE,
        QString("Enabled verbose msgs: %1").arg(verboseString));

    QString logfile = GetLogFilePath();
    bool propagate = toBool("islogpath");

    if (toBool("daemon"))
        quiet = max(quiet, 1);

    logStart(logfile, progress, quiet, facility, level, dblog, propagate);

    return GENERIC_EXIT_OK;
}

// WARNING: this must not be called until after MythContext is initialized
void MythCommandLineParser::ApplySettingsOverride(void)
{
    QMap<QString, QString> override = GetSettingsOverride();
    if (override.size())
    {
        QMap<QString, QString>::iterator it;
        for (it = override.begin(); it != override.end(); ++it)
        {
            LOG(VB_GENERAL, LOG_NOTICE,
                 QString("Setting '%1' being forced to '%2'")
                     .arg(it.key()).arg(*it));
            gCoreContext->OverrideSettingForSession(it.key(), *it);
        }
    }
}

bool openPidfile(ofstream &pidfs, const QString &pidfile)
{
    if (!pidfile.isEmpty())
    {
        pidfs.open(pidfile.toAscii().constData());
        if (!pidfs)
        {
            cerr << "Could not open pid file: " << ENO_STR << endl;
            return false;
        }
    }
    return true;
}

bool setUser(const QString &username)
{
    if (username.isEmpty())
        return true;

#ifdef _WIN32
    cerr << "--user option is not supported on Windows" << endl;
    return false;
#else // ! _WIN32
    struct passwd *user_info = getpwnam(username.toLocal8Bit().constData());
    const uid_t user_id = geteuid();

    if (user_id && (!user_info || user_id != user_info->pw_uid))
    {
        cerr << "You must be running as root to use the --user switch." << endl;
        return false;
    }
    else if (user_info && user_id == user_info->pw_uid)
    {
        LOG(VB_GENERAL, LOG_WARNING,
            QString("Already running as '%1'").arg(username));
    }
    else if (!user_id && user_info)
    {
        if (setenv("HOME", user_info->pw_dir,1) == -1)
        {
            cerr << "Error setting home directory." << endl;
            return false;
        }
        if (setgid(user_info->pw_gid) == -1)
        {
            cerr << "Error setting effective group." << endl;
            return false;
        }
        if (initgroups(user_info->pw_name, user_info->pw_gid) == -1)
        {
            cerr << "Error setting groups." << endl;
            return false;
        }
        if (setuid(user_info->pw_uid) == -1)
        {
            cerr << "Error setting effective user." << endl;
            return false;
        }
    }
    else
    {
        cerr << QString("Invalid user '%1' specified with --user")
                    .arg(username).toLocal8Bit().constData() << endl;
        return false;
    }
    return true;
#endif // ! _WIN32
}


int MythCommandLineParser::Daemonize(void)
{
    ofstream pidfs;
    if (!openPidfile(pidfs, toString("pidfile")))
        return GENERIC_EXIT_PERMISSIONS_ERROR;

    if (signal(SIGPIPE, SIG_IGN) == SIG_ERR)
        LOG(VB_GENERAL, LOG_WARNING, "Unable to ignore SIGPIPE");

    if (toBool("daemon") && (daemon(0, 1) < 0))
    {
        cerr << "Failed to daemonize: " << ENO_STR << endl;
        return GENERIC_EXIT_DAEMONIZING_ERROR;
    }

    QString username = toString("username");
    if (!username.isEmpty() && !setUser(username))
        return GENERIC_EXIT_PERMISSIONS_ERROR;

    if (pidfs)
    {
        pidfs << getpid() << endl;
        pidfs.close();
    }

    return GENERIC_EXIT_OK;
}<|MERGE_RESOLUTION|>--- conflicted
+++ resolved
@@ -3,10 +3,6 @@
 #include <stdio.h>
 #include <stdlib.h>
 #include <algorithm>
-<<<<<<< HEAD
-using std::max;
-=======
->>>>>>> e433387b
 #include <sys/types.h>
 #include <unistd.h>
 
