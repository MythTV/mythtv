//////////////////////////////////////////////////////////////////////////////
// Program Name: httpserver.cpp
// Created     : Oct. 1, 2005
//
// Purpose     : HTTP 1.1 Mini Server Implmenetation
//               Used for UPnp/AV implementation & status information
//                                                                            
// Copyright (c) 2005 David Blain <dblain@mythtv.org>
//                                          
// Licensed under the GPL v2 or later, see COPYING for details                    
//
//////////////////////////////////////////////////////////////////////////////

// ANSI C headers
#include <cmath>

// POSIX headers
#include <compat.h>
#ifndef _WIN32
#include <sys/utsname.h> 
#endif

// Qt headers
#include <QScriptEngine>

// MythTV headers
#include "httpserver.h"
#include "upnputil.h"
#include "upnp.h" // only needed for Config... remove once config is moved.
#include "compat.h"
#include "mythdirs.h"
#include "mythlogging.h"
#include "htmlserver.h"
#include "mythversion.h"
#include <mythcorecontext.h>

#include "serviceHosts/rttiServiceHost.h"

/////////////////////////////////////////////////////////////////////////////
/////////////////////////////////////////////////////////////////////////////
//
// HttpServer Class Implementation
//
/////////////////////////////////////////////////////////////////////////////
/////////////////////////////////////////////////////////////////////////////

QMutex   HttpServer::s_platformLock;
QString  HttpServer::s_platform;

/////////////////////////////////////////////////////////////////////////////
//
/////////////////////////////////////////////////////////////////////////////

HttpServer::HttpServer(const QString &sApplicationPrefix) :
    ServerPool(), m_sSharePath(GetShareDir()),
    m_pHtmlServer(new HtmlServerExtension(m_sSharePath, sApplicationPrefix)),
    m_threadPool("HttpServerPool"), m_running(true)
{
    // Number of connections processed concurrently
    int maxHttpWorkers = max(QThread::idealThreadCount() * 2, 2); // idealThreadCount can return -1
    // Don't allow more connections than we can process, it causes browsers
    // to open lots of new connections instead of reusing existing ones
    setMaxPendingConnections(maxHttpWorkers);
    m_threadPool.setMaxThreadCount(maxHttpWorkers);

    LOG(VB_UPNP, LOG_NOTICE, QString("HttpServer(): Max Thread Count %1")
                                .arg(m_threadPool.maxThreadCount()));

    // ----------------------------------------------------------------------
    // Build Platform String
    // ----------------------------------------------------------------------
    {
        QMutexLocker locker(&s_platformLock);
#ifdef _WIN32
        s_platform = QString("Windows/%1.%2")
            .arg(LOBYTE(LOWORD(GetVersion())))
            .arg(HIBYTE(LOWORD(GetVersion())));
#else
        struct utsname uname_info;
        uname( &uname_info );
        s_platform = QString("%1/%2")
            .arg(uname_info.sysname).arg(uname_info.release);
#endif
    }

    LOG(VB_UPNP, LOG_INFO, QString("HttpServer() - SharePath = %1")
            .arg(m_sSharePath));

    // -=>TODO: Load Config XML
    // -=>TODO: Load & initialize - HttpServerExtensions

    // ----------------------------------------------------------------------
    // Enable Rtti Service for all instances of HttpServer
    // and register with QtScript Engine.
    // Rtti service is an alternative to using the xsd uri
    // it returns xml/json/etc... definitions of types/enums 
    // ----------------------------------------------------------------------

    RegisterExtension( new RttiServiceHost( m_sSharePath ));

    QScriptEngine *pEngine = ScriptEngine();

    pEngine->globalObject().setProperty("Rtti",
         pEngine->scriptValueFromQMetaObject< ScriptableRtti >() );

<<<<<<< HEAD
#ifndef QT_NO_OPENSSL
    m_sslConfig = QSslConfiguration::defaultConfiguration();

    QString hostKeyPath = gCoreContext->GetSetting("hostSSLKey", "");
    QFile hostKeyFile(hostKeyPath);
    if (!hostKeyFile.exists() || !hostKeyFile.open(QIODevice::ReadOnly))
        LOG(VB_GENERAL, LOG_ERR, QString("HttpServer: Host key file (%1) does not exist").arg(hostKeyPath));
    QByteArray rawHostKey = hostKeyFile.readAll();
    m_sslHostKey = QSslKey(rawHostKey, QSsl::Rsa, QSsl::Pem, QSsl::PrivateKey);

    if (m_sslHostKey.isNull())
        LOG(VB_GENERAL, LOG_ERR, QString("HttpServer: Unable to load host key file (%1)").arg(hostKeyPath));

    QString hostCertPath = gCoreContext->GetSetting("hostSSLCertificate", "");
    QList<QSslCertificate> certList = QSslCertificate::fromPath(hostCertPath);
    if (!certList.isEmpty())
        m_sslHostCert = certList.first();

    if (!m_sslHostCert.isValid())
        LOG(VB_GENERAL, LOG_ERR, QString("HttpServer: Unable to load host cert file (%1)").arg(hostCertPath));
    
    QString caCertPath = gCoreContext->GetSetting("caSSLCertificate", "");
    m_sslCACertList = QSslCertificate::fromPath(caCertPath);

    if (m_sslCACertList.isEmpty())
        LOG(VB_GENERAL, LOG_ERR, QString("HttpServer: Unable to load CA cert file (%1)").arg(hostCertPath));
#endif

=======
    connect(this, SIGNAL(newConnection(QTcpSocket*)), this, SLOT(newConnection(QTcpSocket*)));
>>>>>>> 2f440e08
}

/////////////////////////////////////////////////////////////////////////////
//
/////////////////////////////////////////////////////////////////////////////

HttpServer::~HttpServer()
{
    m_rwlock.lockForWrite();
    m_running = false;
    m_rwlock.unlock();

    m_threadPool.Stop();

    while (!m_extensions.empty())
    {
        delete m_extensions.takeFirst();
    }

    if (m_pHtmlServer != NULL)
        delete m_pHtmlServer;
}

/////////////////////////////////////////////////////////////////////////////
//
/////////////////////////////////////////////////////////////////////////////

QString HttpServer::GetPlatform(void)
{
    QMutexLocker locker(&s_platformLock);
    return s_platform;
}

/////////////////////////////////////////////////////////////////////////////
//
/////////////////////////////////////////////////////////////////////////////

QString HttpServer::GetServerVersion(void)
{
    QString mythVersion = MYTH_SOURCE_VERSION;
    mythVersion = mythVersion.right(mythVersion.length() - 1); // Trim off the leading 'v'
    return QString("MythTV/%2 %1, UPnP/1.0").arg(HttpServer::GetPlatform())
                                             .arg(mythVersion);
}

/////////////////////////////////////////////////////////////////////////////
//
/////////////////////////////////////////////////////////////////////////////

QScriptEngine* HttpServer::ScriptEngine()
{
    return ((HtmlServerExtension *)m_pHtmlServer)->ScriptEngine();
}

/////////////////////////////////////////////////////////////////////////////
//
/////////////////////////////////////////////////////////////////////////////

void HttpServer::newTcpConnection(qt_socket_fd_t socket)
{
    PoolServerType type = kTCPServer;
    PrivTcpServer *server = dynamic_cast<PrivTcpServer *>(QObject::sender());
    if (server)
        type = server->GetServerType();

    m_threadPool.startReserved(
<<<<<<< HEAD
        new HttpWorker(*this, socket, type,
                       m_sslConfig, m_sslHostKey, m_sslHostCert, m_sslCACertList),
=======
        new HttpWorker(*this, socket),
>>>>>>> 2f440e08
        QString("HttpServer%1").arg(socket));
}

/////////////////////////////////////////////////////////////////////////////
//
/////////////////////////////////////////////////////////////////////////////

void HttpServer::RegisterExtension( HttpServerExtension *pExtension )
{
    if (pExtension != NULL )
    {
        m_rwlock.lockForWrite();
        m_extensions.append( pExtension );

        // Add to multimap for quick lookup.

        QStringList list = pExtension->GetBasePaths();

        for( int nIdx = 0; nIdx < list.size(); nIdx++)
            m_basePaths.insert( list[ nIdx ], pExtension );

        m_rwlock.unlock();
    }
}

/////////////////////////////////////////////////////////////////////////////
//
/////////////////////////////////////////////////////////////////////////////

void HttpServer::UnregisterExtension( HttpServerExtension *pExtension )
{
    if (pExtension != NULL )
    {
        m_rwlock.lockForWrite();

        QStringList list = pExtension->GetBasePaths();

        for( int nIdx = 0; nIdx < list.size(); nIdx++)
            m_basePaths.remove( list[ nIdx ], pExtension );

        m_extensions.removeAll(pExtension);

        delete pExtension;

        m_rwlock.unlock();
    }
}

/////////////////////////////////////////////////////////////////////////////
//
/////////////////////////////////////////////////////////////////////////////

void HttpServer::DelegateRequest(HTTPRequest *pRequest)
{
    bool bProcessed = false;

    LOG(VB_UPNP, LOG_DEBUG, QString("m_sBaseUrl: %1").arg( pRequest->m_sBaseUrl ));
    m_rwlock.lockForRead();

    QList< HttpServerExtension* > list = m_basePaths.values( pRequest->m_sBaseUrl );

    for (int nIdx=0; nIdx < list.size() && !bProcessed; nIdx++ )
    {
        try
        {
            bProcessed = list[ nIdx ]->ProcessRequest(pRequest);
        }
        catch(...)
        {
            LOG(VB_GENERAL, LOG_ERR, QString("HttpServer::DelegateRequest - "
                                             "Unexpected Exception - "
                                             "pExtension->ProcessRequest()."));
        }
    }

#if 0
    HttpServerExtensionList::iterator it = m_extensions.begin();

    for (; (it != m_extensions.end()) && !bProcessed; ++it)
    {
        try
        {
            bProcessed = (*it)->ProcessRequest(pRequest);
        }
        catch(...)
        {
            LOG(VB_GENERAL, LOG_ERR, QString("HttpServer::DelegateRequest - "
                                             "Unexpected Exception - "
                                             "pExtension->ProcessRequest()."));
        }
    }
#endif
    m_rwlock.unlock();

    if (!bProcessed)
        bProcessed = m_pHtmlServer->ProcessRequest(pRequest);

    if (!bProcessed)
    {
        pRequest->m_eResponseType   = ResponseTypeHTML;
        pRequest->m_nResponseStatus = 404; 
    }
}

/////////////////////////////////////////////////////////////////////////////
/////////////////////////////////////////////////////////////////////////////
//
// HttpWorkerThread Class Implementation
//
/////////////////////////////////////////////////////////////////////////////
/////////////////////////////////////////////////////////////////////////////

HttpWorker::HttpWorker(HttpServer &httpServer, qt_socket_fd_t sock,
                       PoolServerType type, QSslConfiguration sslConfig,
                       QSslKey hostKey, QSslCertificate hostCert,
                       QList<QSslCertificate> caCerts) :
    m_httpServer(httpServer), m_socket(sock), m_socketTimeout(10000),
    m_connectionType(type), m_sslConfig(sslConfig), m_sslHostKey(hostKey),
    m_sslHostCert(hostCert), m_sslCACerts(caCerts)
{
    LOG(VB_UPNP, LOG_DEBUG, QString("HttpWorker(%1): New connection")
                                        .arg(m_socket));
    m_socketTimeout = 1000 *
        UPnp::GetConfiguration()->GetValue("HTTP/KeepAliveTimeoutSecs", 10);
}                  

/////////////////////////////////////////////////////////////////////////////
//
/////////////////////////////////////////////////////////////////////////////

void HttpWorker::run(void)
{
#if 0
    LOG(VB_UPNP, LOG_DEBUG,
        QString("HttpWorker::run() socket=%1 -- begin").arg(m_socket));
#endif

    bool                    bTimeout   = false;
    bool                    bKeepAlive = true;
    HTTPRequest            *pRequest   = NULL;
<<<<<<< HEAD
    QTcpSocket             *pSocket;
=======
    QTcpSocket             *pSocket    = new QTcpSocket();
    pSocket->setSocketDescriptor(m_socket);
    int                     nRequestsHandled = 0; // Allow debugging of keep-alive and connection re-use
>>>>>>> 2f440e08

    if (m_connectionType == kSSLServer)
    {
<<<<<<< HEAD
#ifndef QT_NO_OPENSSL
        QSslSocket *pSslSocket = new QSslSocket();
        if (pSslSocket->setSocketDescriptor(m_socket))
        {
            pSslSocket->setSslConfiguration(m_sslConfig);
            pSslSocket->setPrivateKey(m_sslHostKey);
            pSslSocket->setLocalCertificate(m_sslHostCert);
            pSslSocket->addCaCertificates(m_sslCACerts);
            pSslSocket->startServerEncryption();
            if (pSslSocket->waitForEncrypted(5000))
            {
                LOG(VB_UPNP, LOG_DEBUG, "SSL Handshake occurred, connection encrypted");
            }
            else
            {
                LOG(VB_UPNP, LOG_DEBUG, "SSL Handshake FAILED, connection terminated");
                delete pSslSocket;
                pSslSocket = NULL;
            }
        }
        else
        {
            delete pSslSocket;
            pSslSocket = NULL;
        }

        if (pSslSocket)
            pSocket = dynamic_cast<QTcpSocket *>(pSslSocket);
        else
            return;
#else
        return;
#endif
    }
    else // Plain old unencrypted socket
    {
        pSocket = new QTcpSocket();
        pSocket->setSocketDescriptor(m_socket);
    }

    int nRequestsHandled = 0; // Allow debugging of keep-alive and connection re-use

    try
    {


=======


>>>>>>> 2f440e08
        while (m_httpServer.IsRunning() && bKeepAlive && pSocket &&
               pSocket->isValid() &&
               pSocket->state() != QAbstractSocket::ClosingState)
        {
            // We set a timeout on keep-alive connections to avoid blocking
            // new clients from connecting - Default at time of writing was
            // 10 seconds
            bTimeout = !(pSocket->waitForReadyRead(m_socketTimeout));

            if (bTimeout) // Either client closed the socket or we timed out waiting for new data
                break;

            int64_t nBytes = pSocket->bytesAvailable();
            if (!m_httpServer.IsRunning())
                break;

            if ( nBytes > 0)
            {
                // ----------------------------------------------------------
                // See if this is a valid request
                // ----------------------------------------------------------

                pRequest = new BufferedSocketDeviceRequest( pSocket );
                if (pRequest != NULL)
                {
                    if ( pRequest->ParseRequest() )
                    {
                        bKeepAlive = pRequest->GetKeepAlive();

                        // ------------------------------------------------------
                        // Request Parsed... Pass on to Main HttpServer class to 
                        // delegate processing to HttpServerExtensions.
                        // ------------------------------------------------------
                        if ((pRequest->m_nResponseStatus != 400) &&
                            (pRequest->m_nResponseStatus != 401))
                            m_httpServer.DelegateRequest(pRequest);

                        nRequestsHandled++;
                    }
                    else
                    {
                        LOG(VB_UPNP, LOG_ERR, "ParseRequest Failed.");

                        pRequest->m_nResponseStatus = 501;
                        bKeepAlive = false;
                    }

#if 0
                    // Dump Request Header 
                    if (!bKeepAlive )
                    {
                        for ( QStringMap::iterator it  = pRequest->m_mapHeaders.begin(); 
                                                   it != pRequest->m_mapHeaders.end(); 
                                                 ++it ) 
                        {  
                            LOG(VB_GENERAL, LOG_DEBUG, QString("%1: %2") 
                                .arg(it.key()) .arg(it.data()));
                        }
                    }
#endif

                    // -------------------------------------------------------
                    // Always MUST send a response.
                    // -------------------------------------------------------
                    if (pRequest->SendResponse() < 0)
                    {
                        bKeepAlive = false;
                        LOG(VB_UPNP, LOG_ERR,
                            QString("socket(%1) - Error returned from "
                                    "SendResponse... Closing connection")
                                .arg(pSocket->socketDescriptor()));
                    }

                    // -------------------------------------------------------
                    // Check to see if a PostProcess was registered
                    // -------------------------------------------------------
                    if ( pRequest->m_pPostProcess != NULL )
                        pRequest->m_pPostProcess->ExecutePostProcess();

                    delete pRequest;
                    pRequest = NULL;
                }
                else
                {
                    LOG(VB_GENERAL, LOG_ERR,
                        "Error Creating BufferedSocketDeviceRequest");
                    bKeepAlive = false;
                }
            }
            else
            {
                bKeepAlive = false;
            }
        }
    }
    catch(...)
    {
        LOG(VB_GENERAL, LOG_ERR, 
            "HttpWorkerThread::ProcessWork - Unexpected Exception.");
    }

    delete pRequest;

    LOG(VB_UPNP, LOG_DEBUG, QString("HttpWorker(%1): Connection %1 closed, requests handled %2")
                                        .arg(pSocket->socketDescriptor())
                                        .arg(nRequestsHandled));
    pSocket->close();
<<<<<<< HEAD
    delete pSocket;
=======
    pSocket->deleteLater();
>>>>>>> 2f440e08
    pSocket = NULL;

#if 0
    LOG(VB_UPNP, LOG_DEBUG, "HttpWorkerThread::run() -- end");
#endif
}

<|MERGE_RESOLUTION|>--- conflicted
+++ resolved
@@ -103,7 +103,6 @@
     pEngine->globalObject().setProperty("Rtti",
          pEngine->scriptValueFromQMetaObject< ScriptableRtti >() );
 
-<<<<<<< HEAD
 #ifndef QT_NO_OPENSSL
     m_sslConfig = QSslConfiguration::defaultConfiguration();
 
@@ -131,10 +130,6 @@
     if (m_sslCACertList.isEmpty())
         LOG(VB_GENERAL, LOG_ERR, QString("HttpServer: Unable to load CA cert file (%1)").arg(hostCertPath));
 #endif
-
-=======
-    connect(this, SIGNAL(newConnection(QTcpSocket*)), this, SLOT(newConnection(QTcpSocket*)));
->>>>>>> 2f440e08
 }
 
 /////////////////////////////////////////////////////////////////////////////
@@ -201,12 +196,8 @@
         type = server->GetServerType();
 
     m_threadPool.startReserved(
-<<<<<<< HEAD
         new HttpWorker(*this, socket, type,
                        m_sslConfig, m_sslHostKey, m_sslHostCert, m_sslCACertList),
-=======
-        new HttpWorker(*this, socket),
->>>>>>> 2f440e08
         QString("HttpServer%1").arg(socket));
 }
 
@@ -347,17 +338,11 @@
     bool                    bTimeout   = false;
     bool                    bKeepAlive = true;
     HTTPRequest            *pRequest   = NULL;
-<<<<<<< HEAD
     QTcpSocket             *pSocket;
-=======
-    QTcpSocket             *pSocket    = new QTcpSocket();
-    pSocket->setSocketDescriptor(m_socket);
-    int                     nRequestsHandled = 0; // Allow debugging of keep-alive and connection re-use
->>>>>>> 2f440e08
 
     if (m_connectionType == kSSLServer)
     {
-<<<<<<< HEAD
+
 #ifndef QT_NO_OPENSSL
         QSslSocket *pSslSocket = new QSslSocket();
         if (pSslSocket->setSocketDescriptor(m_socket))
@@ -402,12 +387,6 @@
 
     try
     {
-
-
-=======
-
-
->>>>>>> 2f440e08
         while (m_httpServer.IsRunning() && bKeepAlive && pSocket &&
                pSocket->isValid() &&
                pSocket->state() != QAbstractSocket::ClosingState)
@@ -454,20 +433,6 @@
                         pRequest->m_nResponseStatus = 501;
                         bKeepAlive = false;
                     }
-
-#if 0
-                    // Dump Request Header 
-                    if (!bKeepAlive )
-                    {
-                        for ( QStringMap::iterator it  = pRequest->m_mapHeaders.begin(); 
-                                                   it != pRequest->m_mapHeaders.end(); 
-                                                 ++it ) 
-                        {  
-                            LOG(VB_GENERAL, LOG_DEBUG, QString("%1: %2") 
-                                .arg(it.key()) .arg(it.data()));
-                        }
-                    }
-#endif
 
                     // -------------------------------------------------------
                     // Always MUST send a response.
@@ -515,11 +480,7 @@
                                         .arg(pSocket->socketDescriptor())
                                         .arg(nRequestsHandled));
     pSocket->close();
-<<<<<<< HEAD
     delete pSocket;
-=======
-    pSocket->deleteLater();
->>>>>>> 2f440e08
     pSocket = NULL;
 
 #if 0
