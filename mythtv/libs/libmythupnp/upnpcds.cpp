--- conflicted
+++ resolved
@@ -23,11 +23,7 @@
 
 #include <cmath>
 #include <algorithm>
-<<<<<<< HEAD
-using std::max;
-=======
 using namespace std;
->>>>>>> e433387b
 
 #include "upnp.h"
 #include "upnpcds.h"
@@ -900,11 +896,7 @@
 
             short nStart = max(pRequest->m_nStartingIndex, short(0));
             short nEnd   = min(nRootCount,
-<<<<<<< HEAD
-                               short( nStart + pRequest->m_nRequestedCount));
-=======
                                short(nStart + pRequest->m_nRequestedCount));
->>>>>>> e433387b
 
             if (nStart < nRootCount)
             {
