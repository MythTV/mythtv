--- conflicted
+++ resolved
@@ -18,28 +18,29 @@
 // MythTV headers
 #include "ThreadedFileWriter.h"
 #include "mythverbose.h"
-<<<<<<< HEAD
 #include "mythlogging.h"
 
-=======
 #include "mythtimer.h"
 #include "compat.h"
->>>>>>> 6ab3ca9e
 
 /// \brief Runs ThreadedFileWriter::DiskLoop(void)
 void TFWWriteThread::run(void)
 {
+    threadRegister("TFWWrite");
 #ifndef USING_MINGW
     // don't exit program if file gets larger than quota limit..
     signal(SIGXFSZ, SIG_IGN);
 #endif
     m_parent->DiskLoop();
+    threadDeregister();
 }
 
 /// \brief Runs ThreadedFileWriter::SyncLoop(void)
 void TFWSyncThread::run(void)
 {
+    threadRegister("TFWSync");
     m_parent->SyncLoop();
+    threadDeregister();
 }
 
 const uint ThreadedFileWriter::kMaxBufferSize = 128 * 1024 * 1024;
@@ -60,28 +61,6 @@
 #define LOC_WARN QString("TFW(%1:%2), Warning: ").arg(filename).arg(fd)
 #define LOC_ERR QString("TFW(%1:%2), Error: ").arg(filename).arg(fd)
 
-<<<<<<< HEAD
-/// \brief Runs ThreadedFileWriter::DiskLoop(void)
-void TFWWriteThread::run(void)
-{
-    threadRegister("TFWWrite");
-#ifndef USING_MINGW
-    signal(SIGXFSZ, SIG_IGN);
-#endif
-    m_parent->DiskLoop();
-    threadDeregister();
-}
-
-/// \brief Runs ThreadedFileWriter::SyncLoop(void)
-void TFWSyncThread::run(void)
-{
-    threadRegister("TFWSync");
-    m_parent->SyncLoop();
-    threadDeregister();
-}
-
-=======
->>>>>>> 6ab3ca9e
 /** \fn ThreadedFileWriter::ThreadedFileWriter(const QString&,int,mode_t)
  *  \brief Creates a threaded file writer.
  */
