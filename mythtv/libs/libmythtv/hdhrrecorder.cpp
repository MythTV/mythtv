/** -*- Mode: c++ -*-
 *  HDHRRecorder
 *  Copyright (c) 2006-2009 by Silicondust Engineering Ltd, and
 *    Daniel Thor Kristjansson
 *  Distributed as part of MythTV under GPL v2 and later.
 */

// MythTV includes
#include "hdhrstreamhandler.h"
#include "atscstreamdata.h"
#include "hdhrrecorder.h"
#include "hdhrchannel.h"
#include "tv_rec.h"

#define LOC QString("HDHRRec(%1): ").arg(tvrec->GetCaptureCardNum())
#define LOC_WARN QString("HDHRRec(%1), Warning: ") \
                     .arg(tvrec->GetCaptureCardNum())
#define LOC_ERR QString("HDHRRec(%1), Error: ") \
                    .arg(tvrec->GetCaptureCardNum())

HDHRRecorder::HDHRRecorder(TVRec *rec, HDHRChannel *channel)
<<<<<<< HEAD
    : DTVRecorder(rec),
      _channel(channel),        _stream_handler(NULL),
      _pid_lock(QMutex::Recursive),
      _input_pat(NULL),         _input_pmt(NULL),
      _has_no_av(false)
{
    memset(_stream_id, 0, sizeof(_stream_id));
    memset(_pid_status, 0, sizeof(_pid_status));
    memset(_continuity_counter, 0, sizeof(_continuity_counter));
}

HDHRRecorder::~HDHRRecorder()
{
    TeardownAll();
}

void HDHRRecorder::TeardownAll(void)
{
    StopRecording();
    Close();

    if (_input_pat)
    {
        delete _input_pat;
        _input_pat = NULL;
    }

    if (_input_pmt)
    {
        delete _input_pmt;
        _input_pmt = NULL;
    }
}

void HDHRRecorder::SetOptionsFromProfile(RecordingProfile *profile,
                                         const QString &videodev,
                                         const QString &audiodev,
                                         const QString &vbidev)
{
    (void)audiodev;
    (void)vbidev;
    (void)profile;

    SetOption("videodevice", videodev);
    SetOption("tvformat", gCoreContext->GetSetting("TVFormat"));
    SetOption("vbiformat", gCoreContext->GetSetting("VbiFormat"));

    // HACK -- begin
    // This is to make debugging easier.
    SetOption("videodevice", QString::number(tvrec->GetCaptureCardNum()));
    // HACK -- end
}

void HDHRRecorder::HandleSingleProgramPAT(ProgramAssociationTable *pat)
{
    if (!pat)
    {
        VERBOSE(VB_RECORD, LOC + "HandleSingleProgramPAT(NULL)");
        return;
    }

    if (!ringBuffer)
        return;

    uint next_cc = (pat->tsheader()->ContinuityCounter()+1)&0xf;
    pat->tsheader()->SetContinuityCounter(next_cc);
    pat->GetAsTSPackets(_scratch, next_cc);
    for (uint i = 0; i < _scratch.size(); i++)
        DTVRecorder::BufferedWrite(_scratch[i]);
}

void HDHRRecorder::HandleSingleProgramPMT(ProgramMapTable *pmt)
{
    if (!pmt)
    {
        VERBOSE(VB_RECORD, LOC + "HandleSingleProgramPMT(NULL)");
        return;
    }

    // collect stream types for H.264 (MPEG-4 AVC) keyframe detection
    for (uint i = 0; i < pmt->StreamCount(); i++)
        _stream_id[pmt->StreamPID(i)] = pmt->StreamType(i);

    if (!ringBuffer)
        return;

    uint next_cc = (pmt->tsheader()->ContinuityCounter()+1)&0xf;
    pmt->tsheader()->SetContinuityCounter(next_cc);
    pmt->GetAsTSPackets(_scratch, next_cc);

    for (uint i = 0; i < _scratch.size(); i++)
        DTVRecorder::BufferedWrite(_scratch[i]);
}

void HDHRRecorder::HandlePAT(const ProgramAssociationTable *_pat)
{
    if (!_pat)
    {
        VERBOSE(VB_RECORD, LOC + "SetPAT(NULL)");
        return;
    }

    QMutexLocker change_lock(&_pid_lock);

    int progNum = _stream_data->DesiredProgram();
    uint pmtpid = _pat->FindPID(progNum);

    if (!pmtpid)
    {
        VERBOSE(VB_RECORD, LOC + "SetPAT(): "
                "Ignoring PAT not containing our desired program...");
        return;
    }

    VERBOSE(VB_RECORD, LOC + QString("SetPAT(%1 on 0x%2)")
            .arg(progNum).arg(pmtpid,0,16));

    ProgramAssociationTable *oldpat = _input_pat;
    _input_pat = new ProgramAssociationTable(*_pat);
    delete oldpat;

    // Listen for the other PMTs for faster channel switching
    for (uint i = 0; _input_pat && (i < _input_pat->ProgramCount()); i++)
    {
        uint pmt_pid = _input_pat->ProgramPID(i);
        if (!_stream_data->IsListeningPID(pmt_pid))
            _stream_data->AddListeningPID(pmt_pid);
    }
}

void HDHRRecorder::HandlePMT(uint progNum, const ProgramMapTable *_pmt)
{
    QMutexLocker change_lock(&_pid_lock);

    if ((int)progNum == _stream_data->DesiredProgram())
    {
        VERBOSE(VB_RECORD, LOC + QString("SetPMT(%1)").arg(progNum));
        ProgramMapTable *oldpmt = _input_pmt;
        _input_pmt = new ProgramMapTable(*_pmt);

        QString sistandard = _channel->GetSIStandard();

        bool has_no_av = true;
        for (uint i = 0; i < _input_pmt->StreamCount() && has_no_av; i++)
        {
            has_no_av &= !_input_pmt->IsVideo(i, sistandard);
            has_no_av &= !_input_pmt->IsAudio(i, sistandard);
        }
        _has_no_av = has_no_av;

        delete oldpmt;
    }
}

/** \fn HDHRRecorder::HandleMGT(const MasterGuideTable*)
 *  \brief Processes Master Guide Table, by enabling the
 *         scanning of all PIDs listed.
 */
/*
void HDHRRecorder::HandleMGT(const MasterGuideTable *mgt)
=======
    : DTVRecorder(rec), _channel(channel), _stream_handler(NULL)
>>>>>>> 6ab3ca9e
{
}

bool HDHRRecorder::Open(void)
{
    if (IsOpen())
    {
        VERBOSE(VB_GENERAL, LOC_WARN + "Card already open");
        return true;
    }

    memset(_stream_id,  0, sizeof(_stream_id));
    memset(_pid_status, 0, sizeof(_pid_status));
    memset(_continuity_counter, 0xff, sizeof(_continuity_counter));

    _stream_handler = HDHRStreamHandler::Get(_channel->GetDevice());

    VERBOSE(VB_RECORD, LOC + "HDHR opened successfully");

    return true;
}

void HDHRRecorder::Close(void)
{
    VERBOSE(VB_RECORD, LOC + "Close() -- begin");

    if (IsOpen())
        HDHRStreamHandler::Return(_stream_handler);

    VERBOSE(VB_RECORD, LOC + "Close() -- end");
}

void HDHRRecorder::StartRecording(void)
{
    VERBOSE(VB_RECORD, LOC + "StartRecording -- begin");

    /* Create video socket. */
    if (!Open())
    {
        _error = "Failed to open HDHRRecorder device";
        VERBOSE(VB_IMPORTANT, LOC_ERR + _error);
        return;
    }

    _continuity_error_count = 0;

    {
        QMutexLocker locker(&pauseLock);
        request_recording = true;
        recording = true;
        recordingWait.wakeAll();
    }

    // Make sure the first things in the file are a PAT & PMT
    bool tmp = _wait_for_keyframe_option;
    _wait_for_keyframe_option = false;
    HandleSingleProgramPAT(_stream_data->PATSingleProgram());
    HandleSingleProgramPMT(_stream_data->PMTSingleProgram());
    _wait_for_keyframe_option = tmp;

    _stream_data->AddAVListener(this);
    _stream_data->AddWritingListener(this);
    _stream_handler->AddListener(_stream_data);

    while (IsRecordingRequested() && !IsErrored())
    {
        if (PauseAndWait())
            continue;

        if (!IsRecordingRequested())
            break;

        {   // sleep 100 milliseconds unless StopRecording() or Unpause()
            // is called, just to avoid running this too often.
            QMutexLocker locker(&pauseLock);
            if (!request_recording || request_pause)
                continue;
            unpauseWait.wait(&pauseLock, 100);
        }

        if (!_input_pmt)
        {
            VERBOSE(VB_GENERAL, LOC_WARN +
                    "Recording will not commence until a PMT is set.");
            usleep(5000);
            continue;
        }

        if (!_stream_handler->IsRunning())
        {
            _error = "Stream handler died unexpectedly."; 
            VERBOSE(VB_IMPORTANT, LOC_ERR + _error);
        }
    }

    VERBOSE(VB_RECORD, LOC + "StartRecording -- ending...");

    _stream_handler->RemoveListener(_stream_data);
    _stream_data->RemoveWritingListener(this);
    _stream_data->RemoveAVListener(this);

    Close();

    FinishRecording();

    QMutexLocker locker(&pauseLock);
    recording = false;
    recordingWait.wakeAll();

    VERBOSE(VB_RECORD, LOC + "StartRecording -- end");
}

bool HDHRRecorder::PauseAndWait(int timeout)
{
    QMutexLocker locker(&pauseLock);
    if (request_pause)
    {
        if (!IsPaused(true))
        {
            _stream_handler->RemoveListener(_stream_data);

            paused = true;
            pauseWait.wakeAll();
            if (tvrec)
                tvrec->RecorderPaused();
        }

        unpauseWait.wait(&pauseLock, timeout);
    }

    if (!request_pause && IsPaused(true))
    {
        paused = false;
        _stream_handler->AddListener(_stream_data);
        unpauseWait.wakeAll();
    }

    return IsPaused(true);
}

QString HDHRRecorder::GetSIStandard(void) const
{
    return _channel->GetSIStandard();
}

/* vim: set expandtab tabstop=4 shiftwidth=4: */<|MERGE_RESOLUTION|>--- conflicted
+++ resolved
@@ -11,6 +11,7 @@
 #include "hdhrrecorder.h"
 #include "hdhrchannel.h"
 #include "tv_rec.h"
+#include "mythverbose.h"
 
 #define LOC QString("HDHRRec(%1): ").arg(tvrec->GetCaptureCardNum())
 #define LOC_WARN QString("HDHRRec(%1), Warning: ") \
@@ -19,170 +20,7 @@
                     .arg(tvrec->GetCaptureCardNum())
 
 HDHRRecorder::HDHRRecorder(TVRec *rec, HDHRChannel *channel)
-<<<<<<< HEAD
-    : DTVRecorder(rec),
-      _channel(channel),        _stream_handler(NULL),
-      _pid_lock(QMutex::Recursive),
-      _input_pat(NULL),         _input_pmt(NULL),
-      _has_no_av(false)
-{
-    memset(_stream_id, 0, sizeof(_stream_id));
-    memset(_pid_status, 0, sizeof(_pid_status));
-    memset(_continuity_counter, 0, sizeof(_continuity_counter));
-}
-
-HDHRRecorder::~HDHRRecorder()
-{
-    TeardownAll();
-}
-
-void HDHRRecorder::TeardownAll(void)
-{
-    StopRecording();
-    Close();
-
-    if (_input_pat)
-    {
-        delete _input_pat;
-        _input_pat = NULL;
-    }
-
-    if (_input_pmt)
-    {
-        delete _input_pmt;
-        _input_pmt = NULL;
-    }
-}
-
-void HDHRRecorder::SetOptionsFromProfile(RecordingProfile *profile,
-                                         const QString &videodev,
-                                         const QString &audiodev,
-                                         const QString &vbidev)
-{
-    (void)audiodev;
-    (void)vbidev;
-    (void)profile;
-
-    SetOption("videodevice", videodev);
-    SetOption("tvformat", gCoreContext->GetSetting("TVFormat"));
-    SetOption("vbiformat", gCoreContext->GetSetting("VbiFormat"));
-
-    // HACK -- begin
-    // This is to make debugging easier.
-    SetOption("videodevice", QString::number(tvrec->GetCaptureCardNum()));
-    // HACK -- end
-}
-
-void HDHRRecorder::HandleSingleProgramPAT(ProgramAssociationTable *pat)
-{
-    if (!pat)
-    {
-        VERBOSE(VB_RECORD, LOC + "HandleSingleProgramPAT(NULL)");
-        return;
-    }
-
-    if (!ringBuffer)
-        return;
-
-    uint next_cc = (pat->tsheader()->ContinuityCounter()+1)&0xf;
-    pat->tsheader()->SetContinuityCounter(next_cc);
-    pat->GetAsTSPackets(_scratch, next_cc);
-    for (uint i = 0; i < _scratch.size(); i++)
-        DTVRecorder::BufferedWrite(_scratch[i]);
-}
-
-void HDHRRecorder::HandleSingleProgramPMT(ProgramMapTable *pmt)
-{
-    if (!pmt)
-    {
-        VERBOSE(VB_RECORD, LOC + "HandleSingleProgramPMT(NULL)");
-        return;
-    }
-
-    // collect stream types for H.264 (MPEG-4 AVC) keyframe detection
-    for (uint i = 0; i < pmt->StreamCount(); i++)
-        _stream_id[pmt->StreamPID(i)] = pmt->StreamType(i);
-
-    if (!ringBuffer)
-        return;
-
-    uint next_cc = (pmt->tsheader()->ContinuityCounter()+1)&0xf;
-    pmt->tsheader()->SetContinuityCounter(next_cc);
-    pmt->GetAsTSPackets(_scratch, next_cc);
-
-    for (uint i = 0; i < _scratch.size(); i++)
-        DTVRecorder::BufferedWrite(_scratch[i]);
-}
-
-void HDHRRecorder::HandlePAT(const ProgramAssociationTable *_pat)
-{
-    if (!_pat)
-    {
-        VERBOSE(VB_RECORD, LOC + "SetPAT(NULL)");
-        return;
-    }
-
-    QMutexLocker change_lock(&_pid_lock);
-
-    int progNum = _stream_data->DesiredProgram();
-    uint pmtpid = _pat->FindPID(progNum);
-
-    if (!pmtpid)
-    {
-        VERBOSE(VB_RECORD, LOC + "SetPAT(): "
-                "Ignoring PAT not containing our desired program...");
-        return;
-    }
-
-    VERBOSE(VB_RECORD, LOC + QString("SetPAT(%1 on 0x%2)")
-            .arg(progNum).arg(pmtpid,0,16));
-
-    ProgramAssociationTable *oldpat = _input_pat;
-    _input_pat = new ProgramAssociationTable(*_pat);
-    delete oldpat;
-
-    // Listen for the other PMTs for faster channel switching
-    for (uint i = 0; _input_pat && (i < _input_pat->ProgramCount()); i++)
-    {
-        uint pmt_pid = _input_pat->ProgramPID(i);
-        if (!_stream_data->IsListeningPID(pmt_pid))
-            _stream_data->AddListeningPID(pmt_pid);
-    }
-}
-
-void HDHRRecorder::HandlePMT(uint progNum, const ProgramMapTable *_pmt)
-{
-    QMutexLocker change_lock(&_pid_lock);
-
-    if ((int)progNum == _stream_data->DesiredProgram())
-    {
-        VERBOSE(VB_RECORD, LOC + QString("SetPMT(%1)").arg(progNum));
-        ProgramMapTable *oldpmt = _input_pmt;
-        _input_pmt = new ProgramMapTable(*_pmt);
-
-        QString sistandard = _channel->GetSIStandard();
-
-        bool has_no_av = true;
-        for (uint i = 0; i < _input_pmt->StreamCount() && has_no_av; i++)
-        {
-            has_no_av &= !_input_pmt->IsVideo(i, sistandard);
-            has_no_av &= !_input_pmt->IsAudio(i, sistandard);
-        }
-        _has_no_av = has_no_av;
-
-        delete oldpmt;
-    }
-}
-
-/** \fn HDHRRecorder::HandleMGT(const MasterGuideTable*)
- *  \brief Processes Master Guide Table, by enabling the
- *         scanning of all PIDs listed.
- */
-/*
-void HDHRRecorder::HandleMGT(const MasterGuideTable *mgt)
-=======
     : DTVRecorder(rec), _channel(channel), _stream_handler(NULL)
->>>>>>> 6ab3ca9e
 {
 }
 
