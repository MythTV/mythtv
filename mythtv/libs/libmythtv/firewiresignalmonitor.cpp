// -*- Mode: c++ -*-
// Copyright (c) 2006, Daniel Thor Kristjansson

#include <fcntl.h>
#include <unistd.h>
#include <sys/select.h>

#include "mythverbose.h"
#include "mythdbcon.h"
#include "atscstreamdata.h"
#include "mpegtables.h"
#include "atsctables.h"
#include "firewirechannel.h"
#include "firewiresignalmonitor.h"
#include "mythlogging.h"

#define LOC QString("FireSM(%1): ").arg(channel->GetDevice())
#define LOC_WARN QString("FireSM(%1), Warning: ").arg(channel->GetDevice())
#define LOC_ERR QString("FireSM(%1), Error: ").arg(channel->GetDevice())

void FirewireTableMonitorThread::run(void)
{
    m_parent->RunTableMonitor();
}

const uint FirewireSignalMonitor::kPowerTimeout  = 3000; /* ms */
const uint FirewireSignalMonitor::kBufferTimeout = 5000; /* ms */

QMap<void*,uint> FirewireSignalMonitor::pat_keys;
QMutex           FirewireSignalMonitor::pat_keys_lock;

/** \fn FirewireSignalMonitor::FirewireSignalMonitor(int,FirewireChannel*,uint64_t)
 *  \brief Initializes signal lock and signal values.
 *
 *   Start() must be called to actually begin continuous
 *   signal monitoring. The timeout is set to 3 seconds,
 *   and the signal threshold is initialized to 0%.
 *
 *  \param db_cardnum Recorder number to monitor,
 *                    if this is less than 0, SIGNAL events will not be
 *                    sent to the frontend even if SetNotifyFrontend(true)
 *                    is called.
 *  \param _channel FirewireChannel for card
 *  \param _flags   Flags to start with
 */
FirewireSignalMonitor::FirewireSignalMonitor(
    int db_cardnum,
    FirewireChannel *_channel,
    uint64_t _flags) :
    DTVSignalMonitor(db_cardnum, _channel, _flags),
    dtvMonitorRunning(false),
    tableMonitorThread(NULL),
    stb_needs_retune(true),
    stb_needs_to_wait_for_pat(false),
    stb_needs_to_wait_for_power(false)
{
    VERBOSE(VB_CHANNEL, LOC + "ctor");

    signalStrength.SetThreshold(65);

    AddFlags(kSigMon_WaitForSig);

    stb_needs_retune =
        (FirewireDevice::kAVCPowerOff == _channel->GetPowerState());
}

/** \fn FirewireSignalMonitor::~FirewireSignalMonitor()
 *  \brief Stops signal monitoring and table monitoring threads.
 */
FirewireSignalMonitor::~FirewireSignalMonitor()
{
    VERBOSE(VB_CHANNEL, LOC + "dtor");
    Stop();
}

/** \fn FirewireSignalMonitor::Stop(void)
 *  \brief Stop signal monitoring and table monitoring threads.
 */
void FirewireSignalMonitor::Stop(void)
{
    VERBOSE(VB_CHANNEL, LOC + "Stop() -- begin");
    SignalMonitor::Stop();
    if (tableMonitorThread)
    {
        dtvMonitorRunning = false;
        tableMonitorThread->wait();
        delete tableMonitorThread;
        tableMonitorThread = NULL;
    }
    VERBOSE(VB_CHANNEL, LOC + "Stop() -- end");
}

void FirewireSignalMonitor::HandlePAT(const ProgramAssociationTable *pat)
{
    AddFlags(kDTVSigMon_PATSeen);

    FirewireChannel *fwchan = dynamic_cast<FirewireChannel*>(channel);
    if (!fwchan)
        return;

    bool crc_bogus = !fwchan->GetFirewireDevice()->IsSTBBufferCleared();
    if (crc_bogus && stb_needs_to_wait_for_pat &&
        (stb_wait_for_pat_timer.elapsed() < (int)kBufferTimeout))
    {
        VERBOSE(VB_CHANNEL, LOC + "HandlePAT() ignoring PAT");
        uint tsid = pat->TransportStreamID();
        GetStreamData()->SetVersionPAT(tsid, -1,0);
        return;
    }

    if (crc_bogus && stb_needs_to_wait_for_pat)
    {
        VERBOSE(VB_IMPORTANT, LOC_WARN + "Wait for valid PAT timed out");
        stb_needs_to_wait_for_pat = false;
    }

    DTVSignalMonitor::HandlePAT(pat);
}

void FirewireSignalMonitor::HandlePMT(uint pnum, const ProgramMapTable *pmt)
{
    VERBOSE(VB_CHANNEL, LOC + "HandlePMT()");

    AddFlags(kDTVSigMon_PMTSeen);

    if (!HasFlags(kDTVSigMon_PATMatch))
    {
        GetStreamData()->SetVersionPMT(pnum, -1,0);
        VERBOSE(VB_CHANNEL, LOC + "HandlePMT() ignoring PMT");
        return;
    }

    DTVSignalMonitor::HandlePMT(pnum, pmt);
}

<<<<<<< HEAD
void FWSignalThread::run(void)
{
    if (!m_parent)
        return;

    threadRegister("FWSignal");
    m_parent->RunTableMonitor();
    threadDeregister();
}

=======
>>>>>>> 6ab3ca9e
void FirewireSignalMonitor::RunTableMonitor(void)
{
    stb_needs_to_wait_for_pat = true;
    stb_wait_for_pat_timer.start();
    dtvMonitorRunning = true;

    VERBOSE(VB_CHANNEL, LOC + "RunTableMonitor(): -- begin");

    FirewireChannel *lchan = dynamic_cast<FirewireChannel*>(channel);
    if (!lchan)
    {
        VERBOSE(VB_CHANNEL, LOC + "RunTableMonitor(): -- err");
        while (dtvMonitorRunning)
            usleep(10000);
        VERBOSE(VB_CHANNEL, LOC + "RunTableMonitor(): -- err end");
        return;
    }

    FirewireDevice *dev = lchan->GetFirewireDevice();

    dev->OpenPort();
    dev->AddListener(this);

    while (dtvMonitorRunning && GetStreamData())
        usleep(10000);

    VERBOSE(VB_CHANNEL, LOC + "RunTableMonitor(): -- shutdown ");

    dev->RemoveListener(this);
    dev->ClosePort();

    while (dtvMonitorRunning)
        usleep(10000);

    VERBOSE(VB_CHANNEL, LOC + "RunTableMonitor(): -- end");
}

void FirewireSignalMonitor::AddData(const unsigned char *data, uint len)
{
    if (!dtvMonitorRunning)
        return;

    if (GetStreamData())
        GetStreamData()->ProcessData((unsigned char *)data, len);
}

/** \fn FirewireSignalMonitor::UpdateValues(void)
 *  \brief Fills in frontend stats and emits status Qt signals.
 *
 *   This function uses five ioctl's FE_READ_SNR, FE_READ_SIGNAL_STRENGTH
 *   FE_READ_BER, FE_READ_UNCORRECTED_BLOCKS, and FE_READ_STATUS to obtain
 *   statistics from the frontend.
 *
 *   This is automatically called by MonitorLoop(), after Start()
 *   has been used to start the signal monitoring thread.
 */
void FirewireSignalMonitor::UpdateValues(void)
{
    if (!running || exit)
        return;

    if (dtvMonitorRunning)
    {
        EmitStatus();
        if (IsAllGood())
            SendMessageAllGood();
        // TODO dtv signals...

        update_done = true;
        return;
    }

    if (stb_needs_to_wait_for_power &&
        (stb_wait_for_power_timer.elapsed() < (int)kPowerTimeout))
    {
        return;
    }
    stb_needs_to_wait_for_power = false;

    FirewireChannel *fwchan = dynamic_cast<FirewireChannel*>(channel);
    if (!fwchan)
        return;

    if (HasFlags(kFWSigMon_WaitForPower) && !HasFlags(kFWSigMon_PowerMatch))
    {
        bool retried = false;
        while (true)
        {
            FirewireDevice::PowerState power = fwchan->GetPowerState();
            if (FirewireDevice::kAVCPowerOn == power)
            {
                AddFlags(kFWSigMon_PowerSeen | kFWSigMon_PowerMatch);
            }
            else if (FirewireDevice::kAVCPowerOff == power)
            {
                AddFlags(kFWSigMon_PowerSeen);
                fwchan->SetPowerState(true);
                stb_wait_for_power_timer.start();
                stb_needs_to_wait_for_power = true;
            }
            else
            {
                bool qfailed = (FirewireDevice::kAVCPowerQueryFailed == power);
                if (qfailed && !retried)
                {
                    retried = true;
                    continue;
                }

                VERBOSE(VB_RECORD, "Can't determine if STB is power on, "
                        "assuming it is...");
                AddFlags(kFWSigMon_PowerSeen | kFWSigMon_PowerMatch);
            }
            break;
        }
    }

    bool isLocked = !HasFlags(kFWSigMon_WaitForPower) ||
        HasFlags(kFWSigMon_WaitForPower | kFWSigMon_PowerMatch);

    if (isLocked && stb_needs_retune)
    {
        fwchan->Retune();
        isLocked = stb_needs_retune = false;
    }

    SignalMonitor::UpdateValues();

    {
        QMutexLocker locker(&statusLock);
        if (!scriptStatus.IsGood())
            return;
    }

    // Set SignalMonitorValues from info from card.
    {
        QMutexLocker locker(&statusLock);
        signalStrength.SetValue(isLocked ? 100 : 0);
        signalLock.SetValue(isLocked ? 1 : 0);
    }

    EmitStatus();
    if (IsAllGood())
        SendMessageAllGood();

    // Start table monitoring if we are waiting on any table
    // and we have a lock.
    if (isLocked && GetStreamData() &&
        HasAnyFlag(kDTVSigMon_WaitForPAT | kDTVSigMon_WaitForPMT |
                   kDTVSigMon_WaitForMGT | kDTVSigMon_WaitForVCT |
                   kDTVSigMon_WaitForNIT | kDTVSigMon_WaitForSDT))
    {
        tableMonitorThread = new FirewireTableMonitorThread(this);

        VERBOSE(VB_CHANNEL, LOC + "UpdateValues() -- "
                "Waiting for table monitor to start");

        while (!dtvMonitorRunning)
            usleep(5000);

        VERBOSE(VB_CHANNEL, LOC + "UpdateValues() -- "
                "Table monitor started");
    }

    update_done = true;
}<|MERGE_RESOLUTION|>--- conflicted
+++ resolved
@@ -20,7 +20,9 @@
 
 void FirewireTableMonitorThread::run(void)
 {
+    threadRegister("FirewireTableMonitor");
     m_parent->RunTableMonitor();
+    threadDeregister();
 }
 
 const uint FirewireSignalMonitor::kPowerTimeout  = 3000; /* ms */
@@ -133,19 +135,6 @@
     DTVSignalMonitor::HandlePMT(pnum, pmt);
 }
 
-<<<<<<< HEAD
-void FWSignalThread::run(void)
-{
-    if (!m_parent)
-        return;
-
-    threadRegister("FWSignal");
-    m_parent->RunTableMonitor();
-    threadDeregister();
-}
-
-=======
->>>>>>> 6ab3ca9e
 void FirewireSignalMonitor::RunTableMonitor(void)
 {
     stb_needs_to_wait_for_pat = true;
