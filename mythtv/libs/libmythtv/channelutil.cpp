--- conflicted
+++ resolved
@@ -1481,14 +1481,9 @@
                                 const QString &freqid,
                                 const QString& icon,
                                 QString format,
-<<<<<<< HEAD
                                 const QString& xmltvid,
-                                const QString& default_authority)
-=======
-                                QString xmltvid,
-                                QString default_authority,
+                                const QString& default_authority,
                                 uint service_type)
->>>>>>> f58f474b
 {
     MSqlQuery query(MSqlQuery::InitCon());
 
