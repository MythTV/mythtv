#ifndef OSD_H
#define OSD_H

// Qt
#include <QCoreApplication>
#include <QHash>

// MythTV
#include "mythtvexp.h"
#include "programtypes.h"
#include "mythscreentype.h"
#include "mythtypes.h"

// Screen names are prepended with alphanumerics to force the correct ordering
// when displayed. This is slightly complicated by the default windows
// (e.g. osd_window) whose names are hard coded into existing themes.

// menu dialogs should always be on top
#define OSD_DLG_VIDEOEXIT "xx_OSD_VIDEO_EXIT"
#define OSD_DLG_MENU      "xx_OSD_MENU"
#define OSD_DLG_SLEEP     "xx_OSD_SLEEP"
#define OSD_DLG_IDLE      "xx_OSD_IDLE"
#define OSD_DLG_INFO      "xx_OSD_INFO"
#define OSD_DLG_EDITING   "xx_OSD_EDITING"
#define OSD_DLG_ASKALLOW  "xx_OSD_ASKALLOW"
#define OSD_DLG_EDITOR    "xx_OSD_EDITOR"
#define OSD_DLG_CUTPOINT  "xx_OSD_CUTPOINT"
#define OSD_DLG_DELETE    "xx_OSD_DELETE"
#define OSD_DLG_NAVIGATE  "xx_OSD_NAVIGATE"
#define OSD_DLG_CONFIRM   "mythconfirmpopup"
// subtitles are always painted first
#define OSD_WIN_TELETEXT  "aa_OSD_TELETEXT"
#define OSD_WIN_SUBTITLE  "aa_OSD_SUBTITLES"
// MHEG and blu-ray overlay should cover subtitles
#define OSD_WIN_INTERACT  "bb_OSD_INTERACTIVE"
#define OSD_WIN_BDOVERLAY "bb_OSD_BDOVERLAY"

#define kOSDFadeTime 1000

class MythPlayer;
class TeletextScreen;
class SubtitleScreen;
struct AVSubtitle;
class BDOverlay;

enum OSDFunctionalType
{
    kOSDFunctionalType_Default = 0,
    kOSDFunctionalType_PictureAdjust,
    kOSDFunctionalType_SmartForward,
    kOSDFunctionalType_TimeStretchAdjust,
    kOSDFunctionalType_AudioSyncAdjust,
    kOSDFunctionalType_SubtitleZoomAdjust,
    kOSDFunctionalType_SubtitleDelayAdjust
};

enum OSDTimeout
{
    kOSDTimeout_Ignore = -1, // Don't update existing timeout
    kOSDTimeout_None   = 0,  // Don't timeout
    kOSDTimeout_Short  = 1,
    kOSDTimeout_Med    = 2,
    kOSDTimeout_Long   = 3,
};

class MTV_PUBLIC OSDHideEvent : public QEvent
{
  public:
    explicit OSDHideEvent(enum OSDFunctionalType OsdFunctionalType)
      : QEvent(kEventType),
        m_osdFunctionalType(OsdFunctionalType) { }

    int GetFunctionalType() { return m_osdFunctionalType; }

    static Type kEventType;

  private:
    OSDFunctionalType m_osdFunctionalType;
};

class ChannelEditor : public MythScreenType
{
    Q_OBJECT

  public:
<<<<<<< HEAD
    ChannelEditor(QObject *retobject, const char *name)
        : MythScreenType((MythScreenType*)nullptr, name),
          m_retObject(retobject) {}

    bool Create(void) override; // MythScreenType
    bool keyPressEvent(QKeyEvent *event) override; // MythScreenType

    void SetText(const InfoMap &map);
    void GetText(InfoMap &map);

  protected:
    MythUITextEdit *m_callsignEdit {nullptr};
    MythUITextEdit *m_channumEdit  {nullptr};
    MythUITextEdit *m_channameEdit {nullptr};
    MythUITextEdit *m_xmltvidEdit  {nullptr};

    QObject        *m_retObject    {nullptr};

    void sendResult(int result);
=======
    ChannelEditor(QObject *RetObject, const char * Name);

    bool Create(void) override;
    bool keyPressEvent(QKeyEvent *Event) override;
    void SetText(const InfoMap &Map);
    void GetText(InfoMap &Map);
>>>>>>> cc6298d8

  public slots:
    void Confirm();
    void Probe();

  protected:
    void SendResult(int result);

    MythUITextEdit *m_callsignEdit { nullptr };
    MythUITextEdit *m_channumEdit  { nullptr };
    MythUITextEdit *m_channameEdit { nullptr };
    MythUITextEdit *m_xmltvidEdit  { nullptr };
    QObject        *m_retObject    { nullptr };
};

class MythOSDWindow : public MythScreenType
{
    Q_OBJECT

  public:
    MythOSDWindow(MythScreenStack *Parent, const QString &Name, bool Themed)
      : MythScreenType(Parent, Name, true),
        m_themed(Themed)
    {
    }

    bool Create(void) override
    {
        if (m_themed)
            return XMLParseBase::LoadWindowFromXML("osd.xml", objectName(), this);
        return false;
    }

  private:
    bool m_themed { false };
};

class OSD
{
    Q_DECLARE_TR_FUNCTIONS(OSD)

  public:
<<<<<<< HEAD
    OSD(MythPlayer *player, QObject *parent, MythPainter *painter)
        : m_parent(player), m_ParentObject(parent), m_CurrentPainter(painter) {}
=======
    OSD(MythPlayer *Player, QObject *Parent, MythPainter *Painter);
>>>>>>> cc6298d8
   ~OSD();

    bool    Init(const QRect &Rect, float FontAspect);
    void    SetPainter(MythPainter *Painter);
    QRect   Bounds(void) const { return m_Rect; }
    int     GetFontStretch(void) const { return m_fontStretch; }
    void    OverrideUIScale(bool Log = true);
    void    RevertUIScale(void);
    bool    Reinit(const QRect &Rect, float FontAspect);
    void    SetFunctionalWindow(const QString &Window, enum OSDFunctionalType Type);
    void    SetTimeouts(int Short, int Medium, int Long);
    bool    IsVisible(void);
    void    HideAll(bool KeepSubs = true, MythScreenType *Except = nullptr, bool DropNotification = false);
    MythScreenType *GetWindow(const QString &Window);
    void    SetExpiry(const QString &Window, enum OSDTimeout Timeout, int CustomTimeout = 0);
    void    HideWindow(const QString &Window);
    bool    HasWindow(const QString &Window);
    void    ResetWindow(const QString &Window);
    void    PositionWindow(MythScreenType *Window);
    void    RemoveWindow(const QString &Window);
    bool    Draw(MythPainter* Painter, QSize Size, bool Repaint = false);

    void SetValues(const QString &Window, const QHash<QString,int> &Map, OSDTimeout Timeout);
    void SetValues(const QString &Window, const QHash<QString,float> &Map, OSDTimeout Timeout);
    void SetText(const QString &Window, const InfoMap &Map, OSDTimeout Timeout);
    void SetRegions(const QString &Window, frm_dir_map_t &Map, long long Total);
    void SetGraph(const QString &Window, const QString &Graph, int64_t Timecode);
    bool IsWindowVisible(const QString &Window);

    bool DialogVisible(const QString& Window = QString());
    bool DialogHandleKeypress(QKeyEvent *Event);
    bool DialogHandleGesture(MythGestureEvent *Event);
    void DialogQuit(void);
    void DialogShow(const QString &Window, const QString &Text = "", int UpdateFor = 0);
    void DialogSetText(const QString &Text);
    void DialogBack(const QString& Text = "", const QVariant& Data = 0, bool Exit = false);
    void DialogAddButton(const QString& Text, QVariant Data, bool Menu = false, bool Current = false);
    void DialogGetText(InfoMap &Map);

    TeletextScreen* InitTeletext(void);
    void EnableTeletext(bool Enable, int Page);
    bool TeletextAction(const QString &Action);
    void TeletextReset(void);
    void TeletextClear(void);

    SubtitleScreen* InitSubtitles(void);
    void EnableSubtitles(int Type, bool ForcedOnly = false);
    void DisableForcedSubtitles(void);
    void ClearSubtitles(void);
    void DisplayDVDButton(AVSubtitle* DVDButton, QRect &Pos);

    void DisplayBDOverlay(BDOverlay *Overlay);
    MythPlayer *GetPlayer(void) { return m_parent; }

  private:
    void TearDown(void);
    void LoadWindows(void);

    void CheckExpiry(void);
    void SendHideEvent(void);
    void SetExpiryPriv(const QString &Window, enum OSDTimeout Timeout, int CustomTimeout);

  private:
<<<<<<< HEAD
    MythPlayer     *m_parent           {nullptr};
    QObject        *m_ParentObject     {nullptr};
    MythPainter    *m_CurrentPainter   {nullptr};
    QRect           m_Rect;
    int             m_FadeTime         {kOSDFadeTime};
    MythScreenType *m_Dialog           {nullptr};
    QString         m_PulsedDialogText;
    QDateTime       m_NextPulseUpdate;
    bool            m_Refresh          {false};
    bool            m_Visible          {false};
    int             m_Timeouts[4]      {-1,3000,5000,13000};

    bool            m_UIScaleOverride  {false};
    float           m_SavedWMult       {1.0F};
    float           m_SavedHMult       {1.0F};
    QRect           m_SavedUIRect;
    int             m_fontStretch      {100};
    int             m_savedFontStretch {100};

    enum OSDFunctionalType m_FunctionalType {kOSDFunctionalType_Default};
    QString                m_FunctionalWindow;

    QMap<QString, MythScreenType*>    m_Children;
    QHash<MythScreenType*, QDateTime> m_ExpireTimes;
=======
    MythPlayer     *m_parent            { nullptr };
    QObject        *m_ParentObject      { nullptr };
    MythPainter    *m_CurrentPainter    { nullptr };
    QRect           m_Rect              { };
    int             m_FadeTime          { kOSDFadeTime };
    MythScreenType *m_Dialog            { nullptr };
    QString         m_PulsedDialogText  { };
    QDateTime       m_NextPulseUpdate   { };
    bool            m_Refresh           { false };
    bool            m_Visible           { false };
    int             m_Timeouts[4]       { 0 };
    bool            m_UIScaleOverride   { false };
    float           m_SavedWMult        { 1.0F };
    float           m_SavedHMult        { 1.0F};
    QRect           m_SavedUIRect       { };
    int             m_fontStretch       { 100 };
    int             m_savedFontStretch  { 100 };
    enum OSDFunctionalType m_FunctionalType { kOSDFunctionalType_Default };
    QString                m_FunctionalWindow { };
    QMap<QString, MythScreenType*>    m_Children { };
    QHash<MythScreenType*, QDateTime> m_ExpireTimes { };
>>>>>>> cc6298d8
};

class OsdNavigation : public MythScreenType
{
    Q_OBJECT

  public:
<<<<<<< HEAD
    OsdNavigation(QObject *retobject, const QString &name, OSD *osd)
        : MythScreenType((MythScreenType*)nullptr, name),
          m_retObject(retobject), m_osd(osd) {}

    bool Create(void) override; // MythScreenType
    bool keyPressEvent(QKeyEvent *event) override; // MythScreenType
    void SetTextFromMap(const InfoMap &infoMap) override; // MythUIComposite
    int getVisibleGroup() {return m_visibleGroup; }
    // Virtual
    void ShowMenu(void) override; // MythScreenType

  protected:

    QObject      *m_retObject       {nullptr};
    OSD          *m_osd             {nullptr};
    MythUIButton *m_playButton      {nullptr};
    MythUIButton *m_pauseButton     {nullptr};
    MythUIButton *m_muteButton      {nullptr};
    MythUIButton *m_unMuteButton    {nullptr};
    char          m_paused          {'X'};
    char          m_muted           {'X'};
    int           m_visibleGroup    {0};
    int           m_maxGroupNum     {-1};
    bool          m_IsVolumeControl {true};
=======
    OsdNavigation(QObject *RetObject, const QString &Name, OSD *Osd);
    bool Create(void) override;
    bool keyPressEvent(QKeyEvent *Event) override;
    void SetTextFromMap(const InfoMap &Map) override;
    void ShowMenu(void) override;
>>>>>>> cc6298d8

    int getVisibleGroup() { return m_visibleGroup; }

  public slots:
    void GeneralAction(void);
    void More(void);

  protected:
    void SendResult(int Result, const QString& Action);

    QObject      *m_retObject       { nullptr };
    OSD          *m_osd             { nullptr };
    MythUIButton *m_playButton      { nullptr };
    MythUIButton *m_pauseButton     { nullptr };
    MythUIButton *m_muteButton      { nullptr };
    MythUIButton *m_unMuteButton    { nullptr };
    char          m_paused          { 'X' };
    char          m_muted           { 'X' };
    int           m_visibleGroup    { 0 };
    int           m_maxGroupNum     { -1 };
    bool          m_IsVolumeControl { true };
};

#endif<|MERGE_RESOLUTION|>--- conflicted
+++ resolved
@@ -83,34 +83,14 @@
     Q_OBJECT
 
   public:
-<<<<<<< HEAD
-    ChannelEditor(QObject *retobject, const char *name)
-        : MythScreenType((MythScreenType*)nullptr, name),
-          m_retObject(retobject) {}
-
-    bool Create(void) override; // MythScreenType
-    bool keyPressEvent(QKeyEvent *event) override; // MythScreenType
-
-    void SetText(const InfoMap &map);
-    void GetText(InfoMap &map);
-
-  protected:
-    MythUITextEdit *m_callsignEdit {nullptr};
-    MythUITextEdit *m_channumEdit  {nullptr};
-    MythUITextEdit *m_channameEdit {nullptr};
-    MythUITextEdit *m_xmltvidEdit  {nullptr};
-
-    QObject        *m_retObject    {nullptr};
-
-    void sendResult(int result);
-=======
-    ChannelEditor(QObject *RetObject, const char * Name);
+    ChannelEditor(QObject *RetObject, const char * Name)
+        : MythScreenType((MythScreenType*)nullptr, Name),
+          m_retObject(RetObject) {}
 
     bool Create(void) override;
     bool keyPressEvent(QKeyEvent *Event) override;
     void SetText(const InfoMap &Map);
     void GetText(InfoMap &Map);
->>>>>>> cc6298d8
 
   public slots:
     void Confirm();
@@ -153,12 +133,8 @@
     Q_DECLARE_TR_FUNCTIONS(OSD)
 
   public:
-<<<<<<< HEAD
-    OSD(MythPlayer *player, QObject *parent, MythPainter *painter)
-        : m_parent(player), m_ParentObject(parent), m_CurrentPainter(painter) {}
-=======
-    OSD(MythPlayer *Player, QObject *Parent, MythPainter *Painter);
->>>>>>> cc6298d8
+    OSD(MythPlayer *Player, QObject *Parent, MythPainter *Painter)
+        : m_parent(Player), m_ParentObject(Parent), m_CurrentPainter(Painter) {}
    ~OSD();
 
     bool    Init(const QRect &Rect, float FontAspect);
@@ -222,32 +198,6 @@
     void SetExpiryPriv(const QString &Window, enum OSDTimeout Timeout, int CustomTimeout);
 
   private:
-<<<<<<< HEAD
-    MythPlayer     *m_parent           {nullptr};
-    QObject        *m_ParentObject     {nullptr};
-    MythPainter    *m_CurrentPainter   {nullptr};
-    QRect           m_Rect;
-    int             m_FadeTime         {kOSDFadeTime};
-    MythScreenType *m_Dialog           {nullptr};
-    QString         m_PulsedDialogText;
-    QDateTime       m_NextPulseUpdate;
-    bool            m_Refresh          {false};
-    bool            m_Visible          {false};
-    int             m_Timeouts[4]      {-1,3000,5000,13000};
-
-    bool            m_UIScaleOverride  {false};
-    float           m_SavedWMult       {1.0F};
-    float           m_SavedHMult       {1.0F};
-    QRect           m_SavedUIRect;
-    int             m_fontStretch      {100};
-    int             m_savedFontStretch {100};
-
-    enum OSDFunctionalType m_FunctionalType {kOSDFunctionalType_Default};
-    QString                m_FunctionalWindow;
-
-    QMap<QString, MythScreenType*>    m_Children;
-    QHash<MythScreenType*, QDateTime> m_ExpireTimes;
-=======
     MythPlayer     *m_parent            { nullptr };
     QObject        *m_ParentObject      { nullptr };
     MythPainter    *m_CurrentPainter    { nullptr };
@@ -258,10 +208,10 @@
     QDateTime       m_NextPulseUpdate   { };
     bool            m_Refresh           { false };
     bool            m_Visible           { false };
-    int             m_Timeouts[4]       { 0 };
+    int             m_Timeouts[4]       { -1,3000,5000,13000 };
     bool            m_UIScaleOverride   { false };
     float           m_SavedWMult        { 1.0F };
-    float           m_SavedHMult        { 1.0F};
+    float           m_SavedHMult        { 1.0F };
     QRect           m_SavedUIRect       { };
     int             m_fontStretch       { 100 };
     int             m_savedFontStretch  { 100 };
@@ -269,7 +219,6 @@
     QString                m_FunctionalWindow { };
     QMap<QString, MythScreenType*>    m_Children { };
     QHash<MythScreenType*, QDateTime> m_ExpireTimes { };
->>>>>>> cc6298d8
 };
 
 class OsdNavigation : public MythScreenType
@@ -277,38 +226,13 @@
     Q_OBJECT
 
   public:
-<<<<<<< HEAD
-    OsdNavigation(QObject *retobject, const QString &name, OSD *osd)
-        : MythScreenType((MythScreenType*)nullptr, name),
-          m_retObject(retobject), m_osd(osd) {}
-
-    bool Create(void) override; // MythScreenType
-    bool keyPressEvent(QKeyEvent *event) override; // MythScreenType
-    void SetTextFromMap(const InfoMap &infoMap) override; // MythUIComposite
-    int getVisibleGroup() {return m_visibleGroup; }
-    // Virtual
-    void ShowMenu(void) override; // MythScreenType
-
-  protected:
-
-    QObject      *m_retObject       {nullptr};
-    OSD          *m_osd             {nullptr};
-    MythUIButton *m_playButton      {nullptr};
-    MythUIButton *m_pauseButton     {nullptr};
-    MythUIButton *m_muteButton      {nullptr};
-    MythUIButton *m_unMuteButton    {nullptr};
-    char          m_paused          {'X'};
-    char          m_muted           {'X'};
-    int           m_visibleGroup    {0};
-    int           m_maxGroupNum     {-1};
-    bool          m_IsVolumeControl {true};
-=======
-    OsdNavigation(QObject *RetObject, const QString &Name, OSD *Osd);
+    OsdNavigation(QObject *RetObject, const QString &Name, OSD *Osd)
+        : MythScreenType((MythScreenType*)nullptr, Name),
+          m_retObject(RetObject), m_osd(Osd) {}
     bool Create(void) override;
     bool keyPressEvent(QKeyEvent *Event) override;
     void SetTextFromMap(const InfoMap &Map) override;
     void ShowMenu(void) override;
->>>>>>> cc6298d8
 
     int getVisibleGroup() { return m_visibleGroup; }
 
