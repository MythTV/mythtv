// MythTV
#include "dvdringbuffer.h"
#include "DetectLetterbox.h"
#include "audiooutput.h"
#include "avformatdecoderdvd.h"
#include "mythdvdplayer.h"

// Std
#include <unistd.h> // for usleep()

#define LOC      QString("DVDPlayer: ")

void MythDVDPlayer::AutoDeint(VideoFrame *Frame, bool AllowLock)
{
    bool dummy = false;
    if (m_decoder && m_decoder->GetMythCodecContext()->IsDeinterlacing(dummy))
    {
        MythPlayer::AutoDeint(Frame, AllowLock);
        return;
    }

    SetScanType(kScan_Interlaced);
}

/** \fn MythDVDPlayer::ReleaseNextVideoFrame(VideoFrame*, int64_t)
 *  \param buffer    Buffer
 *  \param timecode  Timecode
 *  \param wrap      Ignored. This function overrides the callers
 *                   'wrap' indication and computes its own based on
 *                   whether or not video is currently playing.
 */
void MythDVDPlayer::ReleaseNextVideoFrame(VideoFrame *Buffer,
                                          int64_t Timecode, bool /*wrap*/)
{
<<<<<<< HEAD
    MythPlayer::ReleaseNextVideoFrame(buffer, timecode,
                        !m_playerCtx->m_buffer->IsInDiscMenuOrStillFrame());
=======
    MythPlayer::ReleaseNextVideoFrame(Buffer, Timecode,
                        !player_ctx->m_buffer->IsInDiscMenuOrStillFrame());
>>>>>>> 0c0d33d3
}

bool MythDVDPlayer::HasReachedEof(void) const
{
    EofState eof = GetEof();
    // DeleteMap and EditMode from the parent MythPlayer should not be
    // relevant here.
    return eof != kEofStateNone && !m_allPaused;
}

void MythDVDPlayer::DisableCaptions(uint Mode, bool OSDMsg)
{
<<<<<<< HEAD
    if ((kDisplayAVSubtitle & mode) && m_playerCtx->m_buffer->IsDVD())
        m_playerCtx->m_buffer->DVD()->SetTrack(kTrackTypeSubtitle, -1);
    MythPlayer::DisableCaptions(mode, osd_msg);
=======
    if ((kDisplayAVSubtitle & Mode) && player_ctx->m_buffer->IsDVD())
        player_ctx->m_buffer->DVD()->SetTrack(kTrackTypeSubtitle, -1);
    MythPlayer::DisableCaptions(Mode, OSDMsg);
>>>>>>> 0c0d33d3
}

void MythDVDPlayer::EnableCaptions(uint Mode, bool OSDMsg)
{
<<<<<<< HEAD
    if ((kDisplayAVSubtitle & mode) && m_playerCtx->m_buffer->IsDVD())
    {
        int track = GetTrack(kTrackTypeSubtitle);
        if (track >= 0 && track < (int)m_decoder->GetTrackCount(kTrackTypeSubtitle))
        {
            StreamInfo stream = m_decoder->GetTrackInfo(kTrackTypeSubtitle,
                                                        track);
            m_playerCtx->m_buffer->DVD()->SetTrack(kTrackTypeSubtitle,
                                                   stream.m_stream_id);
=======
    if ((kDisplayAVSubtitle & Mode) && player_ctx->m_buffer->IsDVD())
    {
        int track = GetTrack(kTrackTypeSubtitle);
        if (track >= 0 && track < static_cast<int>(decoder->GetTrackCount(kTrackTypeSubtitle)))
        {
            StreamInfo stream = decoder->GetTrackInfo(kTrackTypeSubtitle,
                                                      static_cast<uint>(track));
            player_ctx->m_buffer->DVD()->SetTrack(kTrackTypeSubtitle,
                                                stream.m_stream_id);
>>>>>>> 0c0d33d3
        }
    }
    MythPlayer::EnableCaptions(Mode, OSDMsg);
}

void MythDVDPlayer::DisplayPauseFrame(void)
{
    if (m_playerCtx->m_buffer->IsDVD() &&
        m_playerCtx->m_buffer->DVD()->IsInStillFrame())
    {
        SetScanType(kScan_Progressive);
    }
    DisplayDVDButton();
    MythPlayer::DisplayPauseFrame();
}

void MythDVDPlayer::DecoderPauseCheck(void)
{
    StillFrameCheck();
    MythPlayer::DecoderPauseCheck();
}

bool MythDVDPlayer::PrebufferEnoughFrames(int /*MinBuffers*/)
{
    return MythPlayer::PrebufferEnoughFrames(1);
}

bool MythDVDPlayer::DecoderGetFrameFFREW(void)
{
    bool res = MythPlayer::DecoderGetFrameFFREW();
    if (m_decoderChangeLock.tryLock(1))
    {
        if (m_decoder)
            m_decoder->UpdateFramesPlayed();
        m_decoderChangeLock.unlock();
    }
    return res;
}

bool MythDVDPlayer::DecoderGetFrameREW(void)
{
    MythPlayer::DecoderGetFrameREW();
    return (m_playerCtx->m_buffer->IsDVD() &&
            (m_playerCtx->m_buffer->DVD()->GetCurrentTime() < 2));
}

void MythDVDPlayer::PreProcessNormalFrame(void)
{
    DisplayDVDButton();
}

void MythDVDPlayer::VideoStart(void)
{
    if (!m_initialDvdState.isEmpty())
        m_playerCtx->m_buffer->DVD()->RestoreDVDStateSnapshot(m_initialDvdState);

    MythPlayer::VideoStart();
}

bool MythDVDPlayer::VideoLoop(void)
{
    if (!m_playerCtx->m_buffer->IsDVD())
    {
        SetErrored("RingBuffer is not a DVD.");
        return !IsErrored();
    }

    int nbframes = 0;
    if (m_videoOutput)
        nbframes = m_videoOutput->ValidVideoFrames();

#if 0
    LOG(VB_PLAYBACK, LOG_DEBUG,
        LOC + QString("Validframes %1, FreeFrames %2, VideoPaused %3")
           .arg(nbframes).arg(videoOutput->FreeVideoFrames()).arg(videoPaused));
#endif

    // completely drain the video buffers for certain situations
    bool release_all = m_playerCtx->m_buffer->DVD()->DVDWaitingForPlayer() &&
                      (nbframes > 0);
    bool release_one = (nbframes > 1) && m_videoPaused && !m_allPaused &&
                       (!m_videoOutput->EnoughFreeFrames() ||
                        m_playerCtx->m_buffer->DVD()->IsWaiting() ||
                        m_playerCtx->m_buffer->DVD()->IsInStillFrame());
    if (release_all || release_one)
    {
        if (nbframes < 5 && m_videoOutput)
            m_videoOutput->UpdatePauseFrame(m_dispTimecode);

        // if we go below the pre-buffering limit, the player will pause
        // so do this 'manually'
        DisplayNormalFrame(false);
        // unpause the still frame if more frames become available
        if (m_dvdStillFrameShowing && nbframes > 1)
        {
            m_dvdStillFrameShowing = false;
            UnpauseVideo();
        }
        return !IsErrored();
    }

    // clear the mythtv imposed wait state
    if (m_playerCtx->m_buffer->DVD()->DVDWaitingForPlayer())
    {
        LOG(VB_PLAYBACK, LOG_INFO, LOC + "Clearing MythTV DVD wait state");
        m_playerCtx->m_buffer->DVD()->SkipDVDWaitingForPlayer();
        ClearAfterSeek(true);
        if (m_videoPaused && !m_allPaused)
            UnpauseVideo();
        return !IsErrored();
    }

    // wait for the video buffers to drain
    if (nbframes < 2)
    {
        // clear the DVD wait state
        if (m_playerCtx->m_buffer->DVD()->IsWaiting())
        {
            LOG(VB_PLAYBACK, LOG_INFO, LOC + "Clearing DVD wait state");
            m_playerCtx->m_buffer->DVD()->WaitSkip();
            if (m_videoPaused && !m_allPaused)
                UnpauseVideo();
            return !IsErrored();
        }

        // the still frame is treated as a pause frame
        if (m_playerCtx->m_buffer->DVD()->IsStillFramePending())
        {
            // ensure we refresh the pause frame
            if (!m_dvdStillFrameShowing)
                m_needNewPauseFrame = true;

            // we are in a still frame so pause video output
            if (!m_videoPaused)
            {
                PauseVideo();
                m_dvdStillFrameShowing = true;
                return !IsErrored();
            }

            // see if the pause frame has timed out
            StillFrameCheck();

            // flag if we have no frame
            if (nbframes == 0)
            {
                LOG(VB_PLAYBACK, LOG_WARNING, LOC +
                        "In DVD Menu: No video frames in queue");
                usleep(10000);
                return !IsErrored();
            }

            m_dvdStillFrameShowing = true;
        }
    }

    // unpause the still frame if more frames become available
    if (m_dvdStillFrameShowing && nbframes > 1)
    {
        UnpauseVideo();
        m_dvdStillFrameShowing = false;
        return !IsErrored();
    }

    return MythPlayer::VideoLoop();
}

void MythDVDPlayer::DisplayLastFrame(void)
{
    // clear the buffering state
    SetBuffering(false);

    SetScanType(kScan_Progressive);
    DisplayDVDButton();

    AVSync(nullptr);
}

bool MythDVDPlayer::FastForward(float Seconds)
{
<<<<<<< HEAD
    if (m_decoder)
        m_decoder->UpdateFramesPlayed();
    return MythPlayer::FastForward(seconds);
=======
    if (decoder)
        decoder->UpdateFramesPlayed();
    return MythPlayer::FastForward(Seconds);
>>>>>>> 0c0d33d3
}

bool MythDVDPlayer::Rewind(float Seconds)
{
<<<<<<< HEAD
    if (m_decoder)
        m_decoder->UpdateFramesPlayed();
    return MythPlayer::Rewind(seconds);
=======
    if (decoder)
        decoder->UpdateFramesPlayed();
    return MythPlayer::Rewind(Seconds);
>>>>>>> 0c0d33d3
}

bool MythDVDPlayer::JumpToFrame(uint64_t Frame)
{
    if (Frame == ~0x0ULL)
        return false;

<<<<<<< HEAD
    if (m_decoder)
        m_decoder->UpdateFramesPlayed();
    return MythPlayer::JumpToFrame(frame);
=======
    if (decoder)
        decoder->UpdateFramesPlayed();
    return MythPlayer::JumpToFrame(Frame);
>>>>>>> 0c0d33d3
}

void MythDVDPlayer::EventStart(void)
{
    if (m_playerCtx->m_buffer->DVD())
        m_playerCtx->m_buffer->DVD()->SetParent(this);

    m_playerCtx->LockPlayingInfo(__FILE__, __LINE__);
    if (m_playerCtx->m_playingInfo)
    {
        QString name;
        QString serialid;
        if (m_playerCtx->m_playingInfo->GetTitle().isEmpty() &&
            m_playerCtx->m_buffer->DVD() &&
            m_playerCtx->m_buffer->DVD()->GetNameAndSerialNum(name, serialid))
        {
            m_playerCtx->m_playingInfo->SetTitle(name);
        }
    }
    m_playerCtx->UnlockPlayingInfo(__FILE__, __LINE__);

    MythPlayer::EventStart();
}

void MythDVDPlayer::InitialSeek(void)
{
    m_playerCtx->m_buffer->IgnoreWaitStates(true);

    if (m_initialTitle > -1)
        m_playerCtx->m_buffer->DVD()->PlayTitleAndPart(m_initialTitle, 1);

    if (m_initialAudioTrack > -1)
        m_playerCtx->m_buffer->DVD()->SetTrack(kTrackTypeAudio,
                                               m_initialAudioTrack);
    if (m_initialSubtitleTrack > -1)
        m_playerCtx->m_buffer->DVD()->SetTrack(kTrackTypeSubtitle,
                                               m_initialSubtitleTrack);

    if (m_bookmarkSeek > 30)
    {
        // we need to trigger a dvd cell change to ensure the new title length
        // is set and the position map updated accordingly
        m_decodeOneFrame = true;
        int count = 0;
        while (count++ < 100 && m_decodeOneFrame)
            usleep(50000);
    }
    MythPlayer::InitialSeek();
    m_playerCtx->m_buffer->IgnoreWaitStates(false);
}

void MythDVDPlayer::ResetPlaying(bool /*ResetFrames*/)
{
    MythPlayer::ResetPlaying(false);
}

void MythDVDPlayer::EventEnd(void)
{
    if (m_playerCtx->m_buffer->DVD())
        m_playerCtx->m_buffer->DVD()->SetParent(nullptr);
}

bool MythDVDPlayer::PrepareAudioSample(int64_t &Timecode)
{
<<<<<<< HEAD
    if (!m_playerCtx->m_buffer->IsInDiscMenuOrStillFrame())
        WrapTimecode(timecode, TC_AUDIO);
=======
    if (!player_ctx->m_buffer->IsInDiscMenuOrStillFrame())
        WrapTimecode(Timecode, TC_AUDIO);
>>>>>>> 0c0d33d3

    return m_playerCtx->m_buffer->IsDVD() &&
           m_playerCtx->m_buffer->DVD()->IsInStillFrame();
}

void MythDVDPlayer::SetBookmark(bool Clear)
{
    if (!m_playerCtx->m_buffer->IsDVD())
        return;

    QStringList fields;
    QString name;
    QString serialid;
    QString dvdstate;

<<<<<<< HEAD
    if (!m_playerCtx->m_buffer->IsInMenu() &&
        (m_playerCtx->m_buffer->IsBookmarkAllowed() || clear))
=======
    if (!player_ctx->m_buffer->IsInMenu() &&
        (player_ctx->m_buffer->IsBookmarkAllowed() || Clear))
>>>>>>> 0c0d33d3
    {
        if (!m_playerCtx->m_buffer->DVD()->GetNameAndSerialNum(name, serialid))
        {
            LOG(VB_GENERAL, LOG_ERR, LOC +
                "DVD has no name and serial number. Cannot set bookmark.");
            return;
        }

<<<<<<< HEAD
        if (!clear && !m_playerCtx->m_buffer->DVD()->GetDVDStateSnapshot(dvdstate))
=======
        if (!Clear && !player_ctx->m_buffer->DVD()->GetDVDStateSnapshot(dvdstate))
>>>>>>> 0c0d33d3
        {
            LOG(VB_GENERAL, LOG_ERR, LOC +
                "Unable to retrieve DVD state. Cannot set bookmark.");
            return;
        }

        m_playerCtx->LockPlayingInfo(__FILE__, __LINE__);
        if (m_playerCtx->m_playingInfo)
        {
            fields += serialid;
            fields += name;

            if (!Clear)
            {
                LOG(VB_PLAYBACK, LOG_INFO, LOC + "Set bookmark");
                fields += dvdstate;
            }
            else
                LOG(VB_PLAYBACK, LOG_INFO, LOC + "Clear bookmark");

            ProgramInfo::SaveDVDBookmark(fields);

        }
        m_playerCtx->UnlockPlayingInfo(__FILE__, __LINE__);
    }
}

uint64_t MythDVDPlayer::GetBookmark(void)
{
    if (gCoreContext->IsDatabaseIgnored() || !m_playerCtx->m_buffer->IsDVD())
        return 0;

    QString name;
    QString serialid;
    uint64_t frames = 0;
    m_playerCtx->LockPlayingInfo(__FILE__, __LINE__);
    if (m_playerCtx->m_playingInfo)
    {
        if (!m_playerCtx->m_buffer->DVD()->GetNameAndSerialNum(name, serialid))
        {
            m_playerCtx->UnlockPlayingInfo(__FILE__, __LINE__);
            return 0;
        }

        QStringList dvdbookmark = m_playerCtx->m_playingInfo->QueryDVDBookmark(serialid);

        if (!dvdbookmark.empty())
        {
            QStringList::Iterator it = dvdbookmark.begin();

            if (dvdbookmark.count() == 1)
            {
                m_initialDvdState = *it;
                frames = ~0x0ULL;
                LOG(VB_PLAYBACK, LOG_INFO, LOC + "Get Bookmark: bookmark found");
            }
            else
            {
                // Legacy bookmarks
<<<<<<< HEAD
                m_initialTitle = (*it).toInt();
                frames = (uint64_t)((*++it).toLongLong() & 0xffffffffLL);
                m_initialAudioTrack    = (*++it).toInt();
                m_initialSubtitleTrack = (*++it).toInt();
=======
                m_initial_title = (*it).toInt();
                frames = ((*++it).toLongLong() & 0xffffffffLL);
                m_initial_audio_track    = (*++it).toInt();
                m_initial_subtitle_track = (*++it).toInt();
>>>>>>> 0c0d33d3
                LOG(VB_PLAYBACK, LOG_INFO, LOC +
                    QString("Get Bookmark: title %1 audiotrack %2 subtrack %3 "
                            "frame %4")
                    .arg(m_initialTitle).arg(m_initialAudioTrack)
                    .arg(m_initialSubtitleTrack).arg(frames));
            }
        }
    }
    m_playerCtx->UnlockPlayingInfo(__FILE__, __LINE__);
    return frames;;
}

void MythDVDPlayer::ChangeSpeed(void)
{
    if (m_stillFrameLength > 0)
    {
        m_stillFrameTimerLock.lock();
        // Get the timestretched elapsed time and transform
        // it to what the unstretched value would have been
        // had we been playing with the new timestretch value
        // all along
<<<<<<< HEAD
        int elapsed = (int)(m_stillFrameTimer.elapsed() * m_playSpeed / m_nextPlaySpeed);
=======
        int elapsed = static_cast<int>((m_stillFrameTimer.elapsed() * play_speed / next_play_speed));
>>>>>>> 0c0d33d3
        m_stillFrameTimer.restart();
        m_stillFrameTimer.addMSecs(elapsed);
        m_stillFrameTimerLock.unlock();
    }

    MythPlayer::ChangeSpeed();

    if (m_decoder)
        m_decoder->UpdateFramesPlayed();
    if (m_playerCtx->m_buffer->IsDVD())
    {
        if (m_playSpeed > 1.0F)
            m_playerCtx->m_buffer->DVD()->SetDVDSpeed(-1);
        else
            m_playerCtx->m_buffer->DVD()->SetDVDSpeed();
    }
}

long long MythDVDPlayer::CalcMaxFFTime(long long FastFwd, bool Setjump) const
{
    if ((m_totalFrames > 0) && m_playerCtx->m_buffer->IsDVD() &&
        m_playerCtx->m_buffer->DVD()->TitleTimeLeft() < 5)
        return 0;
    return MythPlayer::CalcMaxFFTime(FastFwd, Setjump);
}

int64_t MythDVDPlayer::GetSecondsPlayed(bool /*HonorCutList*/, int Divisor)
{
    if (!m_playerCtx->m_buffer->IsDVD())
        return 0;

    int64_t played = m_playerCtx->m_buffer->DVD()->GetCurrentTime();

    if (m_stillFrameLength > 0)
    {
        if (m_stillFrameLength == 255)
            played = -1;
        else
<<<<<<< HEAD
            played = m_stillFrameTimer.elapsed() * m_playSpeed / divisor;
=======
            played = static_cast<int64_t>(m_stillFrameTimer.elapsed() * play_speed / Divisor);
>>>>>>> 0c0d33d3
    }

    return played;
}

int64_t MythDVDPlayer::GetTotalSeconds(bool /*HonorCutList*/, int Divisor) const
{
    int64_t total = m_totalLength;

    if (m_stillFrameLength > 0)
    {
        if (m_stillFrameLength == 255)
            return -1;
        total = m_stillFrameLength;
    }

    return total * 1000 / Divisor;
}

void MythDVDPlayer::SeekForScreenGrab(uint64_t &Number, uint64_t FrameNum,
                                      bool /*Absolute*/)
{
    if (!m_playerCtx->m_buffer->IsDVD())
        return;
    if (GoToMenu("menu"))
    {
        if (m_playerCtx->m_buffer->DVD()->IsInMenu() &&
            !m_playerCtx->m_buffer->DVD()->IsInStillFrame())
        {
            GoToDVDProgram(true);
        }
    }
    else if (m_playerCtx->m_buffer->DVD()->GetTotalTimeOfTitle() < 60)
    {
        GoToDVDProgram(true);
<<<<<<< HEAD
        number = frameNum;
        if (number >= m_totalFrames)
            number = m_totalFrames / 2;
=======
        Number = FrameNum;
        if (Number >= totalFrames)
            Number = totalFrames / 2;
>>>>>>> 0c0d33d3
    }
}

int MythDVDPlayer::SetTrack(uint Type, int TrackNo)
{
    if (kTrackTypeAudio == Type)
    {
<<<<<<< HEAD
        StreamInfo stream = m_decoder->GetTrackInfo(type, trackNo);
        m_playerCtx->m_buffer->DVD()->SetTrack(type, stream.m_stream_id);
=======
        StreamInfo stream = decoder->GetTrackInfo(Type, static_cast<uint>(TrackNo));
        player_ctx->m_buffer->DVD()->SetTrack(Type, stream.m_stream_id);
>>>>>>> 0c0d33d3
    }

    return MythPlayer::SetTrack(Type, TrackNo);
}

int MythDVDPlayer::GetNumChapters(void)
{
    if (!m_playerCtx->m_buffer->IsDVD())
        return 0;
    return m_playerCtx->m_buffer->DVD()->NumPartsInTitle();
}

int MythDVDPlayer::GetCurrentChapter(void)
{
    if (!m_playerCtx->m_buffer->IsDVD())
        return 0;
    return m_playerCtx->m_buffer->DVD()->GetPart();
}

void MythDVDPlayer::GetChapterTimes(QList<long long> &Times)
{
    if (!m_playerCtx->m_buffer->IsDVD())
        return;
<<<<<<< HEAD
    m_playerCtx->m_buffer->DVD()->GetChapterTimes(times);
=======
    player_ctx->m_buffer->DVD()->GetChapterTimes(Times);
>>>>>>> 0c0d33d3
}

bool MythDVDPlayer::DoJumpChapter(int Chapter)
{
    if (!m_playerCtx->m_buffer->IsDVD())
        return false;

    int total   = GetNumChapters();
    int current = GetCurrentChapter();

    if (Chapter < 0 || Chapter > total)
    {
        if (Chapter < 0)
        {
            Chapter = current -1;
            if (Chapter < 0) Chapter = 0;
        }
        else if (Chapter > total)
        {
            Chapter = current + 1;
            if (Chapter > total) Chapter = total;
        }
    }

<<<<<<< HEAD
    bool success = m_playerCtx->m_buffer->DVD()->playTrack(chapter);
=======
    bool success = player_ctx->m_buffer->DVD()->playTrack(Chapter);
>>>>>>> 0c0d33d3
    if (success)
    {
        if (m_decoder)
        {
<<<<<<< HEAD
            m_decoder->UpdateFramesPlayed();
            if (m_playerCtx->m_buffer->DVD()->GetCellStart() == 0)
                m_decoder->SeekReset(m_framesPlayed, 0, true, true);
=======
            decoder->UpdateFramesPlayed();
            if (player_ctx->m_buffer->DVD()->GetCellStart() == 0)
                decoder->SeekReset(static_cast<long long>(framesPlayed), 0, true, true);
>>>>>>> 0c0d33d3
        }
        ClearAfterSeek(!m_playerCtx->m_buffer->IsInDiscMenuOrStillFrame());
    }

    m_jumpChapter = 0;
    return success;
}

void MythDVDPlayer::DisplayDVDButton(void)
{
    if (!m_osd || !m_playerCtx->m_buffer->IsDVD())
        return;

    uint buttonversion = 0;
    AVSubtitle *dvdSubtitle = m_playerCtx->m_buffer->DVD()->GetMenuSubtitle(buttonversion);
    bool numbuttons    = m_playerCtx->m_buffer->DVD()->NumMenuButtons() != 0;

    bool expired = false;

    VideoFrame *currentFrame = m_videoOutput ? m_videoOutput->GetLastShownFrame() : nullptr;

    if (!currentFrame)
    {
        m_playerCtx->m_buffer->DVD()->ReleaseMenuButton();
        return;
    }

    if (dvdSubtitle &&
        (dvdSubtitle->end_display_time > dvdSubtitle->start_display_time) &&
        (dvdSubtitle->end_display_time < currentFrame->timecode))
    {
        expired = true;
    }

    // nothing to do
    if (!expired && (buttonversion == (static_cast<uint>(m_buttonVersion))))
    {
        m_playerCtx->m_buffer->DVD()->ReleaseMenuButton();
        return;
    }

    // clear any buttons
    if (!numbuttons || !dvdSubtitle || (buttonversion == 0) || expired)
    {
        m_osdLock.lock();
        if (m_osd)
            m_osd->ClearSubtitles();
        m_osdLock.unlock();
        m_buttonVersion = 0;
        m_playerCtx->m_buffer->DVD()->ReleaseMenuButton();
        return;
    }

    if (currentFrame->timecode && (dvdSubtitle->start_display_time > currentFrame->timecode))
    {
        m_playerCtx->m_buffer->DVD()->ReleaseMenuButton();
        return;
    }

<<<<<<< HEAD
    m_buttonVersion = buttonversion;
    QRect buttonPos = m_playerCtx->m_buffer->DVD()->GetButtonCoords();
    m_osdLock.lock();
    if (m_osd)
        m_osd->DisplayDVDButton(dvdSubtitle, buttonPos);
    m_osdLock.unlock();
    m_textDisplayMode = kDisplayDVDButton;
    m_playerCtx->m_buffer->DVD()->ReleaseMenuButton();
=======
    m_buttonVersion = static_cast<int>(buttonversion);
    QRect buttonPos = player_ctx->m_buffer->DVD()->GetButtonCoords();
    osdLock.lock();
    if (osd)
        osd->DisplayDVDButton(dvdSubtitle, buttonPos);
    osdLock.unlock();
    textDisplayMode = kDisplayDVDButton;
    player_ctx->m_buffer->DVD()->ReleaseMenuButton();
>>>>>>> 0c0d33d3
}

bool MythDVDPlayer::GoToMenu(QString Menu)
{
    if (!m_playerCtx->m_buffer->IsDVD())
        return false;
<<<<<<< HEAD
    m_textDisplayMode = kDisplayNone;
    bool ret = m_playerCtx->m_buffer->DVD()->GoToMenu(str);
=======
    textDisplayMode = kDisplayNone;
    bool ret = player_ctx->m_buffer->DVD()->GoToMenu(Menu);
>>>>>>> 0c0d33d3

    if (!ret)
    {
        SetOSDMessage(tr("DVD Menu Not Available"), kOSDTimeout_Med);
        LOG(VB_GENERAL, LOG_ERR, "No DVD Menu available.");
        return false;
    }

    return true;
}

void MythDVDPlayer::GoToDVDProgram(bool Direction)
{
    if (!m_playerCtx->m_buffer->IsDVD())
        return;
<<<<<<< HEAD
    if (direction)
        m_playerCtx->m_buffer->DVD()->GoToPreviousProgram();
=======
    if (Direction)
        player_ctx->m_buffer->DVD()->GoToPreviousProgram();
>>>>>>> 0c0d33d3
    else
        m_playerCtx->m_buffer->DVD()->GoToNextProgram();
}

bool MythDVDPlayer::IsInStillFrame() const
{
    return (m_stillFrameLength > 0);
}

int MythDVDPlayer::GetNumAngles(void) const
{
    if (m_playerCtx->m_buffer->DVD() && m_playerCtx->m_buffer->DVD()->IsOpen())
        return m_playerCtx->m_buffer->DVD()->GetNumAngles();
    return 0;
}

int MythDVDPlayer::GetCurrentAngle(void) const
{
    if (m_playerCtx->m_buffer->DVD() && m_playerCtx->m_buffer->DVD()->IsOpen())
        return m_playerCtx->m_buffer->DVD()->GetCurrentAngle();
    return -1;
}

QString MythDVDPlayer::GetAngleName(int Angle) const
{
    if (Angle >= 1 && Angle <= GetNumAngles())
    {
        QString name = tr("Angle %1").arg(Angle);
        return name;
    }
    return QString();
}

bool MythDVDPlayer::SwitchAngle(int Angle)
{
    int total = GetNumAngles();
    if (!total || Angle == GetCurrentAngle())
        return false;

    if (Angle < 1 || Angle > total)
        Angle = 1;

<<<<<<< HEAD
    return m_playerCtx->m_buffer->DVD()->SwitchAngle(angle);
=======
    return player_ctx->m_buffer->DVD()->SwitchAngle(static_cast<uint>(Angle));
>>>>>>> 0c0d33d3
}

void MythDVDPlayer::ResetStillFrameTimer(void)
{
    m_stillFrameTimerLock.lock();
    m_stillFrameTimer.restart();
    m_stillFrameTimerLock.unlock();
}

void MythDVDPlayer::SetStillFrameTimeout(int Length)
{
    if (Length != m_stillFrameLength)
    {
        m_stillFrameTimerLock.lock();
        m_stillFrameLength = Length;
        m_stillFrameTimer.restart();
        m_stillFrameTimerLock.unlock();
    }
}

void MythDVDPlayer::StillFrameCheck(void)
{
    if (m_playerCtx->m_buffer->IsDVD() &&
        m_playerCtx->m_buffer->DVD()->IsInStillFrame() &&
       (m_stillFrameLength > 0) && (m_stillFrameLength < 0xff))
    {
        m_stillFrameTimerLock.lock();
<<<<<<< HEAD
        int elapsedTime = (int)(m_stillFrameTimer.elapsed() * m_playSpeed / 1000);
=======
        int elapsedTime = static_cast<int>(m_stillFrameTimer.elapsed() * play_speed / 1000.0F);
>>>>>>> 0c0d33d3
        m_stillFrameTimerLock.unlock();
        if (elapsedTime >= m_stillFrameLength)
        {
            LOG(VB_PLAYBACK, LOG_INFO, LOC +
                QString("Stillframe timeout after %1 seconds (timestretch %2)")
<<<<<<< HEAD
                    .arg(m_stillFrameLength)
                    .arg(m_playSpeed));
            m_playerCtx->m_buffer->DVD()->SkipStillFrame();
=======
                    .arg(m_stillFrameLength).arg(static_cast<double>(play_speed)));
            player_ctx->m_buffer->DVD()->SkipStillFrame();
>>>>>>> 0c0d33d3
            m_stillFrameLength = 0;
        }
    }
}

void MythDVDPlayer::CreateDecoder(char *Testbuf, int TestReadSize)
{
<<<<<<< HEAD
    if (AvFormatDecoderDVD::CanHandle(testbuf, m_playerCtx->m_buffer->GetFilename(),
                                      testreadsize))
=======
    if (AvFormatDecoderDVD::CanHandle(Testbuf, player_ctx->m_buffer->GetFilename(),
                                      TestReadSize))
>>>>>>> 0c0d33d3
    {
        SetDecoder(new AvFormatDecoderDVD(this, *m_playerCtx->m_playingInfo,
                                          m_playerFlags));
    }
}<|MERGE_RESOLUTION|>--- conflicted
+++ resolved
@@ -32,13 +32,8 @@
 void MythDVDPlayer::ReleaseNextVideoFrame(VideoFrame *Buffer,
                                           int64_t Timecode, bool /*wrap*/)
 {
-<<<<<<< HEAD
-    MythPlayer::ReleaseNextVideoFrame(buffer, timecode,
+    MythPlayer::ReleaseNextVideoFrame(Buffer, Timecode,
                         !m_playerCtx->m_buffer->IsInDiscMenuOrStillFrame());
-=======
-    MythPlayer::ReleaseNextVideoFrame(Buffer, Timecode,
-                        !player_ctx->m_buffer->IsInDiscMenuOrStillFrame());
->>>>>>> 0c0d33d3
 }
 
 bool MythDVDPlayer::HasReachedEof(void) const
@@ -51,40 +46,22 @@
 
 void MythDVDPlayer::DisableCaptions(uint Mode, bool OSDMsg)
 {
-<<<<<<< HEAD
-    if ((kDisplayAVSubtitle & mode) && m_playerCtx->m_buffer->IsDVD())
+    if ((kDisplayAVSubtitle & Mode) && m_playerCtx->m_buffer->IsDVD())
         m_playerCtx->m_buffer->DVD()->SetTrack(kTrackTypeSubtitle, -1);
-    MythPlayer::DisableCaptions(mode, osd_msg);
-=======
-    if ((kDisplayAVSubtitle & Mode) && player_ctx->m_buffer->IsDVD())
-        player_ctx->m_buffer->DVD()->SetTrack(kTrackTypeSubtitle, -1);
     MythPlayer::DisableCaptions(Mode, OSDMsg);
->>>>>>> 0c0d33d3
 }
 
 void MythDVDPlayer::EnableCaptions(uint Mode, bool OSDMsg)
 {
-<<<<<<< HEAD
-    if ((kDisplayAVSubtitle & mode) && m_playerCtx->m_buffer->IsDVD())
+    if ((kDisplayAVSubtitle & Mode) && m_playerCtx->m_buffer->IsDVD())
     {
         int track = GetTrack(kTrackTypeSubtitle);
-        if (track >= 0 && track < (int)m_decoder->GetTrackCount(kTrackTypeSubtitle))
+        if (track >= 0 && track < static_cast<int>(m_decoder->GetTrackCount(kTrackTypeSubtitle)))
         {
             StreamInfo stream = m_decoder->GetTrackInfo(kTrackTypeSubtitle,
-                                                        track);
+                                                      static_cast<uint>(track));
             m_playerCtx->m_buffer->DVD()->SetTrack(kTrackTypeSubtitle,
-                                                   stream.m_stream_id);
-=======
-    if ((kDisplayAVSubtitle & Mode) && player_ctx->m_buffer->IsDVD())
-    {
-        int track = GetTrack(kTrackTypeSubtitle);
-        if (track >= 0 && track < static_cast<int>(decoder->GetTrackCount(kTrackTypeSubtitle)))
-        {
-            StreamInfo stream = decoder->GetTrackInfo(kTrackTypeSubtitle,
-                                                      static_cast<uint>(track));
-            player_ctx->m_buffer->DVD()->SetTrack(kTrackTypeSubtitle,
                                                 stream.m_stream_id);
->>>>>>> 0c0d33d3
         }
     }
     MythPlayer::EnableCaptions(Mode, OSDMsg);
@@ -265,28 +242,16 @@
 
 bool MythDVDPlayer::FastForward(float Seconds)
 {
-<<<<<<< HEAD
     if (m_decoder)
         m_decoder->UpdateFramesPlayed();
-    return MythPlayer::FastForward(seconds);
-=======
-    if (decoder)
-        decoder->UpdateFramesPlayed();
     return MythPlayer::FastForward(Seconds);
->>>>>>> 0c0d33d3
 }
 
 bool MythDVDPlayer::Rewind(float Seconds)
 {
-<<<<<<< HEAD
     if (m_decoder)
         m_decoder->UpdateFramesPlayed();
-    return MythPlayer::Rewind(seconds);
-=======
-    if (decoder)
-        decoder->UpdateFramesPlayed();
     return MythPlayer::Rewind(Seconds);
->>>>>>> 0c0d33d3
 }
 
 bool MythDVDPlayer::JumpToFrame(uint64_t Frame)
@@ -294,15 +259,9 @@
     if (Frame == ~0x0ULL)
         return false;
 
-<<<<<<< HEAD
     if (m_decoder)
         m_decoder->UpdateFramesPlayed();
-    return MythPlayer::JumpToFrame(frame);
-=======
-    if (decoder)
-        decoder->UpdateFramesPlayed();
     return MythPlayer::JumpToFrame(Frame);
->>>>>>> 0c0d33d3
 }
 
 void MythDVDPlayer::EventStart(void)
@@ -367,13 +326,8 @@
 
 bool MythDVDPlayer::PrepareAudioSample(int64_t &Timecode)
 {
-<<<<<<< HEAD
     if (!m_playerCtx->m_buffer->IsInDiscMenuOrStillFrame())
-        WrapTimecode(timecode, TC_AUDIO);
-=======
-    if (!player_ctx->m_buffer->IsInDiscMenuOrStillFrame())
         WrapTimecode(Timecode, TC_AUDIO);
->>>>>>> 0c0d33d3
 
     return m_playerCtx->m_buffer->IsDVD() &&
            m_playerCtx->m_buffer->DVD()->IsInStillFrame();
@@ -389,13 +343,8 @@
     QString serialid;
     QString dvdstate;
 
-<<<<<<< HEAD
     if (!m_playerCtx->m_buffer->IsInMenu() &&
-        (m_playerCtx->m_buffer->IsBookmarkAllowed() || clear))
-=======
-    if (!player_ctx->m_buffer->IsInMenu() &&
-        (player_ctx->m_buffer->IsBookmarkAllowed() || Clear))
->>>>>>> 0c0d33d3
+        (m_playerCtx->m_buffer->IsBookmarkAllowed() || Clear))
     {
         if (!m_playerCtx->m_buffer->DVD()->GetNameAndSerialNum(name, serialid))
         {
@@ -404,11 +353,7 @@
             return;
         }
 
-<<<<<<< HEAD
-        if (!clear && !m_playerCtx->m_buffer->DVD()->GetDVDStateSnapshot(dvdstate))
-=======
-        if (!Clear && !player_ctx->m_buffer->DVD()->GetDVDStateSnapshot(dvdstate))
->>>>>>> 0c0d33d3
+        if (!Clear && !m_playerCtx->m_buffer->DVD()->GetDVDStateSnapshot(dvdstate))
         {
             LOG(VB_GENERAL, LOG_ERR, LOC +
                 "Unable to retrieve DVD state. Cannot set bookmark.");
@@ -468,17 +413,10 @@
             else
             {
                 // Legacy bookmarks
-<<<<<<< HEAD
                 m_initialTitle = (*it).toInt();
-                frames = (uint64_t)((*++it).toLongLong() & 0xffffffffLL);
+                frames = ((*++it).toLongLong() & 0xffffffffLL);
                 m_initialAudioTrack    = (*++it).toInt();
                 m_initialSubtitleTrack = (*++it).toInt();
-=======
-                m_initial_title = (*it).toInt();
-                frames = ((*++it).toLongLong() & 0xffffffffLL);
-                m_initial_audio_track    = (*++it).toInt();
-                m_initial_subtitle_track = (*++it).toInt();
->>>>>>> 0c0d33d3
                 LOG(VB_PLAYBACK, LOG_INFO, LOC +
                     QString("Get Bookmark: title %1 audiotrack %2 subtrack %3 "
                             "frame %4")
@@ -500,11 +438,7 @@
         // it to what the unstretched value would have been
         // had we been playing with the new timestretch value
         // all along
-<<<<<<< HEAD
-        int elapsed = (int)(m_stillFrameTimer.elapsed() * m_playSpeed / m_nextPlaySpeed);
-=======
-        int elapsed = static_cast<int>((m_stillFrameTimer.elapsed() * play_speed / next_play_speed));
->>>>>>> 0c0d33d3
+        int elapsed = static_cast<int>((m_stillFrameTimer.elapsed() * m_playSpeed / m_nextPlaySpeed));
         m_stillFrameTimer.restart();
         m_stillFrameTimer.addMSecs(elapsed);
         m_stillFrameTimerLock.unlock();
@@ -543,11 +477,7 @@
         if (m_stillFrameLength == 255)
             played = -1;
         else
-<<<<<<< HEAD
-            played = m_stillFrameTimer.elapsed() * m_playSpeed / divisor;
-=======
-            played = static_cast<int64_t>(m_stillFrameTimer.elapsed() * play_speed / Divisor);
->>>>>>> 0c0d33d3
+            played = static_cast<int64_t>(m_stillFrameTimer.elapsed() * m_playSpeed / Divisor);
     }
 
     return played;
@@ -583,15 +513,9 @@
     else if (m_playerCtx->m_buffer->DVD()->GetTotalTimeOfTitle() < 60)
     {
         GoToDVDProgram(true);
-<<<<<<< HEAD
-        number = frameNum;
-        if (number >= m_totalFrames)
-            number = m_totalFrames / 2;
-=======
         Number = FrameNum;
-        if (Number >= totalFrames)
-            Number = totalFrames / 2;
->>>>>>> 0c0d33d3
+        if (Number >= m_totalFrames)
+            Number = m_totalFrames / 2;
     }
 }
 
@@ -599,13 +523,8 @@
 {
     if (kTrackTypeAudio == Type)
     {
-<<<<<<< HEAD
-        StreamInfo stream = m_decoder->GetTrackInfo(type, trackNo);
-        m_playerCtx->m_buffer->DVD()->SetTrack(type, stream.m_stream_id);
-=======
-        StreamInfo stream = decoder->GetTrackInfo(Type, static_cast<uint>(TrackNo));
-        player_ctx->m_buffer->DVD()->SetTrack(Type, stream.m_stream_id);
->>>>>>> 0c0d33d3
+        StreamInfo stream = m_decoder->GetTrackInfo(Type, static_cast<uint>(TrackNo));
+        m_playerCtx->m_buffer->DVD()->SetTrack(Type, stream.m_stream_id);
     }
 
     return MythPlayer::SetTrack(Type, TrackNo);
@@ -629,11 +548,7 @@
 {
     if (!m_playerCtx->m_buffer->IsDVD())
         return;
-<<<<<<< HEAD
-    m_playerCtx->m_buffer->DVD()->GetChapterTimes(times);
-=======
-    player_ctx->m_buffer->DVD()->GetChapterTimes(Times);
->>>>>>> 0c0d33d3
+    m_playerCtx->m_buffer->DVD()->GetChapterTimes(Times);
 }
 
 bool MythDVDPlayer::DoJumpChapter(int Chapter)
@@ -658,24 +573,14 @@
         }
     }
 
-<<<<<<< HEAD
-    bool success = m_playerCtx->m_buffer->DVD()->playTrack(chapter);
-=======
-    bool success = player_ctx->m_buffer->DVD()->playTrack(Chapter);
->>>>>>> 0c0d33d3
+    bool success = m_playerCtx->m_buffer->DVD()->playTrack(Chapter);
     if (success)
     {
         if (m_decoder)
         {
-<<<<<<< HEAD
             m_decoder->UpdateFramesPlayed();
             if (m_playerCtx->m_buffer->DVD()->GetCellStart() == 0)
-                m_decoder->SeekReset(m_framesPlayed, 0, true, true);
-=======
-            decoder->UpdateFramesPlayed();
-            if (player_ctx->m_buffer->DVD()->GetCellStart() == 0)
-                decoder->SeekReset(static_cast<long long>(framesPlayed), 0, true, true);
->>>>>>> 0c0d33d3
+                m_decoder->SeekReset(static_cast<long long>(m_framesPlayed), 0, true, true);
         }
         ClearAfterSeek(!m_playerCtx->m_buffer->IsInDiscMenuOrStillFrame());
     }
@@ -735,8 +640,7 @@
         return;
     }
 
-<<<<<<< HEAD
-    m_buttonVersion = buttonversion;
+    m_buttonVersion = static_cast<int>(buttonversion);
     QRect buttonPos = m_playerCtx->m_buffer->DVD()->GetButtonCoords();
     m_osdLock.lock();
     if (m_osd)
@@ -744,29 +648,14 @@
     m_osdLock.unlock();
     m_textDisplayMode = kDisplayDVDButton;
     m_playerCtx->m_buffer->DVD()->ReleaseMenuButton();
-=======
-    m_buttonVersion = static_cast<int>(buttonversion);
-    QRect buttonPos = player_ctx->m_buffer->DVD()->GetButtonCoords();
-    osdLock.lock();
-    if (osd)
-        osd->DisplayDVDButton(dvdSubtitle, buttonPos);
-    osdLock.unlock();
-    textDisplayMode = kDisplayDVDButton;
-    player_ctx->m_buffer->DVD()->ReleaseMenuButton();
->>>>>>> 0c0d33d3
 }
 
 bool MythDVDPlayer::GoToMenu(QString Menu)
 {
     if (!m_playerCtx->m_buffer->IsDVD())
         return false;
-<<<<<<< HEAD
     m_textDisplayMode = kDisplayNone;
-    bool ret = m_playerCtx->m_buffer->DVD()->GoToMenu(str);
-=======
-    textDisplayMode = kDisplayNone;
-    bool ret = player_ctx->m_buffer->DVD()->GoToMenu(Menu);
->>>>>>> 0c0d33d3
+    bool ret = m_playerCtx->m_buffer->DVD()->GoToMenu(Menu);
 
     if (!ret)
     {
@@ -782,13 +671,8 @@
 {
     if (!m_playerCtx->m_buffer->IsDVD())
         return;
-<<<<<<< HEAD
-    if (direction)
+    if (Direction)
         m_playerCtx->m_buffer->DVD()->GoToPreviousProgram();
-=======
-    if (Direction)
-        player_ctx->m_buffer->DVD()->GoToPreviousProgram();
->>>>>>> 0c0d33d3
     else
         m_playerCtx->m_buffer->DVD()->GoToNextProgram();
 }
@@ -831,11 +715,7 @@
     if (Angle < 1 || Angle > total)
         Angle = 1;
 
-<<<<<<< HEAD
-    return m_playerCtx->m_buffer->DVD()->SwitchAngle(angle);
-=======
-    return player_ctx->m_buffer->DVD()->SwitchAngle(static_cast<uint>(Angle));
->>>>>>> 0c0d33d3
+    return m_playerCtx->m_buffer->DVD()->SwitchAngle(static_cast<uint>(Angle));
 }
 
 void MythDVDPlayer::ResetStillFrameTimer(void)
@@ -863,24 +743,14 @@
        (m_stillFrameLength > 0) && (m_stillFrameLength < 0xff))
     {
         m_stillFrameTimerLock.lock();
-<<<<<<< HEAD
-        int elapsedTime = (int)(m_stillFrameTimer.elapsed() * m_playSpeed / 1000);
-=======
-        int elapsedTime = static_cast<int>(m_stillFrameTimer.elapsed() * play_speed / 1000.0F);
->>>>>>> 0c0d33d3
+        int elapsedTime = static_cast<int>(m_stillFrameTimer.elapsed() * m_playSpeed / 1000.0F);
         m_stillFrameTimerLock.unlock();
         if (elapsedTime >= m_stillFrameLength)
         {
             LOG(VB_PLAYBACK, LOG_INFO, LOC +
                 QString("Stillframe timeout after %1 seconds (timestretch %2)")
-<<<<<<< HEAD
-                    .arg(m_stillFrameLength)
-                    .arg(m_playSpeed));
+                .arg(m_stillFrameLength).arg(static_cast<double>(m_playSpeed)));
             m_playerCtx->m_buffer->DVD()->SkipStillFrame();
-=======
-                    .arg(m_stillFrameLength).arg(static_cast<double>(play_speed)));
-            player_ctx->m_buffer->DVD()->SkipStillFrame();
->>>>>>> 0c0d33d3
             m_stillFrameLength = 0;
         }
     }
@@ -888,13 +758,8 @@
 
 void MythDVDPlayer::CreateDecoder(char *Testbuf, int TestReadSize)
 {
-<<<<<<< HEAD
-    if (AvFormatDecoderDVD::CanHandle(testbuf, m_playerCtx->m_buffer->GetFilename(),
-                                      testreadsize))
-=======
-    if (AvFormatDecoderDVD::CanHandle(Testbuf, player_ctx->m_buffer->GetFilename(),
+    if (AvFormatDecoderDVD::CanHandle(Testbuf, m_playerCtx->m_buffer->GetFilename(),
                                       TestReadSize))
->>>>>>> 0c0d33d3
     {
         SetDecoder(new AvFormatDecoderDVD(this, *m_playerCtx->m_playingInfo,
                                           m_playerFlags));
