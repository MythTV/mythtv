--- conflicted
+++ resolved
@@ -8,11 +8,7 @@
 #include "mythverbose.h"
 #include "tspacket.h"
 #include "compat.h"
-<<<<<<< HEAD
-#include "mythverbose.h"
 #include "mythlogging.h"
-=======
->>>>>>> 6ab3ca9e
 
 #ifndef USING_MINGW
 #include <sys/poll.h>
@@ -318,24 +314,11 @@
     readPtr  = (readPtr == endPtr) ? buffer : readPtr;
 }
 
-<<<<<<< HEAD
-void DRBThread::run(void)
-{
+void DeviceReadBuffer::run(void)
+{
+    uint      errcnt = 0;
+
     threadRegister("DeviceReadBuffer");
-    if (!m_buffer)
-        return;
-
-    m_buffer->fill_ringbuffer();
-    threadDeregister();
-}
-
-void DeviceReadBuffer::fill_ringbuffer(void)
-=======
-void DeviceReadBuffer::run(void)
->>>>>>> 6ab3ca9e
-{
-    uint      errcnt = 0;
-
     lock.lock();
     dorun   = true;
     running = true;
@@ -396,6 +379,8 @@
     running = false;
     eof     = true;
     lock.unlock();
+
+    threadDeregister();
 }
 
 bool DeviceReadBuffer::HandlePausing(void)
