--- conflicted
+++ resolved
@@ -288,15 +288,7 @@
 
     MonitorProgress(false, false, false, false);
 
-<<<<<<< HEAD
     iptvScanner->Scan();
-=======
-    ok = freeboxScanner->Scan();
-#endif // USING_IPTV
-
-    if (!ok)
-        InformUser(tr("Error starting scan"));
->>>>>>> c2a8791d
 
     return true;
 }
