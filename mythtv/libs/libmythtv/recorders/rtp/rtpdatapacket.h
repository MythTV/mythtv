/* -*- Mode: c++ -*-
 * Copyright (c) 2012 Digital Nirvana, Inc.
 * Distributed as part of MythTV under GPL v2 and later.
 */

#ifndef RTP_DATA_PACKET_H
#define RTP_DATA_PACKET_H

<<<<<<< HEAD
#ifdef _WIN32
    #include <winsock2.h>
#else
    #include <arpa/inet.h> // for ntohs()/ntohl()
#endif
=======
#include <QtEndian>
>>>>>>> 8233fe0f

#include "udppacket.h"
#include "mythlogging.h"

#ifdef _MSC_VER
#  include <WinSock2.h>
#endif

/** \brief RTP Data Packet
 *
 *  The RTP Header exists for all RTP packets, it contains a payload
 *  type, timestamp and a sequence number for packet reordering.
 *
 *  Different RTP Data Packet types have their own sub-classes for
 *  accessing the data portion of the packet.
 *
 *  The data is stored in a QByteArray which is a reference counted
 *  shared data container, so an RTPDataPacket can be assigned to a
 *  subclass efficiently.
 */
class RTPDataPacket : public UDPPacket
{
  public:
    RTPDataPacket(const RTPDataPacket&)  = default;
    explicit RTPDataPacket(const UDPPacket &o) : UDPPacket(o), m_off(0) { }
    explicit RTPDataPacket(uint64_t key) : UDPPacket(key), m_off(0) { }
    RTPDataPacket(void) : UDPPacket(0ULL) { }

    RTPDataPacket& operator=(const RTPDataPacket&) = default;

    bool IsValid(void) const override // UDPPacket
    {
        if (m_data.size() < 12)
        {
            return false;
        }
        if (2 != GetVersion())
        {
            LOG(VB_GENERAL, LOG_INFO, QString("Version incorrect %1")
                .arg(GetVersion()));
            return false;
        }

        int off = 12 + 4 * GetCSRCCount();
        if (off > m_data.size())
        {
            LOG(VB_GENERAL, LOG_INFO, QString("off %1 > sz %2")
                .arg(off).arg(m_data.size()));
            return false;
        }
        if (HasExtension())
        {
            uint ext_size = m_data[off+2] << 8 | m_data[off+3];
            off += 4 * (1 + ext_size);
        }
        if (off > m_data.size())
        {
            LOG(VB_GENERAL, LOG_INFO, QString("off + ext %1 > sz %2")
                .arg(off).arg(m_data.size()));
            return false;
        }
        m_off = off;

        return true;
    }

    uint GetVersion(void) const { return (m_data[0] >> 6) & 0x3; }
    bool HasPadding(void) const { return (m_data[0] >> 5) & 0x1; }
    bool HasExtension(void) const { return (m_data[0] >> 4) & 0x1; }
    uint GetCSRCCount(void) const { return m_data[0] & 0xf; }

    enum {
        kPayLoadTypePCMAudio   = 8,
        kPayLoadTypeMPEGAudio  = 12,
        kPayLoadTypeH261Video  = 31,
        kPayLoadTypeMPEG2Video = 32,
        kPayLoadTypeTS         = 33,
        kPayLoadTypeH263Video  = 34,
    };

    uint GetPayloadType(void) const
    {
        return m_data[1] & 0x7f;
    }

    uint GetSequenceNumber(void) const
    {
        return qFromBigEndian(*reinterpret_cast<const uint16_t*>(m_data.data()+2));
    }

    uint GetTimeStamp(void) const
    {
        return qFromBigEndian(*reinterpret_cast<const uint32_t*>(m_data.data()+4));
    }

    uint GetSynchronizationSource(void) const
    {
        return qFromBigEndian(*reinterpret_cast<const uint32_t*>(m_data.data()+8));
    }

    uint GetContributingSource(uint i) const
    {
        const uint32_t tmp =
            *reinterpret_cast<const uint32_t*>(m_data.data() + 12 + 4 * i);
        return qFromBigEndian(tmp);
    }

    uint GetPayloadOffset(void) const { return m_off; }

    uint GetPaddingSize(void) const
    {
        if (!HasPadding())
            return 0;
        return m_data[m_data.size()-1];
    }

  protected:
    mutable uint m_off { 0 };
};

#endif // RTP_DATA_PACKET_H<|MERGE_RESOLUTION|>--- conflicted
+++ resolved
@@ -6,15 +6,7 @@
 #ifndef RTP_DATA_PACKET_H
 #define RTP_DATA_PACKET_H
 
-<<<<<<< HEAD
-#ifdef _WIN32
-    #include <winsock2.h>
-#else
-    #include <arpa/inet.h> // for ntohs()/ntohl()
-#endif
-=======
 #include <QtEndian>
->>>>>>> 8233fe0f
 
 #include "udppacket.h"
 #include "mythlogging.h"
