--- conflicted
+++ resolved
@@ -47,7 +47,9 @@
 
 void LinuxControllerThread::run(void)
 {
+    threadRegister("LinuxController");
     m_parent->RunPortHandler();
+    threadDeregister();
 }
 
 class LFDPriv
@@ -593,19 +595,6 @@
     return true;
 }
 
-<<<<<<< HEAD
-void LinuxControllerThread::run(void)
-{
-    if (!m_parent)
-        return;
-
-    threadRegister("LinuxController");
-    m_parent->RunPortHandler();
-    threadDeregister();
-}
-
-=======
->>>>>>> 0434cd98
 void LinuxFirewireDevice::RunPortHandler(void)
 {
     VERBOSE(VB_RECORD, LOC + "RunPortHandler -- start");
