--- conflicted
+++ resolved
@@ -144,12 +144,7 @@
 
     QString      GetCodecDecoderName(void) const override; // DecoderBase
     QString      GetRawEncodingType(void) override; // DecoderBase
-<<<<<<< HEAD
-    MythCodecID  GetVideoCodecID(void) const override { return video_codec_id; } // DecoderBase
-=======
     MythCodecID  GetVideoCodecID(void) const override { return m_video_codec_id; } // DecoderBase
-    void        *GetVideoCodecPrivate(void) override; // DecoderBase
->>>>>>> e83b3649
 
     void SetDisablePassThrough(bool disable) override; // DecoderBase
     void ForceSetupAudioStream(void) override; // DecoderBase
