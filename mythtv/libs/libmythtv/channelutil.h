// -*- Mode: c++ -*-
#ifndef CHANUTIL_H
#define CHANUTIL_H

// C++ headers
#include <cstdint>
#include <deque>
#include <vector>
using namespace std;

// Qt headers
#include <QString>
#include <QCoreApplication>

// MythTV headers
#include "mythtvexp.h"
#include "dtvmultiplex.h"
#include "channelinfo.h"
#include "iptvtuningdata.h"
#include "tv.h" // for CHANNEL_DIRECTION

class NetworkInformationTable;

class pid_cache_item_t
{
  public:
    pid_cache_item_t() = default;
    pid_cache_item_t(uint pid, uint sid_tid) :
        m_pid(pid), m_sid_tid(sid_tid) {}
    uint GetPID(void) const { return m_pid; }
    uint GetStreamID(void) const
        { return (m_sid_tid&0x100) ? GetID() : 0; }
    uint GetTableID(void) const
        { return (m_sid_tid&0x100) ? 0 : GetID(); }
    uint GetID(void) const { return m_sid_tid & 0xff; }
    bool IsPCRPID(void) const { return ( m_sid_tid&0x200 ) != 0; }
    bool IsPermanent(void) const { return ( m_sid_tid&0x10000 ) != 0; }
    uint GetComposite(void) const { return m_sid_tid; }
  private:
    uint m_pid     {0};
    uint m_sid_tid {0};
};
typedef vector<pid_cache_item_t> pid_cache_t;

/** \class ChannelUtil
 *  \brief Collection of helper utilities for channel DB use
 */
class MTV_PUBLIC ChannelUtil
{
    Q_DECLARE_TR_FUNCTIONS(ChannelUtil);

  public:
    // Multiplex Stuff

    static uint    CreateMultiplex(
        int  sourceid,          const QString& sistandard,
        uint64_t frequency,     const QString& modulation,
        int  transport_id = -1, int     network_id = -1);

    static uint    CreateMultiplex(
        int            sourceid,     const QString& sistandard,
        uint64_t       frequency,    const QString& modulation,
        // DVB specific
        int            transport_id, int            network_id,
        int            symbol_rate,  signed char    bandwidth,
        signed char    polarity,     signed char    inversion,
        signed char    trans_mode,
        const QString& inner_FEC,    const QString& constellation,
        signed char    hierarchy,    const QString& hp_code_rate,
        const QString& lp_code_rate, const QString& guard_interval,
        const QString& mod_sys,      const QString& rolloff);

    static uint    CreateMultiplex(uint sourceid, const DTVMultiplex&,
                                   int transport_id, int network_id);

    static vector<uint> CreateMultiplexes(
        int sourceid, const NetworkInformationTable *nit);

    static uint    GetMplexID(uint sourceid, const QString &channum);
    static int     GetMplexID(uint sourceid,     uint64_t frequency);
    static int     GetMplexID(uint sourceid,     uint64_t frequency,
                              uint transport_id, uint network_id);
    static int     GetMplexID(uint sourceid,
                              uint transport_id, uint network_id);
    static uint    GetMplexID(uint chanid);
    static int     GetBetterMplexID(int current_mplexid,
                                    int transport_id, int network_id);

    static bool    GetTuningParams(uint mplexid,
                                   QString  &modulation,
                                   uint64_t &frequency,
                                   uint     &dvb_transportid,
                                   uint     &dvb_networkid,
                                   QString  &si_std);

    static bool    GetATSCChannel(uint sourceid, const QString &channum,
                                  uint &major,   uint          &minor);
    static bool    IsATSCChannel(uint sourceid, const QString &channum)
        { uint m1, m2; GetATSCChannel(sourceid, channum, m1,m2); return m2; }

    // Channel/Service Stuff
    static int     CreateChanID(uint sourceid, const QString &chan_num);

    static bool    CreateChannel(uint db_mplexid,
                                 uint db_sourceid,
                                 uint new_channel_id,
                                 const QString &callsign,
                                 const QString &service_name,
                                 const QString &chan_num,
                                 uint service_id,
                                 uint atsc_major_channel,
                                 uint atsc_minor_channel,
                                 bool use_on_air_guide,
                                 bool hidden,
                                 bool hidden_in_guide,
                                 const QString &freqid,
                                 const QString& icon    = QString(),
                                 QString format  = "Default",
<<<<<<< HEAD
                                 const QString& xmltvid = QString(),
                                 const QString& default_authority = QString());
=======
                                 QString xmltvid = QString(),
                                 QString default_authority = QString(),
                                 uint service_type = 0);
>>>>>>> f58f474b

    static bool    UpdateChannel(uint db_mplexid,
                                 uint source_id,
                                 uint channel_id,
                                 const QString &callsign,
                                 const QString &service_name,
                                 const QString &chan_num,
                                 uint service_id,
                                 uint atsc_major_channel,
                                 uint atsc_minor_channel,
                                 bool use_on_air_guide,
                                 bool hidden,
                                 bool hidden_in_guide,
                                 const QString& freqid  = QString(),
                                 const QString& icon    = QString(),
                                 QString format  = QString(),
                                 const QString& xmltvid = QString(),
                                 const QString& default_authority = QString(),
                                 uint service_type = 0);

    static bool    CreateIPTVTuningData(
        uint channel_id, const IPTVTuningData &tuning)
    {
        return UpdateIPTVTuningData(channel_id, tuning);
    }

    static bool    UpdateIPTVTuningData(
        uint channel_id, const IPTVTuningData &tuning);

    static void    UpdateInsertInfoFromDB(ChannelInsertInfo &chan);
    static void    UpdateChannelNumberFromDB(ChannelInsertInfo &chan);

    static bool    DeleteChannel(uint channel_id);

    static bool    SetVisible(uint channel_id, bool visible);

    static bool    SetServiceVersion(int mplexid, int version);

    static int     GetChanID(int db_mplexid,    int service_transport_id,
                             int major_channel, int minor_channel,
                             int program_number);

    static int     GetServiceVersion(int mplexid);

    // Misc gets
    static QString GetDefaultAuthority(uint chanid);
    static QString GetIcon(uint chanid);
    static vector<uint> GetInputIDs(uint chanid);
    static QString GetUnknownCallsign(void);
    static uint    FindChannel(uint sourceid, const QString &freqid);
    static int     GetChanID(uint sourceid, const QString &channum)
        { return GetChannelValueInt("chanid", sourceid, channum); }
    static bool    GetChannelData(
        uint    sourceid,
        uint    &chanid,          const QString &channum,
        QString &tvformat,        QString       &modulation,
        QString &freqtable,       QString       &freqid,
        int     &finetune,        uint64_t      &frequency,
        QString &dtv_si_std,      int     &mpeg_prog_num,
        uint    &atsc_major,      uint          &atsc_minor,
        uint    &dvb_transportid, uint          &dvb_networkid,
        uint    &mplexid,         bool          &commfree);
    static int     GetProgramNumber(uint sourceid, const QString &channum)
        { return GetChannelValueInt("serviceid", sourceid, channum); }
    static QString GetVideoFilters(uint sourceid, const QString &channum)
        { return GetChannelValueStr("videofilters", sourceid, channum); }
    static IPTVTuningData GetIPTVTuningData(uint chanid);

    // Are there any other possibly useful sort orders?
    // e.g. Sorting by sourceid would probably be better done by two distinct
    // calls to LoadChannels specifying the sourceid
    enum OrderBy
    {
        kChanOrderByChanNum,
        kChanOrderByName,
        kChanOrderByLiveTV,
    };

    enum GroupBy
    {
        kChanGroupByCallsign,
        kChanGroupByChanid // Because of the nature of the query we always need to group
    };

    /**
     *  \brief Load channels from database into a list of ChannelInfo objects
     *
     *  \note This replaces all previous methods e.g. GetChannels() and
     *        GetAllChannels() in channelutil.h
     *
     *  \note There is no grouping option by design and here's
     * why. Grouping with a ChannelInfo object is largely
     * self-defeating, 99% of the information in the remaining result
     * won't apply to the other 'grouped' channels. Therefore GroupBy
     * should be used when you only care about Name, Number and
     * Callsign. Loading a complete ChannelInfo object, including
     * input info is therefore an actual waste of processor cycles and
     * memory, so we may yet introduce a parent class for ChannelInfo
     * called BasicChannelInfo or similar with it's own Load function
    */
    static ChannelInfoList LoadChannels(uint startIndex, uint count,
                                        uint &totalAvailable,
                                        bool ignoreHidden = true,
                                        OrderBy orderBy = kChanOrderByChanNum,
                                        GroupBy groupBy = kChanGroupByChanid,
                                        uint sourceID = 0,
                                        uint channelGroupID = 0,
                                        bool liveTVOnly = false,
                                        const QString& callsign = "",
                                        const QString& channum = "",
                                        bool ignoreUntunable = true);

    /**
     * \deprecated Use LoadChannels instead
     */
    static ChannelInfoList GetChannels(
        uint sourceid, bool visible_only, 
        const QString &group_by = QString(), uint channel_groupid = 0)
    {
        return GetChannelsInternal(sourceid, visible_only, false,
                                   group_by, channel_groupid);
    }

    /// Returns channels that are not connected to an input and
    /// channels that are not marked as visible.
    /**
     * \deprecated
     */
    static ChannelInfoList GetAllChannels(uint sourceid)
    {
        return GetChannelsInternal(sourceid, false, true, QString(), 0);
    }
    static vector<uint> GetChanIDs(int sourceid = -1, bool onlyVisible = false);
    static uint    GetChannelCount(int sourceid = -1);
    static void    SortChannels(ChannelInfoList &list, const QString &order,
                                bool eliminate_duplicates = false);
    static int     GetNearestChannel(const ChannelInfoList &list,
                                     const QString &channum);

    static uint    GetNextChannel(const ChannelInfoList &sorted,
                                  uint old_chanid,
                                  uint mplexid_restriction,
                                  uint chanid_restriction,
                                  ChannelChangeDirection direction,
                                  bool skip_non_visible = true,
                                  bool skip_same_channum_and_callsign = false);

    static QString GetChannelValueStr(const QString &channel_field,
                                      uint           sourceid,
                                      const QString &channum);

    static int     GetChannelValueInt(const QString &channel_field,
                                      uint           sourceid,
                                      const QString &channum);

    static bool    IsOnSameMultiplex(uint srcid,
                                     const QString &new_channum,
                                     const QString &old_channum);

    static QStringList GetValidRecorderList(uint            chanid,
                                            const QString &channum);

    static bool    IsConflicting(const QString &channum,
                                 uint sourceid = 0, uint excluded_chanid = 0)
    {
        vector<uint> chanids = GetConflicting(channum, sourceid);
        return (chanids.size() > 1) ||
            ((1 == chanids.size()) && (chanids[0] != excluded_chanid));
    }

    static vector<uint> GetConflicting(const QString &channum,
                                       uint sourceid = 0);

    /**
     * \brief Returns the channel-number string of the given channel.
     * \param chanid primary key for channel record
     */
    static QString GetChanNum(int chan_id);

    /**
     * \brief Returns the listings time offset in minutes for given channel.
     * \param chanid primary key for channel record
     */
    static int     GetTimeOffset(int chan_id);
    static int     GetSourceID(int mplexid);
    static uint    GetSourceIDForChannel(uint chanid);

    static QStringList GetInputTypes(uint chanid);

    static bool    GetCachedPids(uint chanid, pid_cache_t &pid_cache);

    // Misc sets
    static bool    SetChannelValue(const QString &field_name,
                                   const QString& value,
                                   uint           sourceid,
                                   const QString &channum);

    static bool    SetChannelValue(const QString &field_name,
                                   const QString& value,
                                   int            chanid);

    static bool    SaveCachedPids(uint chanid,
                                  const pid_cache_t &_pid_cache,
                                  bool delete_all = false);

    static const QString kATSCSeparators;

  private:
    /**
     * \deprecated Use LoadChannels instead
     */
    static ChannelInfoList GetChannelsInternal(
        uint sourceid, bool visible_only, bool include_disconnected,
        const QString &group_by, uint channel_groupid);
    static QString GetChannelStringField(int chan_id, const QString &field);
};

#endif // CHANUTIL_H<|MERGE_RESOLUTION|>--- conflicted
+++ resolved
@@ -116,14 +116,9 @@
                                  const QString &freqid,
                                  const QString& icon    = QString(),
                                  QString format  = "Default",
-<<<<<<< HEAD
                                  const QString& xmltvid = QString(),
-                                 const QString& default_authority = QString());
-=======
-                                 QString xmltvid = QString(),
-                                 QString default_authority = QString(),
+                                 const QString& default_authority = QString(),
                                  uint service_type = 0);
->>>>>>> f58f474b
 
     static bool    UpdateChannel(uint db_mplexid,
                                  uint source_id,
