--- conflicted
+++ resolved
@@ -27,6 +27,7 @@
 #include "dvbrecorder.h"
 #include "dvbchannel.h"
 #include "tv_rec.h"
+#include "mythverbose.h"
 
 #define LOC      QString("DVBRec(%1:%2): ") \
                  .arg(tvrec->GetCaptureCardNum()).arg(videodevice)
@@ -39,171 +40,6 @@
     : DTVRecorder(rec), _channel(channel), _stream_handler(NULL)
 {
     videodevice = QString::null;
-<<<<<<< HEAD
-
-    _buffer_size = (1024*1024 / TSPacket::kSize) * TSPacket::kSize;
-
-    _buffer = new unsigned char[_buffer_size];
-    memset(_buffer, 0, _buffer_size);
-    memset(_stream_id, 0, sizeof(_stream_id));
-    memset(_pid_status, 0, sizeof(_pid_status));
-    memset(_continuity_counter, 0, sizeof(_continuity_counter));
-}
-
-DVBRecorder::~DVBRecorder()
-{
-    TeardownAll();
-}
-
-void DVBRecorder::TeardownAll(void)
-{
-    // Make SURE that the device read thread is cleaned up -- John Poet
-    StopRecording();
-
-    if (IsOpen())
-        Close();
-
-    if (_buffer)
-    {
-        delete[] _buffer;
-        _buffer = NULL;
-    }
-
-    if (_input_pat)
-    {
-        delete _input_pat;
-        _input_pat = NULL;
-    }
-
-    if (_input_pmt)
-    {
-        delete _input_pmt;
-        _input_pmt = NULL;
-    }
-}
-
-void DVBRecorder::SetOptionsFromProfile(RecordingProfile *profile,
-                                        const QString &videodev,
-                                        const QString&, const QString&)
-{
-    SetOption("videodevice", videodev);
-    DTVRecorder::SetOption("tvformat", gCoreContext->GetSetting("TVFormat"));
-    SetStrOption(profile,  "recordingtype");
-}
-
-void DVBRecorder::HandleSingleProgramPAT(ProgramAssociationTable *pat)
-{
-    if (!pat)
-    {
-        VERBOSE(VB_RECORD, LOC + "HandleSingleProgramPAT(NULL)");
-        return;
-    }
-
-    if (!ringBuffer)
-        return;
-
-    uint next_cc = (pat->tsheader()->ContinuityCounter()+1)&0xf;
-    pat->tsheader()->SetContinuityCounter(next_cc);
-    pat->GetAsTSPackets(_scratch, next_cc);
-
-    for (uint i = 0; i < _scratch.size(); i++)
-        DTVRecorder::BufferedWrite(_scratch[i]);
-}
-
-void DVBRecorder::HandleSingleProgramPMT(ProgramMapTable *pmt)
-{
-    if (!pmt)
-    {
-        VERBOSE(VB_RECORD, LOC + "HandleSingleProgramPMT(NULL)");
-        return;
-    }
-
-    // collect stream types for H.264 (MPEG-4 AVC) keyframe detection
-    for (uint i = 0; i < pmt->StreamCount(); i++)
-        _stream_id[pmt->StreamPID(i)] = pmt->StreamType(i);
-
-    if (!ringBuffer)
-        return;
-
-    uint next_cc = (pmt->tsheader()->ContinuityCounter()+1)&0xf;
-    pmt->tsheader()->SetContinuityCounter(next_cc);
-    pmt->GetAsTSPackets(_scratch, next_cc);
-
-    for (uint i = 0; i < _scratch.size(); i++)
-        DTVRecorder::BufferedWrite(_scratch[i]);
-}
-
-void DVBRecorder::HandlePAT(const ProgramAssociationTable *_pat)
-{
-    if (!_pat)
-    {
-        VERBOSE(VB_RECORD, LOC + "SetPAT(NULL)");
-        return;
-    }
-
-    QMutexLocker change_lock(&_pid_lock);
-
-    int progNum = _stream_data->DesiredProgram();
-    uint pmtpid = _pat->FindPID(progNum);
-
-    if (!pmtpid)
-    {
-        VERBOSE(VB_RECORD, LOC + "SetPAT(): "
-                "Ignoring PAT not containing our desired program...");
-        return;
-    }
-
-    VERBOSE(VB_RECORD, LOC + QString("SetPAT(%1 on 0x%2)")
-            .arg(progNum).arg(pmtpid,0,16));
-
-    ProgramAssociationTable *oldpat = _input_pat;
-    _input_pat = new ProgramAssociationTable(*_pat);
-    delete oldpat;
-
-    // Listen for the other PMTs for faster channel switching
-    for (uint i = 0; _input_pat && (i < _input_pat->ProgramCount()); i++)
-    {
-        uint pmt_pid = _input_pat->ProgramPID(i);
-        if (!_stream_data->IsListeningPID(pmt_pid))
-            _stream_data->AddListeningPID(pmt_pid, kPIDPriorityLow);
-    }
-}
-
-void DVBRecorder::HandlePMT(uint progNum, const ProgramMapTable *_pmt)
-{
-    QMutexLocker change_lock(&_pid_lock);
-
-    if ((int)progNum == _stream_data->DesiredProgram())
-    {
-        VERBOSE(VB_RECORD, LOC + QString("SetPMT(%1)").arg(progNum));
-        ProgramMapTable *oldpmt = _input_pmt;
-        _input_pmt = new ProgramMapTable(*_pmt);
-
-        QString sistandard = dvbchannel->GetSIStandard();
-
-        bool has_no_av = true;
-        for (uint i = 0; i < _input_pmt->StreamCount() && has_no_av; i++)
-        {
-            has_no_av &= !_input_pmt->IsVideo(i, sistandard);
-            has_no_av &= !_input_pmt->IsAudio(i, sistandard);
-        }
-        _has_no_av = has_no_av;
-
-        dvbchannel->SetPMT(_input_pmt);
-        delete oldpmt;
-    }
-}
-
-void DVBRecorder::HandleSTT(const SystemTimeTable*)
-{
-    dvbchannel->SetTimeOffset(GetStreamData()->TimeOffset());
-}
-
-void DVBRecorder::HandleTDT(const TimeDateTable*)
-{
-    dvbchannel->SetTimeOffset(GetStreamData()->TimeOffset());
-=======
->>>>>>> 6ab3ca9e
 }
 
 bool DVBRecorder::Open(void)
@@ -230,15 +66,7 @@
 
 bool DVBRecorder::IsOpen(void) const
 {
-<<<<<<< HEAD
-    VERBOSE(VB_RECORD, LOC + QString("Close() fd(%1) -- begin").arg(_stream_fd));
-
-    DVBStreamHandler::Return(_stream_handler);
-
-    VERBOSE(VB_RECORD, LOC + QString("Close() fd(%1) -- end").arg(_stream_fd));
-=======
     return (NULL != _stream_handler);
->>>>>>> 6ab3ca9e
 }
 
 void DVBRecorder::Close(void)
