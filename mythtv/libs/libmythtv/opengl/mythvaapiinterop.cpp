﻿// MythTV
#include "mythvideoout.h"
#include "videocolourspace.h"
#include "fourcc.h"
#include "mythvaapiinterop.h"
#include "mythvaapidrminterop.h"
#include "mythvaapiglxinterop.h"

extern "C" {
#include "libavfilter/buffersrc.h"
#include "libavfilter/buffersink.h"
#include "libavutil/hwcontext_vaapi.h"
}

#define LOC QString("VAAPIInterop: ")

/*! \brief Return an 'interoperability' method that is supported by the current render device.
 *
 * DRM interop is the preferred option as it is copy free but requires EGL.
 * DRM returns raw YUV frames which gives us full colourspace and deinterlacing control.
 *
 * GLX Pixmap interop will copy the frame to an RGBA texture. VAAPI functionality is
 * used for colourspace conversion and deinterlacing. It is not supported
 * when EGL and/or Wayland are running.
 *
 * GLX Copy is only available when GLX is running (no OpenGLES or Wayland) and,
 * under the hood, performs the same Pixmap copy as GLXPixmap support plus an
 * additional render to texture via a FramebufferObject. As it is less performant
 * and less widely available than GLX Pixmap, it may be removed in the future.
*/
MythOpenGLInterop::Type MythVAAPIInterop::GetInteropType(VideoFrameType Format)
{
    if ((FMT_VAAPI != Format) || getenv("NO_VAAPI"))
        return Unsupported;

    MythRenderOpenGL *context = MythRenderOpenGL::GetOpenGLRender();
    if (!context)
        return Unsupported;

    OpenGLLocker locker(context);
    bool egl = context->IsEGL();
    bool opengles = context->isOpenGLES();
    bool wayland = qgetenv("XDG_SESSION_TYPE").contains("wayland");
    // best first
    if (egl && MythVAAPIInteropDRM::IsSupported(context)) // zero copy
        return VAAPIEGLDRM;
<<<<<<< HEAD
    if (!egl && !wayland && MythVAAPIInteropGLXPixmap::IsSupported(Context)) // copy
=======
    else if (!egl && !wayland && MythVAAPIInteropGLXPixmap::IsSupported(context)) // copy
>>>>>>> cc6298d8
        return VAAPIGLXPIX;
    if (!egl && !opengles && !wayland) // 2 * copy
        return VAAPIGLXCOPY;
    return Unsupported;
}

MythVAAPIInterop* MythVAAPIInterop::Create(MythRenderOpenGL *Context, Type InteropType)
{
    if (!Context)
        return nullptr;

    if (InteropType == VAAPIEGLDRM)
        return new MythVAAPIInteropDRM(Context);
    else if (InteropType == VAAPIGLXPIX)
        return new MythVAAPIInteropGLXPixmap(Context);
    else if (InteropType == VAAPIGLXCOPY)
        return new MythVAAPIInteropGLXCopy(Context);
    return nullptr;
}

/*! \class MythVAAPIInterop
 *
 * \todo Fix pause frame deinterlacing
 * \todo Deinterlacing 'breaks' after certain stream changes (e.g. aspect ratio)
 * \todo Scaling of some 1080 H.264 material (garbage line at bottom - presumably
 * scaling from 1088 to 1080 - but only some files). Same effect on all VAAPI interop types.
*/
MythVAAPIInterop::MythVAAPIInterop(MythRenderOpenGL *Context, Type InteropType)
  : MythOpenGLInterop(Context, InteropType)
{
}

MythVAAPIInterop::~MythVAAPIInterop()
{
    DestroyDeinterlacer();
    if (m_vaDisplay)
        if (vaTerminate(m_vaDisplay) != VA_STATUS_SUCCESS)
            LOG(VB_GENERAL, LOG_WARNING, LOC + "Error closing VAAPI display");
}

VADisplay MythVAAPIInterop::GetDisplay(void)
{
    return m_vaDisplay;
}

QString MythVAAPIInterop::GetVendor(void)
{
    return m_vaVendor;
}

void MythVAAPIInterop::InitaliseDisplay(void)
{
    if (!m_vaDisplay)
        return;
    int major, minor;
    if (vaInitialize(m_vaDisplay, &major, &minor) != VA_STATUS_SUCCESS)
    {
        LOG(VB_GENERAL, LOG_ERR, LOC + "Failed to initialise VAAPI display");
        vaTerminate(m_vaDisplay);
        m_vaDisplay = nullptr;
    }
    else
    {
        m_vaVendor = vaQueryVendorString(m_vaDisplay);
        LOG(VB_GENERAL, LOG_INFO, LOC + QString("Created VAAPI %1.%2 display for %3 (%4)")
            .arg(major).arg(minor).arg(TypeToString(m_type)).arg(m_vaVendor));
    }
}

void MythVAAPIInterop::DestroyDeinterlacer(void)
{
    if (m_filterGraph)
        LOG(VB_GENERAL, LOG_INFO, LOC + "Destroying VAAPI deinterlacer");
    avfilter_graph_free(&m_filterGraph);
    m_filterGraph = nullptr;
    m_filterSink = nullptr;
    m_filterSource = nullptr;
    m_deinterlacer = DEINT_NONE;
    m_deinterlacer2x = false;
    m_firstField = true;
    m_lastFilteredFrame = 0;
    m_lastFilteredFrameCount = 0;
    av_buffer_unref(&m_vppFramesContext);
}

VASurfaceID MythVAAPIInterop::VerifySurface(MythRenderOpenGL *Context, VideoFrame *Frame)
{
    VASurfaceID result = 0;
    if (!Frame)
        return result;

    if ((Frame->pix_fmt != AV_PIX_FMT_VAAPI) || (Frame->codec != FMT_VAAPI) ||
        !Frame->buf || !Frame->priv[1])
        return result;

    // Sanity check the context
    if (m_context != Context)
    {
        LOG(VB_GENERAL, LOG_ERR, LOC + "Mismatched OpenGL contexts!");
        return result;
    }

    // Check size
    QSize surfacesize(Frame->width, Frame->height);
    if (m_openglTextureSize != surfacesize)
    {
        if (!m_openglTextureSize.isEmpty())
            LOG(VB_GENERAL, LOG_WARNING, LOC + "Video texture size changed!");
        m_openglTextureSize = surfacesize;
    }

    // Retrieve surface
    VASurfaceID id = static_cast<VASurfaceID>(reinterpret_cast<uintptr_t>(Frame->buf));
    if (id)
        result = id;
    return result;
}

bool MythVAAPIInterop::SetupDeinterlacer(MythDeintType Deinterlacer, bool DoubleRate,
                                         AVBufferRef *FramesContext,
                                         int Width, int Height,
                                         // Outputs
                                         AVFilterGraph *&Graph,
                                         AVFilterContext *&Source,
                                         AVFilterContext *&Sink)
{
    if (!FramesContext)
    {
        LOG(VB_GENERAL, LOG_ERR, LOC + "No hardware frames context");
        return false;
    }

    int ret;
    QString args;
    QString deinterlacer = "bob";
    if (DEINT_MEDIUM == Deinterlacer)
        deinterlacer = "motion_adaptive";
    else if (DEINT_HIGH == Deinterlacer)
        deinterlacer = "motion_compensated";

    // N.B. set auto to 0 otherwise we confuse playback if VAAPI does not deinterlace
    QString filters = QString("deinterlace_vaapi=mode=%1:rate=%2:auto=0")
            .arg(deinterlacer).arg(DoubleRate ? "field" : "frame");
    const AVFilter *buffersrc  = avfilter_get_by_name("buffer");
    const AVFilter *buffersink = avfilter_get_by_name("buffersink");
    AVFilterInOut *outputs = avfilter_inout_alloc();
    AVFilterInOut *inputs  = avfilter_inout_alloc();
    AVBufferSrcParameters* params = nullptr;

    Graph = avfilter_graph_alloc();
    if (!outputs || !inputs || !Graph)
    {
        ret = AVERROR(ENOMEM);
        goto end;
    }

    /* buffer video source: the decoded frames from the decoder will be inserted here. */
    args = QString("video_size=%1x%2:pix_fmt=%3:time_base=1/1")
                .arg(Width).arg(Height).arg(AV_PIX_FMT_VAAPI);

    ret = avfilter_graph_create_filter(&Source, buffersrc, "in",
                                       args.toLocal8Bit().constData(), nullptr, Graph);
    if (ret < 0)
    {
        LOG(VB_GENERAL, LOG_ERR, LOC + "avfilter_graph_create_filter failed for buffer source");
        goto end;
    }

    params = av_buffersrc_parameters_alloc();
    params->hw_frames_ctx = FramesContext;
    ret = av_buffersrc_parameters_set(Source, params);

    if (ret < 0)
    {
        LOG(VB_GENERAL, LOG_ERR, LOC + "av_buffersrc_parameters_set failed");
        goto end;
    }
    av_freep(&params);

    /* buffer video sink: to terminate the filter chain. */
    ret = avfilter_graph_create_filter(&Sink, buffersink, "out",
                                       nullptr, nullptr, Graph);
    if (ret < 0)
    {
        LOG(VB_GENERAL, LOG_ERR, LOC + "avfilter_graph_create_filter failed for buffer sink");
        goto end;
    }

    /*
     * Set the endpoints for the filter graph. The filter_graph will
     * be linked to the graph described by filters_descr.
     */

    /*
     * The buffer source output must be connected to the input pad of
     * the first filter described by filters_descr; since the first
     * filter input label is not specified, it is set to "in" by
     * default.
     */
    outputs->name       = av_strdup("in");
    outputs->filter_ctx = Source;
    outputs->pad_idx    = 0;
    outputs->next       = nullptr;

    /*
     * The buffer sink input must be connected to the output pad of
     * the last filter described by filters_descr; since the last
     * filter output label is not specified, it is set to "out" by
     * default.
     */
    inputs->name       = av_strdup("out");
    inputs->filter_ctx = Sink;
    inputs->pad_idx    = 0;
    inputs->next       = nullptr;

    if ((ret = avfilter_graph_parse_ptr(Graph, filters.toLocal8Bit(),
                                        &inputs, &outputs, nullptr)) < 0)
    {
        LOG(VB_GENERAL, LOG_ERR, LOC + QString("avfilter_graph_parse_ptr failed for %1")
            .arg(filters));
        goto end;
    }

    if ((ret = avfilter_graph_config(Graph, nullptr)) < 0)
    {
        LOG(VB_GENERAL, LOG_ERR, LOC +
            QString("VAAPI deinterlacer config failed - '%1' unsupported?").arg(deinterlacer));
        goto end;
    }

    LOG(VB_GENERAL, LOG_INFO, LOC + QString("Created deinterlacer '%1'")
        .arg(DeinterlacerName(Deinterlacer | DEINT_DRIVER, DoubleRate, FMT_VAAPI)));

end:
    if (ret < 0)
    {
        avfilter_graph_free(&Graph);
        Graph = nullptr;
    }
    avfilter_inout_free(&inputs);
    avfilter_inout_free(&outputs);
    return ret >= 0;
}

VASurfaceID MythVAAPIInterop::Deinterlace(VideoFrame *Frame, VASurfaceID Current, FrameScanType Scan)
{
    VASurfaceID result = Current;
    if (!Frame)
        return result;

    while (!m_filterError && is_interlaced(Scan))
    {
        // N.B. for DRM the use of a shader deint is checked before we get here
        MythDeintType deinterlacer = DEINT_NONE;
        bool doublerate = true;
        // no CPU or GLSL deinterlacing so pick up these options as well
        // N.B. Override deinterlacer_allowed to pick up any preference
        MythDeintType doublepref = GetDoubleRateOption(Frame, DEINT_DRIVER | DEINT_SHADER | DEINT_CPU, DEINT_ALL);
        MythDeintType singlepref = GetSingleRateOption(Frame, DEINT_DRIVER | DEINT_SHADER | DEINT_CPU, DEINT_ALL);

        if (doublepref)
        {
            deinterlacer = doublepref;
        }
        else if (singlepref)
        {
            deinterlacer = singlepref;
            doublerate = false;
        }

        if ((m_deinterlacer == deinterlacer) && (m_deinterlacer2x == doublerate))
            break;

        DestroyDeinterlacer();

        if (deinterlacer != DEINT_NONE)
        {
            AVBufferRef* frames = reinterpret_cast<AVBufferRef*>(Frame->priv[1]);
            if (!frames)
                break;

            AVBufferRef* hwdeviceref = av_hwdevice_ctx_alloc(AV_HWDEVICE_TYPE_VAAPI);
            if (!hwdeviceref)
                break;

            AVHWDeviceContext* hwdevicecontext  = reinterpret_cast<AVHWDeviceContext*>(hwdeviceref->data);
            hwdevicecontext->free = [](AVHWDeviceContext* /*unused*/) { LOG(VB_PLAYBACK, LOG_INFO, LOC + "VAAPI VPP device context finished"); };

            AVVAAPIDeviceContext *vaapidevicectx = reinterpret_cast<AVVAAPIDeviceContext*>(hwdevicecontext->hwctx);
            vaapidevicectx->display = m_vaDisplay; // re-use the existing display

            if (av_hwdevice_ctx_init(hwdeviceref) < 0)
            {
                av_buffer_unref(&hwdeviceref);
                m_filterError = true;
                break;
            }

            AVBufferRef *newframes = av_hwframe_ctx_alloc(hwdeviceref);
            if (!newframes)
            {
                m_filterError = true;
                av_buffer_unref(&hwdeviceref);
                break;
            }

            AVHWFramesContext* dstframes = reinterpret_cast<AVHWFramesContext*>(newframes->data);
            AVHWFramesContext* srcframes = reinterpret_cast<AVHWFramesContext*>(frames->data);

            m_filterWidth = srcframes->width;
            m_filterHeight = srcframes->height;
            static constexpr int kVppPoolSize = 2; // seems to be enough
            dstframes->sw_format = srcframes->sw_format;
            dstframes->width = m_filterWidth;
            dstframes->height = m_filterHeight;
            dstframes->initial_pool_size = kVppPoolSize;
            dstframes->format = AV_PIX_FMT_VAAPI;
            dstframes->free = [](AVHWFramesContext* /*unused*/) { LOG(VB_PLAYBACK, LOG_INFO, LOC + "VAAPI VPP frames context finished"); };

            if (av_hwframe_ctx_init(newframes) < 0)
            {
                m_filterError = true;
                av_buffer_unref(&hwdeviceref);
                av_buffer_unref(&newframes);
                break;
            }

            m_vppFramesContext = newframes;
            LOG(VB_PLAYBACK, LOG_INFO, LOC + QString("New VAAPI frame pool with %1 %2x%3 surfaces")
                .arg(kVppPoolSize).arg(m_filterWidth).arg(m_filterHeight));
            av_buffer_unref(&hwdeviceref);

            if (!MythVAAPIInterop::SetupDeinterlacer(deinterlacer, doublerate, m_vppFramesContext,
                                                     m_filterWidth, m_filterHeight,
                                                     m_filterGraph, m_filterSource, m_filterSink))
            {
                LOG(VB_GENERAL, LOG_ERR, LOC + QString("Failed to create VAAPI deinterlacer %1 - disabling")
                    .arg(DeinterlacerName(deinterlacer | DEINT_DRIVER, doublerate, FMT_VAAPI)));
                DestroyDeinterlacer();
                m_filterError = true;
            }
            else
            {
                m_deinterlacer = deinterlacer;
                m_deinterlacer2x = doublerate;
                PostInitDeinterlacer();
                break;
            }
        }
        break;
    }

    if (!is_interlaced(Scan) && m_deinterlacer)
        DestroyDeinterlacer();

    if (m_deinterlacer)
    {
        // deinterlacing the pause frame repeatedly is unnecessary and, due to the
        // buffering in the VAAPI frames context, causes the image to 'jiggle' when using
        // double rate deinterlacing. If we are confident this is a pause frame we have seen,
        // return the last deinterlaced frame.
        if (Frame->pause_frame && m_lastFilteredFrame && (m_lastFilteredFrameCount == Frame->frameCounter))
            return m_lastFilteredFrame;

        Frame->deinterlace_inuse = m_deinterlacer | DEINT_DRIVER;
        Frame->deinterlace_inuse2x = m_deinterlacer2x;

        // 'pump' the filter with frames until it starts returning usefull output.
        // This minimises discontinuities at start up (where we would otherwise
        // show a couple of progressive frames first) and memory consumption for the DRM
        // interop as we only cache OpenGL textures for the deinterlacer's frame
        // pool.
        int retries = 3;
        while ((result == Current) && retries--)
        {
            while (true)
            {
                int ret = 0;
                MythAVFrame sinkframe;
                sinkframe->format =  AV_PIX_FMT_VAAPI;

                // only ask for a frame if we are expecting another
                if (m_deinterlacer2x && !m_firstField)
                {
                    ret = av_buffersink_get_frame(m_filterSink, sinkframe);
                    if  (ret >= 0)
                    {
                        // we have a filtered frame
                        result = m_lastFilteredFrame = static_cast<VASurfaceID>(reinterpret_cast<uintptr_t>(sinkframe->data[3]));
                        m_lastFilteredFrameCount = Frame->frameCounter;
                        m_firstField = true;
                        break;
                    }
                    if (ret != AVERROR(EAGAIN))
                        break;
                }

                // add another frame
                MythAVFrame sourceframe;
                sourceframe->top_field_first = Frame->interlaced_reversed ? !Frame->top_field_first : Frame->top_field_first;
                sourceframe->interlaced_frame = 1;
                sourceframe->data[3] = Frame->buf;
                sourceframe->buf[0] = av_buffer_ref(reinterpret_cast<AVBufferRef*>(Frame->priv[0]));
                sourceframe->width  = m_filterWidth;
                sourceframe->height = m_filterHeight;
                sourceframe->format = AV_PIX_FMT_VAAPI;
                // N.B. This is required after changes in FFmpeg. Using the vpp
                // frames context doesn't seem correct - but using the 'master'
                // context does not work
                sourceframe->hw_frames_ctx = av_buffer_ref(m_vppFramesContext);
                ret = av_buffersrc_add_frame(m_filterSource, sourceframe);
                sourceframe->data[3] = nullptr;
                sourceframe->buf[0] = nullptr;
                if (ret < 0)
                    break;

                // try again
                ret = av_buffersink_get_frame(m_filterSink, sinkframe);
                if  (ret >= 0)
                {
                    // we have a filtered frame
                    result = m_lastFilteredFrame = static_cast<VASurfaceID>(reinterpret_cast<uintptr_t>(sinkframe->data[3]));
                    m_lastFilteredFrameCount = Frame->frameCounter;
                    m_firstField = false;
                    break;
                }
                break;
            }
        }
    }
    return result;
}<|MERGE_RESOLUTION|>--- conflicted
+++ resolved
@@ -44,11 +44,7 @@
     // best first
     if (egl && MythVAAPIInteropDRM::IsSupported(context)) // zero copy
         return VAAPIEGLDRM;
-<<<<<<< HEAD
-    if (!egl && !wayland && MythVAAPIInteropGLXPixmap::IsSupported(Context)) // copy
-=======
-    else if (!egl && !wayland && MythVAAPIInteropGLXPixmap::IsSupported(context)) // copy
->>>>>>> cc6298d8
+    if (!egl && !wayland && MythVAAPIInteropGLXPixmap::IsSupported(context)) // copy
         return VAAPIGLXPIX;
     if (!egl && !opengles && !wayland) // 2 * copy
         return VAAPIGLXCOPY;
