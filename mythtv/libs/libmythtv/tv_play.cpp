--- conflicted
+++ resolved
@@ -1782,7 +1782,7 @@
         {
 #if 0
             LOG(VB_GENERAL, LOG_DEBUG, LOC + "-- " +
-                QString("removing '%1'").arg((*it).info->m_title));
+                QString("removing '%1'").arg((*it).m_info->m_title));
 #endif
             delete (*it).m_info;
             m_askAllowPrograms.erase(it);
@@ -1842,21 +1842,12 @@
         it = m_askAllowPrograms.begin();
         for (; it != m_askAllowPrograms.end(); ++it)
         {
-<<<<<<< HEAD
             if (!(*it).m_isInSameInputGroup)
                 (*it).m_isConflicting = false;    // NOLINT(bugprone-branch-clone)
             else if (cardid == (*it).m_info->GetInputID())
                 (*it).m_isConflicting = true;    // NOLINT(bugprone-branch-clone)
             else if (!CardUtil::IsTunerShared(cardid, (*it).m_info->GetInputID()))
                 (*it).m_isConflicting = true;
-=======
-            if (!(*it).is_in_same_input_group)
-                (*it).is_conflicting = false;    // NOLINT(bugprone-branch-clone)
-            else if (cardid == (*it).info->GetInputID())
-                (*it).is_conflicting = true;    // NOLINT(bugprone-branch-clone)
-            else if (!CardUtil::IsTunerShared(cardid, (*it).info->GetInputID()))
-                (*it).is_conflicting = true;
->>>>>>> cc6298d8
             else if ((busy_input.m_mplexid &&
                       (busy_input.m_mplexid  == (*it).m_info->QueryMplexID())) ||
                      (!busy_input.m_mplexid &&
@@ -6643,11 +6634,7 @@
     if (!ok)
         return;
 
-<<<<<<< HEAD
     float time = (int(seek / 100) * 3600) + ((seek % 100) * 60);
-=======
-    float time = ((seek / 100.0F) * 3600) + ((seek % 100) * 60);
->>>>>>> cc6298d8
 
     if (whence == ARBSEEK_FORWARD)
         DoSeek(ctx, time, tr("Jump Ahead"),
