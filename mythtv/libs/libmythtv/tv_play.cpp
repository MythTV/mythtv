--- conflicted
+++ resolved
@@ -8950,14 +8950,6 @@
 
 class load_dd_map
 {
-<<<<<<< HEAD
-    threadRegister("TVDDMap");
-    if (m_parent)
-        m_parent->RunLoadDDMap(m_sourceid);
-    else
-        SourceUtil::UpdateChannelsFromListings(m_sourceid);
-    threadDeregister();
-=======
   public:
     load_dd_map(TV *t, uint s) : tv(t), sourceid(s) {}
     TV   *tv;
@@ -8967,7 +8959,9 @@
 void *TV::load_dd_map_thunk(void *param)
 {
     load_dd_map *x = (load_dd_map*) param;
+    threadRegister("LoadDDMap");
     x->tv->RunLoadDDMap(x->sourceid);
+    threadDeregister();
     delete x;
     return NULL;
 }
@@ -8975,10 +8969,11 @@
 void *TV::load_dd_map_post_thunk(void *param)
 {
     uint *sourceid = (uint*) param;
+    threadRegister("LoadDDMapPost");
     SourceUtil::UpdateChannelsFromListings(*sourceid);
+    threadDeregister();
     delete sourceid;
     return NULL;
->>>>>>> 0434cd98
 }
 
 /** \fn TV::StartChannelEditMode(PlayerContext*)
