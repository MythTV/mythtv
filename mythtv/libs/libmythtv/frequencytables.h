--- conflicted
+++ resolved
@@ -175,13 +175,8 @@
     bool               m_useTimer    {false}; /**< Set if timer is used after
                                               lock for getting PAT */
 
-<<<<<<< HEAD
-    bool               m_scanning    {false}; ///< Probbably Unnecessary
+    bool               m_scanning    {false}; ///< Probably Unnecessary
     int                m_freqOffsets[3] {0,0,0}; ///< Frequency offsets
-=======
-    bool               m_scanning    {false}; ///< Probably Unnecessary
-    int                m_freqOffsets[3];     ///< Frequency offsets
->>>>>>> f58f474b
     unsigned           m_timeoutTune {1000};  ///< Timeout to tune to a frequency
 
     DTVMultiplex       m_tuning;              ///< Tuning info
