--- conflicted
+++ resolved
@@ -1484,35 +1484,6 @@
            fmt == AV_PIX_FMT_VAAPI_IDCT ||
            fmt == AV_PIX_FMT_VAAPI_VLD;
 }
-<<<<<<< HEAD
-=======
-
-#ifdef USING_VAAPI
-// Declared separately to allow attribute
-static enum AVPixelFormat get_format_vaapi(struct AVCodecContext * /*avctx*/,
-                                         const enum AVPixelFormat * /*valid_fmts*/);
-
-enum AVPixelFormat get_format_vaapi(struct AVCodecContext *avctx,
-                                         const enum AVPixelFormat *valid_fmts)
-{
-    AvFormatDecoder *nd = (AvFormatDecoder *)(avctx->opaque);
-    if (nd && nd->GetPlayer())
-    {
-        static uint8_t *dummy[1] = { nullptr };
-        avctx->hwaccel_context =
-            (vaapi_context*)nd->GetPlayer()->GetDecoderContext(nullptr, dummy[0]);
-    }
-
-    while (*valid_fmts != AV_PIX_FMT_NONE) {
-        if (avctx->hwaccel_context and (*valid_fmts == AV_PIX_FMT_VAAPI_VLD))
-            return AV_PIX_FMT_VAAPI_VLD;
-        if (not avctx->hwaccel_context and (*valid_fmts == AV_PIX_FMT_YUV420P))
-            return AV_PIX_FMT_YUV420P;
-        valid_fmts++;
-    }
-    return AV_PIX_FMT_NONE;
-}
->>>>>>> c037258e
 #endif
 
 #ifdef USING_VAAPI2
@@ -2539,7 +2510,6 @@
 #ifdef USING_VDPAU
                 if (!foundgpudecoder)
                 {
-<<<<<<< HEAD
                     MythCodecID vdpaumcid;
                     AVPixelFormat pixfmt = AV_PIX_FMT_YUV420P;
                     vdpaumcid = MythVDPAUContext::GetSupportedCodec(enc, &codec,
@@ -2549,13 +2519,9 @@
                     {
                         m_video_codec_id = vdpaumcid;
                         enc->pix_fmt = pixfmt;
+                        // cppcheck-suppress unreadVariable
                         foundgpudecoder = true;
                     }
-=======
-                    m_video_codec_id = vdpau_mcid;
-                    // cppcheck-suppress unreadVariable
-                    foundgpudecoder = true;
->>>>>>> c037258e
                 }
 #endif // USING_VDPAU
 #ifdef USING_GLVAAPI
@@ -3680,12 +3646,8 @@
 
 bool AvFormatDecoder::ProcessVideoPacket(AVStream *curstream, AVPacket *pkt, bool &Retry)
 {
-<<<<<<< HEAD
-    int ret = 0, gotpicture = 0;
-=======
-    int retryCount = 0;
+    int ret = 0;
     int gotpicture = 0;
->>>>>>> c037258e
     AVCodecContext *context = gCodecMap->getCodecContext(curstream);
     MythAVFrame mpa_pic;
     if (!mpa_pic)
@@ -3696,7 +3658,6 @@
         m_pts_detected = true;
 
     bool sentPacket = false;
-<<<<<<< HEAD
     int ret2 = 0;
     avcodeclock->lock();
     if (m_private_dec)
@@ -3713,35 +3674,6 @@
     {
         if (!m_use_frame_timing)
             context->reordered_opaque = pkt->pts;
-=======
-    while (tryAgain)
-    {
-        int ret, ret2 = 0;
-        tryAgain = false;
-        gotpicture = 0;
-        avcodeclock->lock();
-        if (m_private_dec)
-        {
-            if (QString(m_ic->iformat->name).contains("avi") || !m_pts_detected)
-                pkt->pts = pkt->dts;
-            // TODO disallow private decoders for dvd playback
-            // N.B. we do not reparse the frame as it breaks playback for
-            // everything but libmpeg2
-            ret = m_private_dec->GetFrame(curstream, mpa_pic, &gotpicture, pkt);
-            sentPacket = true;
-        }
-        else
-        {
-            if (!m_use_frame_timing)
-                context->reordered_opaque = pkt->pts;
-
-            //  SUGGESTION
-            //  Now that avcodec_decode_video2 is deprecated and replaced
-            //  by 2 calls (receive frame and send packet), this could be optimized
-            //  into separate routines or separate threads.
-            //  Also now that it always consumes a whole buffer some code
-            //  in the caller may be able to be optimized.
->>>>>>> c037258e
 
         //  SUGGESTION
         //  Now that avcodec_decode_video2 is deprecated and replaced
