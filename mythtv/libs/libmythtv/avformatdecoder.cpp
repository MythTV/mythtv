--- conflicted
+++ resolved
@@ -954,15 +954,9 @@
         score--;
     }
 
-<<<<<<< HEAD
     memset(probe.buf + probe.buf_size, 0, AVPROBE_PADDING_SIZE);
 
-    if (av_probe_input_format2(&probe, true, &score))
-        return true;
-    return false;
-=======
     return av_probe_input_format2(&probe, static_cast<int>(true), &score) != nullptr;
->>>>>>> a6a91f85
 }
 
 void AvFormatDecoder::InitByteContext(bool forceseek)
