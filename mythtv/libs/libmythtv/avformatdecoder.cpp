// C headers
#include <cassert>
#include <unistd.h>
#include <cmath>

// C++ headers
#include <algorithm>
#include <iostream>
using namespace std;

#include <QTextCodec>

// MythTV headers
#include "mythconfig.h"
#include "avformatdecoder.h"
#include "privatedecoder.h"
#include "audiooutput.h"
#include "audiooutpututil.h"
#include "RingBuffer.h"
#include "mythplayer.h"
#include "remoteencoder.h"
#include "programinfo.h"
#include "mythcorecontext.h"
#include "mythdbcon.h"
#include "iso639.h"
#include "mpegtables.h"
#include "atscdescriptors.h"
#include "dvbdescriptors.h"
#include "cc608decoder.h"
#include "cc708decoder.h"
#include "teletextdecoder.h"
#include "subtitlereader.h"
#include "interactivetv.h"
#include "DVDRingBuffer.h"
#include "BDRingBuffer.h"
#include "videodisplayprofile.h"
#include "mythuihelper.h"

#include "lcddevice.h"

#include "videoout_quartz.h"  // For VOQ::GetBestSupportedCodec()

#ifdef USING_XVMC
#include "videoout_xv.h"
extern "C" {
#include "libavcodec/xvmc.h"
}
#endif // USING_XVMC

#ifdef USING_VDPAU
#include "videoout_vdpau.h"
extern "C" {
#include "libavcodec/vdpau.h"
}
#endif // USING_VDPAU

extern "C" {
#include "libavutil/avutil.h"
#include "libavcodec/ac3_parser.h"
extern const uint8_t *ff_find_start_code(const uint8_t *p, const uint8_t *end, uint32_t *state);
extern void ff_read_frame_flush(AVFormatContext *s);
#include "libavformat/avio.h"
#include "libswscale/swscale.h"
#if CONFIG_LIBMPEG2EXTERNAL
#include <mpeg2dec/mpeg2.h>
#else
#include "../libmythmpeg2/mpeg2.h"
#endif
#include "ivtv_myth.h"
}

#define LOC QString("AFD: ")
#define LOC_ERR QString("AFD Error: ")
#define LOC_WARN QString("AFD Warning: ")

#define MAX_AC3_FRAME_SIZE 6144

static const bool force_reordered_opaque = false;

static const float eps = 1E-5;

static const int max_video_queue_size = 180;

static int cc608_parity(uint8_t byte);
static int cc608_good_parity(const int *parity_table, uint16_t data);
static void cc608_build_parity_table(int *parity_table);

static QSize get_video_dim(const AVCodecContext &ctx)
{
    return QSize(ctx.width >> ctx.lowres, ctx.height >> ctx.lowres);
}
static float get_aspect(const AVCodecContext &ctx)
{
    float aspect_ratio = 0.0f;

    if (ctx.sample_aspect_ratio.num && ctx.height)
    {
        aspect_ratio = av_q2d(ctx.sample_aspect_ratio) * (float) ctx.width;
        aspect_ratio /= (float) ctx.height;
    }

    if (aspect_ratio <= 0.0f || aspect_ratio > 6.0f)
    {
        if (ctx.height)
            aspect_ratio = (float)ctx.width / (float)ctx.height;
        else
            aspect_ratio = 4.0f / 3.0f;
    }

    return aspect_ratio;
}

int get_avf_buffer_xvmc(struct AVCodecContext *c, AVFrame *pic);
int get_avf_buffer(struct AVCodecContext *c, AVFrame *pic);
void release_avf_buffer(struct AVCodecContext *c, AVFrame *pic);
void release_avf_buffer_xvmc(struct AVCodecContext *c, AVFrame *pic);
void render_slice_xvmc(struct AVCodecContext *s, const AVFrame *src,
                       int offset[4], int y, int type, int height);

int get_avf_buffer_vdpau(struct AVCodecContext *c, AVFrame *pic);
void release_avf_buffer_vdpau(struct AVCodecContext *c, AVFrame *pic);
void render_slice_vdpau(struct AVCodecContext *s, const AVFrame *src,
                        int offset[4], int y, int type, int height);

static AVCodec *find_vdpau_decoder(AVCodec *c, enum CodecID id)
{
    AVCodec *codec = c;
    while (codec)
    {
        if (codec->id == id && CODEC_IS_VDPAU(codec))
            return codec;

        codec = codec->next;
    }

    return c;
}

static void myth_av_log(void *ptr, int level, const char* fmt, va_list vl)
{
    if (VERBOSE_LEVEL_NONE)
        return;

    static QString full_line("");
    static const int msg_len = 255;
    static QMutex string_lock;
    uint verbose_level = 0;

    // determine mythtv debug level from av log level
    switch (level)
    {
        case AV_LOG_PANIC:
        case AV_LOG_FATAL:
            verbose_level = VB_IMPORTANT;
            break;
        case AV_LOG_ERROR:
            verbose_level = VB_GENERAL;
            break;
        case AV_LOG_DEBUG:
        case AV_LOG_VERBOSE:
        case AV_LOG_INFO:
            verbose_level = VB_EXTRA;
        case AV_LOG_WARNING:
            verbose_level |= VB_LIBAV;
            break;
        default:
            return;
    }

    if (!VERBOSE_LEVEL_CHECK(verbose_level))
        return;

    string_lock.lock();
    if (full_line.isEmpty() && ptr) {
        AVClass* avc = *(AVClass**)ptr;
        full_line.sprintf("[%s @ %p]", avc->item_name(ptr), avc);
    }

    char str[msg_len+1];
    int bytes = vsnprintf(str, msg_len+1, fmt, vl);
    // check for truncated messages and fix them
    if (bytes > msg_len)
    {
        VERBOSE(VB_IMPORTANT, QString("Libav log output truncated %1 of %2 bytes written")
                .arg(msg_len).arg(bytes));
        str[msg_len-1] = '\n';
    }

    full_line += QString(str);
    if (full_line.endsWith("\n"))
    {
        full_line.truncate(full_line.length() - 1);
        VERBOSE(verbose_level, full_line);
        full_line.truncate(0);
    }
    string_lock.unlock();
}

static int get_canonical_lang(const char *lang_cstr)
{
    if (lang_cstr[0] == '\0' || lang_cstr[1] == '\0')
    {
        return iso639_str3_to_key("und");
    }
    else if (lang_cstr[2] == '\0')
    {
        QString tmp2 = lang_cstr;
        QString tmp3 = iso639_str2_to_str3(tmp2);
        int lang = iso639_str3_to_key(tmp3);
        return iso639_key_to_canonical_key(lang);
    }
    else
    {
        int lang = iso639_str3_to_key(lang_cstr);
        return iso639_key_to_canonical_key(lang);
    }
}

void AvFormatDecoder::GetDecoders(render_opts &opts)
{
    opts.decoders->append("ffmpeg");
    (*opts.equiv_decoders)["ffmpeg"].append("nuppel");
    (*opts.equiv_decoders)["ffmpeg"].append("dummy");

#ifdef USING_XVMC
    opts.decoders->append("xvmc");
    opts.decoders->append("xvmc-vld");
    (*opts.equiv_decoders)["xvmc"].append("dummy");
    (*opts.equiv_decoders)["xvmc-vld"].append("dummy");
#endif

#ifdef USING_VDPAU
    opts.decoders->append("vdpau");
    (*opts.equiv_decoders)["vdpau"].append("dummy");
#endif

    PrivateDecoder::GetDecoders(opts);
}

AvFormatDecoder::AvFormatDecoder(MythPlayer *parent,
                                 const ProgramInfo &pginfo,
                                 bool use_null_videoout,
                                 bool allow_private_decode,
                                 bool no_hardware_decode,
                                 AVSpecialDecode special_decoding)
    : DecoderBase(parent, pginfo),
      private_dec(NULL),
      is_db_ignored(gCoreContext->IsDatabaseIgnored()),
      m_h264_parser(new H264Parser()),
      ic(NULL),
      frame_decoded(0),             decoded_video_frame(NULL),
      avfRingBuffer(NULL),          sws_ctx(NULL),
      directrendering(false),
      gopset(false),                seen_gop(false),
      seq_count(0),
      prevgoppos(0),                gotvideo(false),
      skipaudio(false),             allowedquit(false),
      start_code_state(0xffffffff),
      lastvpts(0),                  lastapts(0),
      lastccptsu(0),
      faulty_pts(0),                faulty_dts(0),
      last_pts_for_fault_detection(0),
      last_dts_for_fault_detection(0),
      pts_detected(false),
      reordered_pts_detected(false),
      using_null_videoout(use_null_videoout),
      video_codec_id(kCodec_NONE),
      no_hardware_decoders(no_hardware_decode),
      allow_private_decoders(allow_private_decode),
      special_decode(special_decoding),
      maxkeyframedist(-1),
      // Closed Caption & Teletext decoders
      ccd608(new CC608Decoder(parent->GetCC608Reader())),
      ccd708(new CC708Decoder(parent->GetCC708Reader())),
      ttd(new TeletextDecoder(parent->GetTeletextReader())),
      subReader(parent->GetSubReader()),
      // Interactive TV
      itv(NULL),
      // Audio
      audioSamples(NULL),
      internal_vol(false),
      disable_passthru(false),
      dummy_frame(NULL),
      // DVD
      dvd_xvmc_enabled(false), dvd_video_codec_changed(false),
      m_fps(0.0f),
      m_spdifenc(NULL)
{
    bzero(&params, sizeof(AVFormatParameters));
    bzero(&readcontext, sizeof(readcontext));
    // using preallocated AVFormatContext for our own ByteIOContext
    params.prealloced_context = 1;
    audioSamples = (short int *)av_mallocz(AVCODEC_MAX_AUDIO_FRAME_SIZE *
                                           sizeof(int32_t));
    ccd608->SetIgnoreTimecode(true);

    bool debug = VERBOSE_LEVEL_CHECK(VB_LIBAV);
    av_log_set_level((debug) ? AV_LOG_DEBUG : AV_LOG_ERROR);
    av_log_set_callback(myth_av_log);

    internal_vol = gCoreContext->GetNumSetting("MythControlsVolume", 0);

    audioIn.sample_size = -32; // force SetupAudioStream to run once
    itv = m_parent->GetInteractiveTV();

    cc608_build_parity_table(cc608_parity_table);

    if (gCoreContext->GetNumSetting("CCBackground", 0))
        CC708Window::forceWhiteOnBlackText = true;

    no_dts_hack = false;

    int x = gCoreContext->GetNumSetting("CommFlagFast", 0);
    VERBOSE(VB_COMMFLAG, LOC + QString("CommFlagFast: %1").arg(x));
    if (x == 0)
        special_decode = kAVSpecialDecode_None;
    VERBOSE(VB_COMMFLAG, LOC + QString("Special Decode Flags: 0x%1")
        .arg(special_decode, 0, 16));
}

AvFormatDecoder::~AvFormatDecoder()
{
    while (!storedPackets.isEmpty())
    {
        AVPacket *pkt = storedPackets.takeFirst();
        av_free_packet(pkt);
        delete pkt;
    }

    CloseContext();
    delete ccd608;
    delete ccd708;
    delete ttd;
    delete private_dec;
    delete m_h264_parser;

    sws_freeContext(sws_ctx);

    av_freep((void *)&audioSamples);

    if (dummy_frame)
    {
        delete [] dummy_frame->buf;
        delete dummy_frame;
        dummy_frame = NULL;
    }

    if (avfRingBuffer)
        delete avfRingBuffer;

    if (LCD *lcd = LCD::Get())
    {
        lcd->setAudioFormatLEDs(AUDIO_AC3, false);
        lcd->setVideoFormatLEDs(VIDEO_MPG, false);
        lcd->setVariousLEDs(VARIOUS_HDTV, false);
        lcd->setVariousLEDs(VARIOUS_SPDIF, false);
        lcd->setSpeakerLEDs(SPEAKER_71, false);    // should clear any and all speaker LEDs
    }

    if (m_spdifenc)
        delete m_spdifenc;
}

void AvFormatDecoder::CloseCodecs()
{
    if (ic)
    {
        for (uint i = 0; i < ic->nb_streams; i++)
        {
            QMutexLocker locker(avcodeclock);
            AVStream *st = ic->streams[i];
            if (st->codec->codec)
                avcodec_close(st->codec);
        }
    }
}

void AvFormatDecoder::CloseContext()
{
    if (ic)
    {
        CloseCodecs();

        AVInputFormat *fmt = ic->iformat;
        ic->iformat->flags |= AVFMT_NOFILE;

        av_free(ic->pb->buffer);
        av_free(ic->pb);
        av_close_input_file(ic);
        ic = NULL;
        fmt->flags &= ~AVFMT_NOFILE;
    }

    delete private_dec;
    private_dec = NULL;
    m_h264_parser->Reset();
}

static int64_t lsb3full(int64_t lsb, int64_t base_ts, int lsb_bits)
{
    int64_t mask = (lsb_bits < 64) ? (1LL<<lsb_bits)-1 : -1LL;
    return  ((lsb - base_ts)&mask);
}

int64_t AvFormatDecoder::NormalizeVideoTimecode(int64_t timecode)
{
    AVStream *st = NULL;
    for (uint i = 0; i < ic->nb_streams; i++)
    {
        AVStream *st1 = ic->streams[i];
        if (st1 && st1->codec->codec_type == CODEC_TYPE_VIDEO)
        {
            st = st1;
            break;
        }
    }
    if (!st)
        return false;

   // convert timecode and start_time to AV_TIME_BASE units
   int64_t start_ts = av_rescale(ic->start_time,
                                 st->time_base.den,
                                 AV_TIME_BASE * (int64_t)st->time_base.num);

   int64_t ts = av_rescale(timecode / 1000.0 * AV_TIME_BASE,
                           st->time_base.den,
                           AV_TIME_BASE * (int64_t)st->time_base.num);

   // adjust for start time and wrap
   ts = lsb3full(ts, start_ts, st->pts_wrap_bits);

   return (int64_t)(av_q2d(st->time_base) * ts * 1000);
}

int AvFormatDecoder::GetNumChapters()
{
    if (ic->nb_chapters > 1)
        return ic->nb_chapters;
    return 0;
}

void AvFormatDecoder::GetChapterTimes(QList<long long> &times)
{
    int total = GetNumChapters();
    if (!total)
        return;

    for (int i = 0; i < total; i++)
    {
        int num = ic->chapters[i]->time_base.num;
        int den = ic->chapters[i]->time_base.den;
        int64_t start = ic->chapters[i]->start;
        long double total_secs = (long double)start * (long double)num / (long double)den;
        times.push_back((long long)total_secs);
    }
}

int AvFormatDecoder::GetCurrentChapter(long long framesPlayed)
{
    if (!GetNumChapters())
        return 0;

    for (int i = (ic->nb_chapters - 1); i > -1 ; i--)
    {
        int num = ic->chapters[i]->time_base.num;
        int den = ic->chapters[i]->time_base.den;
        int64_t start = ic->chapters[i]->start;
        long double total_secs = (long double)start * (long double)num / (long double)den;
        long long framenum = (long long)(total_secs * fps);
        if (framesPlayed >= framenum)
        {
            VERBOSE(VB_IMPORTANT, LOC +
                    QString("GetCurrentChapter(selected chapter %1 framenum %2)")
                            .arg(i + 1).arg(framenum));
            return i + 1;
        }
    }
    return 0;
}

long long AvFormatDecoder::GetChapter(int chapter)
{
    if (chapter < 1 || chapter > GetNumChapters())
        return -1;

    int num = ic->chapters[chapter - 1]->time_base.num;
    int den = ic->chapters[chapter - 1]->time_base.den;
    int64_t start = ic->chapters[chapter - 1]->start;
    long double total_secs = (long double)start * (long double)num / (long double)den;
    long long framenum = (long long)(total_secs * fps);
    VERBOSE(VB_PLAYBACK, LOC + QString("GetChapter %1: framenum %2")
                               .arg(chapter).arg(framenum));
    return framenum;
}

bool AvFormatDecoder::DoRewind(long long desiredFrame, bool discardFrames)
{
    VERBOSE(VB_PLAYBACK, LOC + "DoRewind("
            <<desiredFrame<<", "
            <<( discardFrames ? "do" : "don't" )<<" discard frames)");

    if (recordingHasPositionMap || livetv)
        return DecoderBase::DoRewind(desiredFrame, discardFrames);

    dorewind = true;

    // avformat-based seeking
    return DoFastForward(desiredFrame, discardFrames);
}

bool AvFormatDecoder::DoFastForward(long long desiredFrame, bool discardFrames)
{
    VERBOSE(VB_PLAYBACK, LOC +
            QString("DoFastForward(%1 (%2), %3 discard frames)")
            .arg(desiredFrame).arg(framesPlayed)
            .arg((discardFrames) ? "do" : "don't"));

    if (recordingHasPositionMap || livetv)
        return DecoderBase::DoFastForward(desiredFrame, discardFrames);

    bool oldrawstate = getrawframes;
    getrawframes = false;

    AVStream *st = NULL;
    for (uint i = 0; i < ic->nb_streams; i++)
    {
        AVStream *st1 = ic->streams[i];
        if (st1 && st1->codec->codec_type == CODEC_TYPE_VIDEO)
        {
            st = st1;
            break;
        }
    }
    if (!st)
        return false;

    int seekDelta = desiredFrame - framesPlayed;

    // avoid using av_frame_seek if we are seeking frame-by-frame when paused
    if (seekDelta >= 0 && seekDelta < 2 && !dorewind && m_parent->GetPlaySpeed() == 0.0f)
    {
        SeekReset(framesPlayed, seekDelta, false, true);
        m_parent->SetFramesPlayed(framesPlayed + 1);
        m_parent->getVideoOutput()->SetFramesPlayed(framesPlayed + 1);

        return true;
    }

    AVCodecContext *context = st->codec;

    long long ts = 0;
    if (ic->start_time != (int64_t)AV_NOPTS_VALUE)
        ts = ic->start_time;

    // convert framenumber to normalized timestamp
    long double seekts = desiredFrame * AV_TIME_BASE / fps;
    ts += (long long)seekts;

    bool exactseeks = DecoderBase::getExactSeeks();

    int flags = (dorewind || exactseeks) ? AVSEEK_FLAG_BACKWARD : 0;

    if (av_seek_frame(ic, -1, ts, flags) < 0)
    {
        VERBOSE(VB_IMPORTANT, LOC_ERR
                <<"av_seek_frame(ic, -1, "<<ts<<", 0) -- error");
        return false;
    }

    int normalframes = 0;

    if (st->cur_dts != (int64_t)AV_NOPTS_VALUE)
    {

        int64_t adj_cur_dts = st->cur_dts;

        if (ic->start_time != (int64_t)AV_NOPTS_VALUE)
        {
            int64_t st1 = av_rescale(ic->start_time,
                                    st->time_base.den,
                                    AV_TIME_BASE * (int64_t)st->time_base.num);
            adj_cur_dts = lsb3full(adj_cur_dts, st1, st->pts_wrap_bits);
        }

        int64_t adj_seek_dts = av_rescale(seekts,
                                          st->time_base.den,
                                          AV_TIME_BASE * (int64_t)st->time_base.num);

        int64_t max_dts = (st->pts_wrap_bits < 64) ? (1LL<<st->pts_wrap_bits)-1 : -1LL;

        // When seeking near the start of a stream the current dts is sometimes
        // less than the start time which causes lsb3full to return adj_cur_dts
        // close to the maximum dts value. If so, set adj_cur_dts to zero.
        if (adj_seek_dts < max_dts / 64 && adj_cur_dts > max_dts / 2)
            adj_cur_dts = 0;

        long long newts = av_rescale(adj_cur_dts,
                                (int64_t)AV_TIME_BASE * (int64_t)st->time_base.num,
                                st->time_base.den);

        lastKey = (long long)((newts*(long double)fps)/AV_TIME_BASE);
        framesPlayed = lastKey;
        framesRead = lastKey;

        normalframes = (exactseeks) ? desiredFrame - framesPlayed : 0;
        normalframes = max(normalframes, 0);
        no_dts_hack = false;
    }
    else
    {
        VERBOSE(VB_GENERAL, LOC + "No DTS Seeking Hack!");
        no_dts_hack = true;
        framesPlayed = desiredFrame;
        framesRead = desiredFrame;
        normalframes = 0;
    }

    SeekReset(lastKey, normalframes, true, discardFrames);

    if (discardFrames)
    {
        m_parent->SetFramesPlayed(framesPlayed + 1);
        m_parent->getVideoOutput()->SetFramesPlayed(framesPlayed + 1);
    }

    dorewind = false;

    getrawframes = oldrawstate;

    return true;
}

void AvFormatDecoder::SeekReset(long long newKey, uint skipFrames,
                                bool doflush, bool discardFrames)
{
    if (ringBuffer->isDVD())
    {
        if (ringBuffer->InDVDMenuOrStillFrame() ||
            newKey == 0)
            return;
    }

    VERBOSE(VB_PLAYBACK, LOC +
            QString("SeekReset(%1, %2, %3 flush, %4 discard)")
            .arg(newKey).arg(skipFrames)
            .arg((doflush) ? "do" : "don't")
            .arg((discardFrames) ? "do" : "don't"));

    DecoderBase::SeekReset(newKey, skipFrames, doflush, discardFrames);

    if (doflush)
    {
        lastapts = 0;
        lastvpts = 0;
        lastccptsu = 0;
        faulty_pts = faulty_dts = 0;
        last_pts_for_fault_detection = 0;
        last_dts_for_fault_detection = 0;
        pts_detected = false;

        ff_read_frame_flush(ic);

        // Only reset the internal state if we're using our seeking,
        // not when using libavformat's seeking
        if (recordingHasPositionMap || livetv)
        {
            ic->pb->pos = ringBuffer->GetReadPosition();
            ic->pb->buf_ptr = ic->pb->buffer;
            ic->pb->buf_end = ic->pb->buffer;
            ic->pb->eof_reached = 0;
        }

        // Flush the avcodec buffers
        VERBOSE(VB_PLAYBACK, LOC + "SeekReset() flushing");
        for (uint i = 0; i < ic->nb_streams; i++)
        {
            AVCodecContext *enc = ic->streams[i]->codec;
            if (enc->codec)
                avcodec_flush_buffers(enc);
        }
        if (private_dec)
            private_dec->Reset();
    }

    // Discard all the queued up decoded frames
    if (discardFrames)
        m_parent->DiscardVideoFrames(doflush);

    if (doflush)
    {
        // Free up the stored up packets
        while (!storedPackets.isEmpty())
        {
            AVPacket *pkt = storedPackets.takeFirst();
            av_free_packet(pkt);
            delete pkt;
        }

        prevgoppos = 0;
        gopset = false;
        if (!ringBuffer->isDVD())
        {
            if (!no_dts_hack)
            {
                framesPlayed = lastKey;
                framesRead = lastKey;
            }

            no_dts_hack = false;
        }
    }

    // Skip all the desired number of skipFrames
    for (;skipFrames > 0 && !ateof; skipFrames--)
    {
        GetFrame(kDecodeVideo);
        if (decoded_video_frame)
            m_parent->DiscardVideoFrame(decoded_video_frame);
    }
}

void AvFormatDecoder::Reset(bool reset_video_data, bool seek_reset)
{
    VERBOSE(VB_PLAYBACK, LOC + QString("Reset(%1, %2)")
            .arg(reset_video_data).arg(seek_reset));
    if (seek_reset)
        SeekReset(0, 0, true, false);

    if (reset_video_data)
    {
        ResetPosMap();
        framesPlayed = 0;
        framesRead = 0;
        seen_gop = false;
        seq_count = 0;
    }
}

void AvFormatDecoder::Reset()
{
    DecoderBase::Reset();

    if (ringBuffer->isDVD())
        SyncPositionMap();
}

bool AvFormatDecoder::CanHandle(char testbuf[kDecoderProbeBufferSize],
                                const QString &filename, int testbufsize)
{
    {
        QMutexLocker locker(avcodeclock);
        av_register_all();
    }

    AVProbeData probe;

    QByteArray fname = filename.toAscii();
    probe.filename = fname.constData();
    probe.buf = (unsigned char *)testbuf;
    probe.buf_size = testbufsize;

    int score = AVPROBE_SCORE_MAX/4;

    if (testbufsize + AVPROBE_PADDING_SIZE > kDecoderProbeBufferSize)
    {
        probe.buf_size = kDecoderProbeBufferSize - AVPROBE_PADDING_SIZE;
        score = 0;
    }
    else if (testbufsize*2 >= kDecoderProbeBufferSize)
    {
        score--;
    }

    if (av_probe_input_format2(&probe, true, &score))
        return true;
    return false;
}

void AvFormatDecoder::InitByteContext(void)
{
    int streamed = 0;
    int buffer_size = 32768;

    if (ringBuffer->isDVD()) {
        streamed = 1;
        buffer_size = 2048;
    }
    else if (ringBuffer->LiveMode())
        streamed = 1;

    readcontext.prot = &AVF_RingBuffer_Protocol;
    readcontext.flags = 0;
    readcontext.is_streamed = streamed;
    readcontext.max_packet_size = 0;
    readcontext.priv_data = avfRingBuffer;

    unsigned char* buffer = (unsigned char *)av_malloc(buffer_size);

    ic->pb = av_alloc_put_byte(buffer, buffer_size, 0,
                               &readcontext,
                               AVF_Read_Packet,
                               AVF_Write_Packet,
                               AVF_Seek_Packet);

    ic->pb->is_streamed = streamed;
}

extern "C" void HandleStreamChange(void* data)
{
    AvFormatDecoder* decoder = (AvFormatDecoder*) data;
    int cnt = decoder->ic->nb_streams;

    VERBOSE(VB_PLAYBACK, LOC + "HandleStreamChange(): "
            "streams_changed "<<data<<" -- stream count "<<cnt);

    QMutexLocker locker(avcodeclock);
    decoder->SeekReset(0, 0, true, true);
    decoder->ScanStreams(false);
}

extern "C" void HandleDVDStreamChange(void* data)
{
    AvFormatDecoder* decoder = (AvFormatDecoder*) data;
    int cnt = decoder->ic->nb_streams;

    VERBOSE(VB_PLAYBACK, LOC + "HandleDVDStreamChange(): "
            "streams_changed "<<data<<" -- stream count "<<cnt);

    QMutexLocker locker(avcodeclock);
    //decoder->SeekReset(0, 0, true, true);
    decoder->ScanStreams(true);
}

/**
 *  OpenFile opens a ringbuffer for playback.
 *
 *  OpenFile deletes any existing context then use testbuf to
 *  guess at the stream type. It then calls ScanStreams to find
 *  any valid streams to decode. If possible a position map is
 *  also built for quick skipping.
 *
 *  \param rbuffer pointer to a valid ringuffer.
 *  \param novideo if true then no video is sought in ScanSreams.
 *  \param testbuf this parameter is not used by AvFormatDecoder.
 */
int AvFormatDecoder::OpenFile(RingBuffer *rbuffer, bool novideo,
                              char testbuf[kDecoderProbeBufferSize],
                              int testbufsize)
{
    CloseContext();

    ringBuffer = rbuffer;

    if (avfRingBuffer)
        delete avfRingBuffer;
    avfRingBuffer = new AVFRingBuffer(rbuffer);

    AVInputFormat *fmt      = NULL;
    QString        fnames   = ringBuffer->GetFilename();
    QByteArray     fnamea   = fnames.toAscii();
    const char    *filename = fnamea.constData();

    AVProbeData probe;
    probe.filename = filename;
    probe.buf = (unsigned char *)testbuf;
    if (testbufsize + AVPROBE_PADDING_SIZE <= kDecoderProbeBufferSize)
        probe.buf_size = testbufsize;
    else
        probe.buf_size = kDecoderProbeBufferSize - AVPROBE_PADDING_SIZE;

    fmt = av_probe_input_format(&probe, true);
    if (!fmt)
    {
        VERBOSE(VB_IMPORTANT, LOC_ERR +
                QString("Probe failed for file: \"%1\".").arg(filename));
        return -1;
    }

    fmt->flags |= AVFMT_NOFILE;

    ic = avformat_alloc_context();
    if (!ic)
    {
        VERBOSE(VB_IMPORTANT, LOC_ERR +
                "Could not allocate format context.");
        return -1;
    }

    InitByteContext();

    int err = av_open_input_stream(&ic, ic->pb, filename, fmt, &params);
    if (err < 0)
    {
        VERBOSE(VB_IMPORTANT, LOC_ERR
                <<"avformat err("<<err<<") on av_open_input_file call.");
        return -1;
    }

    int ret = -1;
    {
        QMutexLocker locker(avcodeclock);
        ret = av_find_stream_info(ic);
    }
    if (ringBuffer->isDVD())
    {
        if (!ringBuffer->DVD()->StartFromBeginning())
            return -1;
        ringBuffer->DVD()->IgnoreStillOrWait(false);
    }
    if (ret < 0)
    {
        VERBOSE(VB_IMPORTANT, LOC_ERR + "Could not find codec parameters. " +
                QString("file was \"%1\".").arg(filename));
        av_close_input_file(ic);
        ic = NULL;
        return -1;
    }
    ic->streams_changed = HandleStreamChange;
    if (ringBuffer->isDVD())
        ic->streams_changed = HandleDVDStreamChange;
    ic->stream_change_data = this;

    fmt->flags &= ~AVFMT_NOFILE;

    if (!ringBuffer->isDVD() && !ringBuffer->isBD() && !livetv)
    {
        av_estimate_timings(ic, 0);
        // generate timings based on the video stream to avoid bogus ffmpeg
        // values for duration and bitrate
        av_update_stream_timings_video(ic);
    }

    // Scan for the initial A/V streams
    ret = ScanStreams(novideo);
    if (-1 == ret)
        return ret;

    AutoSelectTracks(); // This is needed for transcoder

#ifdef USING_MHEG
    {
        int initialAudio = -1, initialVideo = -1;
        if (itv || (itv = m_parent->GetInteractiveTV()))
            itv->GetInitialStreams(initialAudio, initialVideo);
        if (initialAudio >= 0)
            SetAudioByComponentTag(initialAudio);
        if (initialVideo >= 0)
            SetVideoByComponentTag(initialVideo);
    }
#endif // USING_MHEG

    // Try to get a position map from the recorder if we don't have one yet.
    if (!recordingHasPositionMap)
    {
        if ((m_playbackinfo) || livetv || watchingrecording)
        {
            recordingHasPositionMap |= SyncPositionMap();
            if (recordingHasPositionMap && !livetv && !watchingrecording)
            {
                hasFullPositionMap = true;
                gopset = true;
            }
        }
    }

    // If we don't have a position map, set up ffmpeg for seeking
    if (!recordingHasPositionMap && !livetv)
    {
        VERBOSE(VB_PLAYBACK, LOC +
                "Recording has no position -- using libavformat seeking.");
        int64_t dur = ic->duration / (int64_t)AV_TIME_BASE;

        if (dur > 0)
        {
            m_parent->SetFileLength((int)(dur), (int)(dur * fps));
        }
        else
        {
            // the pvr-250 seems to over report the bitrate by * 2
            float bytespersec = (float)bitrate / 8 / 2;
            float secs = ringBuffer->GetRealFileSize() * 1.0 / bytespersec;
            m_parent->SetFileLength((int)(secs), (int)(secs * fps));
        }

        // we will not see a position map from db or remote encoder,
        // set the gop interval to 15 frames.  if we guess wrong, the
        // auto detection will change it.
        keyframedist = 15;
        positionMapType = MARK_GOP_BYFRAME;

        if (!strcmp(fmt->name, "avi"))
        {
            // avi keyframes are too irregular
            keyframedist = 1;
        }

        dontSyncPositionMap = true;
        ic->build_index = 1;
    }
    // we have a position map, disable libavformat's seek index
    else
        ic->build_index = 0;

    dump_format(ic, 0, filename, 0);

    // print some useful information if playback debugging is on
    if (hasFullPositionMap)
        VERBOSE(VB_PLAYBACK, LOC + "Position map found");
    else if (recordingHasPositionMap)
        VERBOSE(VB_PLAYBACK, LOC + "Partial position map found");
    VERBOSE(VB_PLAYBACK, LOC +
            QString("Successfully opened decoder for file: "
                    "\"%1\". novideo(%2)").arg(filename).arg(novideo));

    // Print AVChapter information
    for (unsigned int i=0; i < ic->nb_chapters; i++)
    {
        int num = ic->chapters[i]->time_base.num;
        int den = ic->chapters[i]->time_base.den;
        int64_t start = ic->chapters[i]->start;
        long double total_secs = (long double)start * (long double)num / (long double)den;
        int hours = (int)total_secs / 60 / 60;
        int minutes = ((int)total_secs / 60) - (hours * 60);
        double secs = (double)total_secs - (double)(hours * 60 * 60 + minutes * 60);
        long long framenum = (long long)(total_secs * fps);
        VERBOSE(VB_PLAYBACK, LOC + QString("Chapter %1 found @ [%2:%3:%4]->%5")
                .arg(QString().sprintf("%02d", i + 1))
                .arg(QString().sprintf("%02d", hours))
                .arg(QString().sprintf("%02d", minutes))
                .arg(QString().sprintf("%06.3f", secs))
                .arg(framenum));
    }

    // Return true if recording has position map
    return recordingHasPositionMap;
}

float AvFormatDecoder::normalized_fps(AVStream *stream, AVCodecContext *enc)
{
    float fps, avg_fps, stream_fps, container_fps, estimated_fps;
    avg_fps = stream_fps = container_fps = estimated_fps = 0.0f;

    if (stream->avg_frame_rate.den && stream->avg_frame_rate.num)
        avg_fps = av_q2d(stream->avg_frame_rate); // MKV default_duration

    if (enc->time_base.den && enc->time_base.num) // tbc
        stream_fps = 1.0f / av_q2d(enc->time_base) / enc->ticks_per_frame;
    // Some formats report fps waaay too high. (wrong time_base)
    if (stream_fps > 121.0f && (enc->time_base.den > 10000) &&
        (enc->time_base.num == 1))
    {
        enc->time_base.num = 1001;  // seems pretty standard
        if (av_q2d(enc->time_base) > 0)
            stream_fps = 1.0f / av_q2d(enc->time_base);
    }
    if (stream->time_base.den && stream->time_base.num) // tbn
        container_fps = 1.0f / av_q2d(stream->time_base);
    if (stream->r_frame_rate.den && stream->r_frame_rate.num) // tbr
        estimated_fps = av_q2d(stream->r_frame_rate);

    if (QString(ic->iformat->name).contains("matroska") && 
        avg_fps < 121.0f && avg_fps > 3.0f)
        fps = avg_fps; // matroska default_duration
    else if (QString(ic->iformat->name).contains("avi") && 
        container_fps < 121.0f && container_fps > 3.0f)
        fps = container_fps; // avi uses container fps for timestamps
    else if (stream_fps < 121.0f && stream_fps > 3.0f) 
        fps = stream_fps;
    else if (container_fps < 121.0f && container_fps > 3.0f) 
        fps = container_fps;
    else if (estimated_fps < 70.0f && estimated_fps > 20.0f) 
        fps = estimated_fps;
    else
        fps = stream_fps;

    // If it is still out of range, just assume NTSC...
    fps = (fps > 121.0f) ? (30000.0f / 1001.0f) : fps;
    if (fps != m_fps)
    {
        VERBOSE(VB_PLAYBACK, LOC +
                QString("Selected FPS is %1 (avg %2 stream %3 "
                        "container %4 estimated %5)").arg(fps).arg(avg_fps)
                        .arg(stream_fps).arg(container_fps).arg(estimated_fps));
        m_fps = fps;
    }

    return fps;
}

static bool IS_XVMC_VLD_PIX_FMT(enum PixelFormat fmt)
{
    return
        fmt == PIX_FMT_XVMC_MPEG2_VLD;
}

static bool IS_XVMC_PIX_FMT(enum PixelFormat fmt)
{
    return
        fmt == PIX_FMT_XVMC_MPEG2_MC ||
        fmt == PIX_FMT_XVMC_MPEG2_IDCT;
}

static bool IS_VDPAU_PIX_FMT(enum PixelFormat fmt)
{
    return
        fmt == PIX_FMT_VDPAU_H264  ||
        fmt == PIX_FMT_VDPAU_MPEG1 ||
        fmt == PIX_FMT_VDPAU_MPEG2 ||
        fmt == PIX_FMT_VDPAU_MPEG4 ||
        fmt == PIX_FMT_VDPAU_WMV3  ||
        fmt == PIX_FMT_VDPAU_VC1;
}

static enum PixelFormat get_format_xvmc_vld(struct AVCodecContext *avctx,
                                            const enum PixelFormat *fmt)
{
    int i = 0;

    for(i=0; fmt[i]!=PIX_FMT_NONE; i++)
        if (IS_XVMC_VLD_PIX_FMT(fmt[i]))
            break;

    return fmt[i];
}

static enum PixelFormat get_format_xvmc(struct AVCodecContext *avctx,
                                        const enum PixelFormat *fmt)
{
    int i = 0;

    for(i=0; fmt[i]!=PIX_FMT_NONE; i++)
        if (IS_XVMC_PIX_FMT(fmt[i]))
            break;

    return fmt[i];
}

static enum PixelFormat get_format_vdpau(struct AVCodecContext *avctx,
                                         const enum PixelFormat *fmt)
{
    int i = 0;

    for(i=0; fmt[i]!=PIX_FMT_NONE; i++)
        if (IS_VDPAU_PIX_FMT(fmt[i]))
            break;

    return fmt[i];
}

static enum PixelFormat get_format_dxva2(struct AVCodecContext *avctx,
                                         const enum PixelFormat *fmt)
{
    if (!fmt)
        return PIX_FMT_NONE;
    int i = 0;
    for (; fmt[i] != PIX_FMT_NONE ; i++)
        if (PIX_FMT_DXVA2_VLD == fmt[i])
            break;
    return fmt[i];
}

static bool IS_VAAPI_PIX_FMT(enum PixelFormat fmt)
{
    return fmt == PIX_FMT_VAAPI_MOCO ||
           fmt == PIX_FMT_VAAPI_IDCT ||
           fmt == PIX_FMT_VAAPI_VLD;
}

static enum PixelFormat get_format_vaapi(struct AVCodecContext *avctx,
                                         const enum PixelFormat *fmt)
{
    if (!fmt)
        return PIX_FMT_NONE;
    int i = 0;
    for (; fmt[i] != PIX_FMT_NONE ; i++)
        if (IS_VAAPI_PIX_FMT(fmt[i]))
            break;
    return fmt[i];
}

static bool IS_DR1_PIX_FMT(const enum PixelFormat fmt)
{
    switch (fmt)
    {
        case PIX_FMT_YUV420P:
        case PIX_FMT_YUVJ420P:
            return true;
        default:
            return false;
    }
}

void AvFormatDecoder::InitVideoCodec(AVStream *stream, AVCodecContext *enc,
                                     bool selectedStream)
{
    VERBOSE(VB_PLAYBACK, LOC
            <<"InitVideoCodec() "<<enc<<" "
            <<"id("<<ff_codec_id_string(enc->codec_id)
            <<") type ("<<ff_codec_type_string(enc->codec_type)
            <<").");

    if (ringBuffer && ringBuffer->isDVD())
        directrendering = false;

    enc->opaque = (void *)this;
    enc->get_buffer = get_avf_buffer;
    enc->release_buffer = release_avf_buffer;
    enc->draw_horiz_band = NULL;
    enc->slice_flags = 0;

    enc->error_recognition = FF_ER_COMPLIANT;
    enc->workaround_bugs = FF_BUG_AUTODETECT;
    enc->error_concealment = FF_EC_GUESS_MVS | FF_EC_DEBLOCK;
    enc->idct_algo = FF_IDCT_AUTO;
    enc->debug = 0;
    enc->rate_emu = 0;
    enc->error_rate = 0;

    AVCodec *codec = avcodec_find_decoder(enc->codec_id);
    // look for a vdpau capable codec
    if (codec_is_vdpau(video_codec_id) && !CODEC_IS_VDPAU(codec))
        codec = find_vdpau_decoder(codec, enc->codec_id);

    if (selectedStream)
    {
        directrendering = true;
        if (!gCoreContext->GetNumSetting("DecodeExtraAudio", 0) &&
            !CODEC_IS_HWACCEL(codec, enc))
        {
            SetLowBuffers(false);
        }
    }

    if (CODEC_IS_XVMC(codec))
    {
        enc->flags |= CODEC_FLAG_EMU_EDGE;
        enc->get_buffer = get_avf_buffer_xvmc;
        enc->get_format = (codec->id == CODEC_ID_MPEG2VIDEO_XVMC) ?
                            get_format_xvmc : get_format_xvmc_vld;
        enc->release_buffer = release_avf_buffer_xvmc;
        enc->draw_horiz_band = render_slice_xvmc;
        enc->slice_flags = SLICE_FLAG_CODED_ORDER | SLICE_FLAG_ALLOW_FIELD;
    }
    else if (CODEC_IS_VDPAU(codec))
    {
        enc->get_buffer      = get_avf_buffer_vdpau;
        enc->get_format      = get_format_vdpau;
        enc->release_buffer  = release_avf_buffer_vdpau;
        enc->draw_horiz_band = render_slice_vdpau;
        enc->slice_flags     = SLICE_FLAG_CODED_ORDER | SLICE_FLAG_ALLOW_FIELD;
    }
    else if (codec && codec->capabilities & CODEC_CAP_DR1)
    {
        enc->flags          |= CODEC_FLAG_EMU_EDGE;
    }
    else
    {
        if (selectedStream)
            directrendering = false;
        VERBOSE(VB_PLAYBACK, LOC +
                QString("Using software scaling to convert pixel format %1 for "
                        "codec %2").arg(enc->pix_fmt)
                .arg(ff_codec_id_string(enc->codec_id)));
    }

    if (special_decode)
    {
        if (special_decode & kAVSpecialDecode_SingleThreaded)
            enc->thread_count = 1;

        enc->flags2 |= CODEC_FLAG2_FAST;

        if ((CODEC_ID_MPEG2VIDEO == codec->id) ||
            (CODEC_ID_MPEG1VIDEO == codec->id))
        {
            if (special_decode & kAVSpecialDecode_FewBlocks)
            {
                uint total_blocks = (enc->height+15) / 16;
                enc->skip_top     = (total_blocks+3) / 4;
                enc->skip_bottom  = (total_blocks+3) / 4;
            }

            if (special_decode & kAVSpecialDecode_LowRes)
                enc->lowres = 2; // 1 = 1/2 size, 2 = 1/4 size
        }
        else if (CODEC_ID_H264 == codec->id)
        {
            if (special_decode & kAVSpecialDecode_NoLoopFilter)
            {
                enc->flags &= ~CODEC_FLAG_LOOP_FILTER;
                enc->skip_loop_filter = AVDISCARD_ALL;
            }
        }

        if (special_decode & kAVSpecialDecode_NoDecode)
        {
            enc->skip_idct = AVDISCARD_ALL;
        }
    }

    if (selectedStream)
    {
        fps = normalized_fps(stream, enc);
        QSize dim    = get_video_dim(*enc);
        int   width  = current_width  = dim.width();
        int   height = current_height = dim.height();
        float aspect = current_aspect = get_aspect(*enc);

        if (!width || !height)
        {
            VERBOSE(VB_PLAYBACK, LOC + "InitVideoCodec "
                    "invalid dimensions, resetting decoder.");
            width  = 640;
            height = 480;
            fps    = 29.97f;
            aspect = 4.0f / 3.0f;
        }

        m_parent->SetVideoParams(width, height, fps,
                                 keyframedist, aspect, kScan_Detect,
                                 dvd_video_codec_changed);
        if (LCD *lcd = LCD::Get())
        {
            LCDVideoFormatSet video_format;

            switch (enc->codec_id)
            {
                case CODEC_ID_H263:
                case CODEC_ID_MPEG4:
                case CODEC_ID_MSMPEG4V1:
                case CODEC_ID_MSMPEG4V2:
                case CODEC_ID_MSMPEG4V3:
                case CODEC_ID_H263P:
                case CODEC_ID_H263I:
                    video_format = VIDEO_DIVX;
                    break;
                case CODEC_ID_WMV1:
                case CODEC_ID_WMV2:
                    video_format = VIDEO_WMV;
                    break;
                case CODEC_ID_XVID:
                    video_format = VIDEO_XVID;
                    break;
                default:
                    video_format = VIDEO_MPG;
                    break;
            }

            lcd->setVideoFormatLEDs(video_format, true);

            if(height >= 720)
                lcd->setVariousLEDs(VARIOUS_HDTV, true);
            else
                lcd->setVariousLEDs(VARIOUS_HDTV, false);
        }
    }
}

#ifdef USING_XVMC
static int xvmc_pixel_format(enum PixelFormat pix_fmt)
{
    int xvmc_chroma = XVMC_CHROMA_FORMAT_420;

#if 0
// We don't support other chromas yet
    if (PIX_FMT_YUV420P == pix_fmt)
        xvmc_chroma = XVMC_CHROMA_FORMAT_420;
    else if (PIX_FMT_YUV422P == pix_fmt)
        xvmc_chroma = XVMC_CHROMA_FORMAT_422;
    else if (PIX_FMT_YUV420P == pix_fmt)
        xvmc_chroma = XVMC_CHROMA_FORMAT_444;
#endif
    return xvmc_chroma;
}
#endif // USING_XVMC

// CC Parity checking
// taken from xine-lib libspucc

static int cc608_parity(uint8_t byte)
{
    int ones = 0;

    for (int i = 0; i < 7; i++)
    {
        if (byte & (1 << i))
            ones++;
    }

    return ones & 1;
}

// CC Parity checking
// taken from xine-lib libspucc

static void cc608_build_parity_table(int *parity_table)
{
    uint8_t byte;
    int parity_v;
    for (byte = 0; byte <= 127; byte++)
    {
        parity_v = cc608_parity(byte);
        /* CC uses odd parity (i.e., # of 1's in byte is odd.) */
        parity_table[byte] = parity_v;
        parity_table[byte | 0x80] = !parity_v;
    }
}

// CC Parity checking
// taken from xine-lib libspucc

static int cc608_good_parity(const int *parity_table, uint16_t data)
{
    int ret = parity_table[data & 0xff] && parity_table[(data & 0xff00) >> 8];
    if (!ret)
    {
        VERBOSE(VB_VBI, LOC_ERR + QString("VBI: Bad parity in EIA-608 data (%1)")
                .arg(data,0,16));
    }
    return ret;
}

void AvFormatDecoder::ScanATSCCaptionStreams(int av_index)
{
    memset(ccX08_in_pmt, 0, sizeof(ccX08_in_pmt));
    pmt_tracks.clear();
    pmt_track_types.clear();

    // Figure out languages of ATSC captions
    if (!ic->cur_pmt_sect)
    {
        VERBOSE(VB_IMPORTANT, LOC_WARN +
                "ScanATSCCaptionStreams() called with no PMT");
        return;
    }

    const PESPacket pes = PESPacket::ViewData(ic->cur_pmt_sect);
    const PSIPTable psip(pes);
    const ProgramMapTable pmt(psip);

    uint i;
    for (i = 0; i < pmt.StreamCount(); i++)
    {
        // MythTV remaps OpenCable Video to normal video during recording
        // so "dvb" is the safest choice for system info type, since this
        // will ignore other uses of the same stream id in DVB countries.
        if (pmt.IsVideo(i, "dvb"))
            break;
    }

    if (!pmt.IsVideo(i, "dvb"))
        return;

    const desc_list_t desc_list = MPEGDescriptor::ParseOnlyInclude(
        pmt.StreamInfo(i), pmt.StreamInfoLength(i),
        DescriptorID::caption_service);

    for (uint j = 0; j < desc_list.size(); j++)
    {
        const CaptionServiceDescriptor csd(desc_list[j]);
        for (uint k = 0; k < csd.ServicesCount(); k++)
        {
            int lang = csd.CanonicalLanguageKey(k);
            int type = csd.Type(k) ? 1 : 0;
            if (type)
            {
                StreamInfo si(av_index, lang, 0/*lang_idx*/,
                              csd.CaptionServiceNumber(k),
                              csd.EasyReader(k),
                              csd.WideAspectRatio(k));
                uint key = csd.CaptionServiceNumber(k) + 4;
                ccX08_in_pmt[key] = true;
                pmt_tracks.push_back(si);
                pmt_track_types.push_back(kTrackTypeCC708);
            }
            else
            {
                int line21 = csd.Line21Field(k) ? 3 : 1;
                StreamInfo si(av_index, lang, 0/*lang_idx*/, line21, 0);
                ccX08_in_pmt[line21-1] = true;
                pmt_tracks.push_back(si);
                pmt_track_types.push_back(kTrackTypeCC608);
            }
        }
    }
}

void AvFormatDecoder::UpdateATSCCaptionTracks(void)
{
    tracks[kTrackTypeCC608].clear();
    tracks[kTrackTypeCC708].clear();
    memset(ccX08_in_tracks, 0, sizeof(ccX08_in_tracks));

    uint pidx = 0, sidx = 0;
    map<int,uint> lang_cc_cnt[2];
    while (true)
    {
        bool pofr = pidx >= (uint)pmt_tracks.size();
        bool sofr = sidx >= (uint)stream_tracks.size();
        if (pofr && sofr)
            break;

        // choose lowest available next..
        // stream_id's of 608 and 708 streams alias, but this
        // is ok as we just want each list to be ordered.
        StreamInfo const *si = NULL;
        int type = 0; // 0 if 608, 1 if 708
        bool isp = true; // if true use pmt_tracks next, else stream_tracks

        if (pofr && !sofr)
            isp = false;
        else if (!pofr && sofr)
            isp = true;
        else if (stream_tracks[sidx] < pmt_tracks[pidx])
            isp = false;

        if (isp)
        {
            si = &pmt_tracks[pidx];
            type = kTrackTypeCC708 == pmt_track_types[pidx] ? 1 : 0;
            pidx++;
        }
        else
        {
            si = &stream_tracks[sidx];
            type = kTrackTypeCC708 == stream_track_types[sidx] ? 1 : 0;
            sidx++;
        }

        StreamInfo nsi(*si);
        int lang_indx = lang_cc_cnt[type][nsi.language];
        lang_cc_cnt[type][nsi.language]++;
        nsi.language_index = lang_indx;
        tracks[(type) ? kTrackTypeCC708 : kTrackTypeCC608].push_back(nsi);
        int key = (int)nsi.stream_id + ((type) ? 4 : -1);
        if (key < 0)
        {
            VERBOSE(VB_IMPORTANT, LOC +
                    "Programmer Error in_tracks key too small");
        }
        else
        {
            ccX08_in_tracks[key] = true;
        }
        VERBOSE(VB_PLAYBACK, LOC + QString(
                    "%1 caption service #%2 is in the %3 language.")
                .arg((type) ? "EIA-708" : "EIA-608")
                .arg(nsi.stream_id)
                .arg(iso639_key_toName(nsi.language)));
    }
}

void AvFormatDecoder::ScanTeletextCaptions(int av_index)
{
    // ScanStreams() calls tracks[kTrackTypeTeletextCaptions].clear()
    if (!ic->cur_pmt_sect || tracks[kTrackTypeTeletextCaptions].size())
        return;

    const PESPacket pes = PESPacket::ViewData(ic->cur_pmt_sect);
    const PSIPTable psip(pes);
    const ProgramMapTable pmt(psip);

    for (uint i = 0; i < pmt.StreamCount(); i++)
    {
        if (pmt.StreamType(i) != 6)
            continue;

        const desc_list_t desc_list = MPEGDescriptor::ParseOnlyInclude(
            pmt.StreamInfo(i), pmt.StreamInfoLength(i),
            DescriptorID::teletext);

        for (uint j = 0; j < desc_list.size(); j++)
        {
            const TeletextDescriptor td(desc_list[j]);
            for (uint k = 0; k < td.StreamCount(); k++)
            {
                int type = td.TeletextType(k);
                int language = td.CanonicalLanguageKey(k);
                int magazine = td.TeletextMagazineNum(k)?:8;
                int pagenum  = td.TeletextPageNum(k);
                int lang_idx = (magazine << 8) | pagenum;
                StreamInfo si(av_index, language, lang_idx, 0, 0);
                if (type == 2 || type == 1)
                {
                    TrackType track = (type == 2) ? kTrackTypeTeletextCaptions :
                                                    kTrackTypeTeletextMenu;
                    tracks[track].push_back(si);
                    VERBOSE(VB_PLAYBACK, LOC + QString(
                                "Teletext stream #%1 (%2) is in the %3 language"
                                " on page %4 %5.")
                            .arg(k).arg((type == 1) ? "Caption" : "Menu")
                            .arg(iso639_key_toName(language))
                            .arg(magazine).arg(pagenum));
                }
            }
        }

        // Assume there is only one multiplexed teletext stream in PMT..
        if (tracks[kTrackTypeTeletextCaptions].size())
            break;
    }
}

void AvFormatDecoder::ScanRawTextCaptions(int av_stream_index)
{
    AVMetadataTag *metatag = av_metadata_get(ic->streams[av_stream_index]->metadata,
                                             "language", NULL, 0);
    int lang = metatag ? get_canonical_lang(metatag->value) :
                         iso639_str3_to_key("und");
    VERBOSE(VB_PLAYBACK, LOC +
            QString("Text Subtitle track #%1 is A/V stream #%2 "
                    "and is in the %3 language(%4).")
                    .arg(tracks[kTrackTypeRawText].size()).arg(av_stream_index)
                    .arg(iso639_key_toName(lang)).arg(lang));
    StreamInfo si(av_stream_index, lang, 0, 0, 0);
    tracks[kTrackTypeRawText].push_back(si);
}

/** \fn AvFormatDecoder::ScanDSMCCStreams(void)
 *  \brief Check to see whether there is a Network Boot Ifo sub-descriptor in the PMT which
 *         requires the MHEG application to reboot.
 */
void AvFormatDecoder::ScanDSMCCStreams(void)
{
    if (!ic || !ic->cur_pmt_sect)
        return;

    if (!itv && ! (itv = m_parent->GetInteractiveTV()))
        return;

    const PESPacket pes = PESPacket::ViewData(ic->cur_pmt_sect);
    const PSIPTable psip(pes);
    const ProgramMapTable pmt(psip);

    for (uint i = 0; i < pmt.StreamCount(); i++)
    {
        if (! StreamID::IsObjectCarousel(pmt.StreamType(i)))
            continue;

        const desc_list_t desc_list = MPEGDescriptor::ParseOnlyInclude(
            pmt.StreamInfo(i), pmt.StreamInfoLength(i),
            DescriptorID::data_broadcast_id);

        for (uint j = 0; j < desc_list.size(); j++)
        {
            const unsigned char *desc = desc_list[j];
            desc++; // Skip tag
            uint length = *desc++;
            const unsigned char *endDesc = desc+length;
            uint dataBroadcastId = desc[0]<<8 | desc[1];
            if (dataBroadcastId != 0x0106) // ETSI/UK Profile
                continue;
            desc += 2; // Skip data ID
            while (desc != endDesc)
            {
                uint appTypeCode = desc[0]<<8 | desc[1];
                desc += 3; // Skip app type code and boot priority hint
                uint appSpecDataLen = *desc++;
#ifdef USING_MHEG
                if (appTypeCode == 0x101) // UK MHEG profile
                {
                    const unsigned char *subDescEnd = desc + appSpecDataLen;
                    while (desc < subDescEnd)
                    {
                        uint sub_desc_tag = *desc++;
                        uint sub_desc_len = *desc++;
                        // Network boot info sub-descriptor.
                        if (sub_desc_tag == 1)
                            itv->SetNetBootInfo(desc, sub_desc_len);
                        desc += sub_desc_len;
                    }
                }
                else
#else
                (void) appTypeCode;
#endif // USING_MHEG
                {
                    desc += appSpecDataLen;
                }
            }
        }
    }
}

int AvFormatDecoder::ScanStreams(bool novideo)
{
    int scanerror = 0;
    bitrate = 0;
    fps = 0;

    tracks[kTrackTypeAudio].clear();
    tracks[kTrackTypeSubtitle].clear();
    tracks[kTrackTypeTeletextCaptions].clear();
    tracks[kTrackTypeTeletextMenu].clear();
    tracks[kTrackTypeRawText].clear();
    tracks[kTrackTypeVideo].clear();
    selectedTrack[kTrackTypeVideo].av_stream_index = -1;

    map<int,uint> lang_sub_cnt;
    uint subtitleStreamCount = 0;
    map<int,uint> lang_aud_cnt;
    uint audioStreamCount = 0;

    if (ringBuffer && ringBuffer->isDVD() &&
        ringBuffer->DVD()->AudioStreamsChanged())
    {
        ringBuffer->DVD()->AudioStreamsChanged(false);
        RemoveAudioStreams();
    }

    for (uint i = 0; i < ic->nb_streams; i++)
    {
        AVCodecContext *enc = ic->streams[i]->codec;
        VERBOSE(VB_PLAYBACK, LOC +
                QString("Stream #%1, has id 0x%2 codec id %3, "
                        "type %4, bitrate %5 at ")
                .arg(i).arg((int)ic->streams[i]->id, 0, 16)
                .arg(ff_codec_id_string(enc->codec_id))
                .arg(ff_codec_type_string(enc->codec_type))
                .arg(enc->bit_rate)
                <<((void*)ic->streams[i]));

        switch (enc->codec_type)
        {
            case CODEC_TYPE_VIDEO:
            {
                //assert(enc->codec_id);
                if (!enc->codec_id)
                {
                    VERBOSE(VB_IMPORTANT,
                            LOC + QString("Stream #%1 has an unknown video "
                                          "codec id, skipping.").arg(i));
                    continue;
                }

                // HACK -- begin
                // ffmpeg is unable to compute H.264 bitrates in mpegts?
                if (CODEC_IS_H264(enc->codec_id) && enc->bit_rate == 0)
                    enc->bit_rate = 500000;
                // HACK -- end

                StreamInfo si(i, 0, 0, 0, 0);
                tracks[kTrackTypeVideo].push_back(si);
                bitrate += enc->bit_rate;
                if (novideo)
                    break;

                delete private_dec;
                private_dec = NULL;
                m_h264_parser->Reset();

                QSize dim = get_video_dim(*enc);
                uint width  = max(dim.width(),  16);
                uint height = max(dim.height(), 16);
                QString dec = "ffmpeg";
                uint thread_count = 1;

                if (!is_db_ignored)
                {
                    VideoDisplayProfile vdp;
                    vdp.SetInput(QSize(width, height));
                    dec = vdp.GetDecoder();
                    thread_count = vdp.GetMaxCPUs();
                    bool skip_loop_filter = vdp.IsSkipLoopEnabled();
                    if  (!skip_loop_filter)
                    {
                        enc->skip_loop_filter = AVDISCARD_NONKEY;
                    }
                }

                bool handled = false;
                if (!using_null_videoout && mpeg_version(enc->codec_id))
                {
#if defined(USING_VDPAU) || defined(USING_XVMC)
                    // HACK -- begin
                    // Force MPEG2 decoder on MPEG1 streams.
                    // Needed for broken transmitters which mark
                    // MPEG2 streams as MPEG1 streams, and should
                    // be harmless for unbroken ones.
                    if (CODEC_ID_MPEG1VIDEO == enc->codec_id)
                        enc->codec_id = CODEC_ID_MPEG2VIDEO;
                    // HACK -- end
#endif // USING_XVMC || USING_VDPAU
#ifdef USING_VDPAU
                    MythCodecID vdpau_mcid;
                    vdpau_mcid = VideoOutputVDPAU::GetBestSupportedCodec(
                        width, height,
                        mpeg_version(enc->codec_id), no_hardware_decoders);

                    if (vdpau_mcid >= video_codec_id)
                    {
                        enc->codec_id = (CodecID) myth2av_codecid(vdpau_mcid);
                        video_codec_id = vdpau_mcid;
                        handled = true;
                    }
#endif // USING_VDPAU
#ifdef USING_XVMC

                    bool force_xv = no_hardware_decoders;
                    if (ringBuffer && ringBuffer->isDVD())
                    {
                        if (dec.left(4) == "xvmc")
                            dvd_xvmc_enabled = true;

                        if (ringBuffer->IsDVD())
                        {
                            force_xv = true;
                            enc->pix_fmt = PIX_FMT_YUV420P;
                        }
                    }

                    MythCodecID mcid;
                    mcid = VideoOutputXv::GetBestSupportedCodec(
                        /* disp dim     */ width, height,
                        /* osd dim      */ /*enc->width*/ 0, /*enc->height*/ 0,
                        /* mpeg type    */ mpeg_version(enc->codec_id),
                        /* xvmc pix fmt */ xvmc_pixel_format(enc->pix_fmt),
                        /* test surface */ codec_is_std(video_codec_id),
                        /* force_xv     */ force_xv);

                    if (mcid >= video_codec_id)
                    {
                        bool vcd, idct, mc, vdpau;
                        enc->codec_id = (CodecID)
                            myth2av_codecid(mcid, vcd, idct, mc, vdpau);

                        if (ringBuffer && ringBuffer->isDVD() &&
                            (mcid == video_codec_id) &&
                            dvd_video_codec_changed)
                        {
                            dvd_video_codec_changed = false;
                            dvd_xvmc_enabled = false;
                        }

                        video_codec_id = mcid;
                        if (!force_xv && codec_is_xvmc_std(mcid))
                        {
                            enc->pix_fmt = (idct) ?
                                PIX_FMT_XVMC_MPEG2_IDCT :
                                PIX_FMT_XVMC_MPEG2_MC;
                        }
                        handled = true;
                    }
#endif // USING_XVMC
                }

                if (!handled)
                {
                    if (CODEC_IS_H264(enc->codec_id))
                        video_codec_id = kCodec_H264;
                    else
                        video_codec_id = kCodec_MPEG2; // default to MPEG2
                }

                if (enc->codec)
                {
                    VERBOSE(VB_IMPORTANT, LOC
                            <<"Warning, video codec "<<enc<<" "
                            <<"id("<<ff_codec_id_string(enc->codec_id)
                            <<") type ("<<ff_codec_type_string(enc->codec_type)
                            <<") already open.");
                }

                // Set the default stream to the stream
                // that is found first in the PMT
                if (selectedTrack[kTrackTypeVideo].av_stream_index < 0)
                    selectedTrack[kTrackTypeVideo] = si;

                if (allow_private_decoders &&
                   (selectedTrack[kTrackTypeVideo].av_stream_index == (int) i))
                {
                    private_dec = PrivateDecoder::Create(
                                            dec, no_hardware_decoders, enc);
                    if (private_dec)
                        thread_count = 1;
                }

                if (!codec_is_std(video_codec_id))
                    thread_count = 1;

                VERBOSE(VB_PLAYBACK, LOC + QString("Using %1 CPUs for decoding")
                        .arg(HAVE_THREADS ? thread_count : 1));

                if (HAVE_THREADS && thread_count > 1)
                {
                    if (enc->thread_count > 1)
                        avcodec_thread_free(enc);
                    avcodec_thread_init(enc, thread_count);
                }

                InitVideoCodec(ic->streams[i], enc,
                    selectedTrack[kTrackTypeVideo].av_stream_index == (int) i);

                ScanATSCCaptionStreams(i);
                UpdateATSCCaptionTracks();

                VERBOSE(VB_PLAYBACK, LOC +
                        QString("Using %1 for video decoding")
                        .arg(GetCodecDecoderName()));

                break;
            }
            case CODEC_TYPE_AUDIO:
            {
                if (enc->codec)
                {
                    VERBOSE(VB_IMPORTANT, LOC
                            <<"Warning, audio codec "<<enc
                            <<" id("<<ff_codec_id_string(enc->codec_id)
                            <<") type ("<<ff_codec_type_string(enc->codec_type)
                            <<") already open, leaving it alone.");
                }
                //assert(enc->codec_id);
                VERBOSE(VB_GENERAL, LOC + QString("codec %1 has %2 channels")
                        .arg(ff_codec_id_string(enc->codec_id))
                        .arg(enc->channels));

#if 0
                // HACK MULTICHANNEL DTS passthru disabled for multichannel,
                // dont know how to handle this
                // HACK BEGIN REALLY UGLY HACK FOR DTS PASSTHRU
                if (enc->codec_id == CODEC_ID_DTS)
                {
                    enc->sample_rate = 48000;
                    enc->channels = 2;
                    // enc->bit_rate = what??;
                }
                // HACK END REALLY UGLY HACK FOR DTS PASSTHRU
#endif

                bitrate += enc->bit_rate;
                break;
            }
            case CODEC_TYPE_SUBTITLE:
            {
                if (enc->codec_id == CODEC_ID_DVB_TELETEXT)
                    ScanTeletextCaptions(i);
                if (enc->codec_id == CODEC_ID_TEXT)
                    ScanRawTextCaptions(i);
                bitrate += enc->bit_rate;

                VERBOSE(VB_PLAYBACK, LOC + QString("subtitle codec (%1)")
                        .arg(ff_codec_type_string(enc->codec_type)));
                break;
            }
            case CODEC_TYPE_DATA:
            {
                ScanTeletextCaptions(i);
                bitrate += enc->bit_rate;
                VERBOSE(VB_PLAYBACK, LOC + QString("data codec (%1)")
                        .arg(ff_codec_type_string(enc->codec_type)));
                break;
            }
            default:
            {
                bitrate += enc->bit_rate;
                VERBOSE(VB_PLAYBACK, LOC + QString("Unknown codec type (%1)")
                        .arg(ff_codec_type_string(enc->codec_type)));
                break;
            }
        }

        if (enc->codec_type != CODEC_TYPE_AUDIO &&
            enc->codec_type != CODEC_TYPE_VIDEO &&
            enc->codec_type != CODEC_TYPE_SUBTITLE)
            continue;

        // skip DVB teletext, text and SSA subs, there is no libavcodec decoder
        if (enc->codec_type == CODEC_TYPE_SUBTITLE &&
           (enc->codec_id   == CODEC_ID_DVB_TELETEXT ||
            enc->codec_id   == CODEC_ID_TEXT ||
            enc->codec_id   == CODEC_ID_SSA))
            continue;

        VERBOSE(VB_PLAYBACK, LOC + QString("Looking for decoder for %1")
                .arg(ff_codec_id_string(enc->codec_id)));

        if (enc->codec_id == CODEC_ID_PROBE)
        {
            VERBOSE(VB_IMPORTANT, LOC_ERR +
                    QString("Probing of stream #%1 unsuccesful, "
                            "ignoring.").arg(i));
            continue;
        }

        AVCodec *codec = avcodec_find_decoder(enc->codec_id);
        if (!codec)
        {
            VERBOSE(VB_IMPORTANT, LOC_ERR +
                    QString("Could not find decoder for "
                            "codec (%1), ignoring.")
                    .arg(ff_codec_id_string(enc->codec_id)));

            // Nigel's bogus codec-debug. Dump the list of codecs & decoders,
            // and have one last attempt to find a decoder. This is usually
            // only caused by build problems, where libavcodec needs a rebuild
            if (VERBOSE_LEVEL_CHECK(VB_LIBAV))
            {
                AVCodec *p = av_codec_next(NULL);
                int      i = 1;
                while (p)
                {
                    if (p->name[0] != '\0')  printf("Codec %s:", p->name);
                    else                     printf("Codec %d, null name,", i);
                    if (p->decode == NULL)   puts("decoder is null");

                    if (p->id == enc->codec_id)
                    {   codec = p; break;    }

                    printf("Codec 0x%x != 0x%x\n", p->id, enc->codec_id);
                    p = av_codec_next(p);
                    ++i;
                }
            }
            if (!codec)
                continue;
        }
        // select vdpau capable decoder if needed
        else if (enc->codec_type == CODEC_TYPE_VIDEO &&
                 codec_is_vdpau(video_codec_id) && !CODEC_IS_VDPAU(codec))
        {
            codec = find_vdpau_decoder(codec, enc->codec_id);
        }

        if (!enc->codec)
        {
            QMutexLocker locker(avcodeclock);

            int open_val = avcodec_open(enc, codec);
            if (open_val < 0)
            {
                VERBOSE(VB_IMPORTANT, LOC_ERR
                        <<"Could not open codec "<<enc<<", "
                        <<"id("<<ff_codec_id_string(enc->codec_id)<<") "
                        <<"type("<<ff_codec_type_string(enc->codec_type)<<") "
                        <<"aborting. reason "<<open_val);
                //av_close_input_file(ic); // causes segfault
                ic = NULL;
                scanerror = -1;
                break;
            }
            else
            {
                VERBOSE(VB_GENERAL, LOC + "Opened codec "<<enc<<", "
                        <<"id("<<ff_codec_id_string(enc->codec_id)<<") "
                        <<"type("<<ff_codec_type_string(enc->codec_type)<<")");
            }
        }

        if (enc->codec_type == CODEC_TYPE_SUBTITLE)
        {
            int lang;
            if (ringBuffer && ringBuffer->isBD())
                lang = ringBuffer->BD()->GetSubtitleLanguage(subtitleStreamCount);
            else
            {
                AVMetadataTag *metatag = av_metadata_get(ic->streams[i]->metadata,
                                                        "language", NULL, 0);
                lang = metatag ? get_canonical_lang(metatag->value) : iso639_str3_to_key("und");
            }

            int lang_indx = lang_sub_cnt[lang]++;
            subtitleStreamCount++;

            tracks[kTrackTypeSubtitle].push_back(
                StreamInfo(i, lang, lang_indx, ic->streams[i]->id, 0));

            VERBOSE(VB_PLAYBACK, LOC + QString(
                        "Subtitle track #%1 is A/V stream #%2 "
                        "and is in the %3 language(%4).")
                    .arg(tracks[kTrackTypeSubtitle].size()).arg(i)
                    .arg(iso639_key_toName(lang)).arg(lang));
        }

        if (enc->codec_type == CODEC_TYPE_AUDIO)
        {
            int lang;
            if (ringBuffer && ringBuffer->isDVD())
                lang = ringBuffer->DVD()->GetAudioLanguage(
                    ringBuffer->DVD()->GetAudioTrackNum(ic->streams[i]->id));
            else if (ringBuffer && ringBuffer->isBD())
                lang = ringBuffer->BD()->GetAudioLanguage(audioStreamCount);
            else
            {
                AVMetadataTag *metatag = av_metadata_get(ic->streams[i]->metadata,
                                                         "language", NULL, 0);
                lang = metatag ? get_canonical_lang(metatag->value) : iso639_str3_to_key("und");
            }

            int channels  = ic->streams[i]->codec->channels;
            int lang_indx = lang_aud_cnt[lang]++;
            audioStreamCount++;

            if (ic->streams[i]->codec->avcodec_dual_language)
            {
                tracks[kTrackTypeAudio].push_back(
                    StreamInfo(i, lang, lang_indx, ic->streams[i]->id, channels, false));
                lang_indx = lang_aud_cnt[lang]++;
                tracks[kTrackTypeAudio].push_back(
                    StreamInfo(i, lang, lang_indx, ic->streams[i]->id, channels, true));
            }
            else
            {
                int logical_stream_id;
                if (ringBuffer && ringBuffer->isDVD())
                    logical_stream_id = ringBuffer->DVD()->GetAudioTrackNum(ic->streams[i]->id);
                else
                    logical_stream_id = ic->streams[i]->id;

                tracks[kTrackTypeAudio].push_back(
                    StreamInfo(i, lang, lang_indx, logical_stream_id, channels));
            }

            VERBOSE(VB_AUDIO, LOC + QString(
                        "Audio Track #%1 is A/V stream #%2 "
                        "and has %3 channels in the %4 language(%5).")
                    .arg(tracks[kTrackTypeAudio].size()).arg(i)
                    .arg(enc->channels)
                    .arg(iso639_key_toName(lang)).arg(lang));
        }
    }

    if (bitrate > 0)
    {
        bitrate = (bitrate + 999) / 1000;
        if (ringBuffer)
            ringBuffer->UpdateRawBitrate(bitrate);
    }

    if (ringBuffer && ringBuffer->isDVD())
    {
        if (tracks[kTrackTypeAudio].size() > 1)
        {
            stable_sort(tracks[kTrackTypeAudio].begin(),
                        tracks[kTrackTypeAudio].end());
            sinfo_vec_t::iterator it = tracks[kTrackTypeAudio].begin();
            for (; it != tracks[kTrackTypeAudio].end(); ++it)
            {
                VERBOSE(VB_PLAYBACK, LOC +
                            QString("DVD Audio Track Map "
                                    "Stream id #%1, MPEG stream %2")
                                    .arg(it->stream_id)
                                    .arg(ic->streams[it->av_stream_index]->id));
            }
            int trackNo = ringBuffer->DVD()->GetTrack(kTrackTypeAudio);
            if (trackNo >= (int)GetTrackCount(kTrackTypeAudio))
                trackNo = GetTrackCount(kTrackTypeAudio) - 1;
            SetTrack(kTrackTypeAudio, trackNo);
        }
        if (tracks[kTrackTypeSubtitle].size() > 0)
        {
            stable_sort(tracks[kTrackTypeSubtitle].begin(),
                        tracks[kTrackTypeSubtitle].end());
            sinfo_vec_t::iterator it = tracks[kTrackTypeSubtitle].begin();
            for(; it != tracks[kTrackTypeSubtitle].end(); ++it)
            {
                VERBOSE(VB_PLAYBACK, LOC +
                        QString("DVD Subtitle Track Map "
                                "Stream id #%1 ")
                                .arg(it->stream_id));
                }
            stable_sort(tracks[kTrackTypeSubtitle].begin(),
                        tracks[kTrackTypeSubtitle].end());
            int trackNo = ringBuffer->DVD()->GetTrack(kTrackTypeSubtitle);
            uint captionmode = m_parent->GetCaptionMode();
            int trackcount = (int)GetTrackCount(kTrackTypeSubtitle);
            if (captionmode == kDisplayAVSubtitle &&
                (trackNo < 0 || trackNo >= trackcount))
            {
                m_parent->EnableSubtitles(false);
            }
            else if (trackNo >= 0 && trackNo < trackcount &&
                    !ringBuffer->InDVDMenuOrStillFrame())
            {
                    SetTrack(kTrackTypeSubtitle, trackNo);
                    m_parent->EnableSubtitles(true);
            }
        }
    }

    // Select a new track at the next opportunity.
    ResetTracks();

    // We have to do this here to avoid the NVP getting stuck
    // waiting on audio.
    if (m_audio->HasAudioIn() && tracks[kTrackTypeAudio].empty())
    {
        m_audio->SetAudioParams(FORMAT_NONE, -1, -1, CODEC_ID_NONE, -1, false);
        m_audio->ReinitAudio();
        if (ringBuffer && ringBuffer->isDVD())
            audioIn = AudioInfo();
    }

    // if we don't have a video stream we still need to make sure some
    // video params are set properly
    if (selectedTrack[kTrackTypeVideo].av_stream_index == -1)
    {
        QString tvformat = gCoreContext->GetSetting("TVFormat").toLower();
        if (tvformat == "ntsc" || tvformat == "ntsc-jp" ||
            tvformat == "pal-m" || tvformat == "atsc")
        {
            fps = 29.97;
            m_parent->SetVideoParams(-1, -1, 29.97, 1);
        }
        else
        {
            fps = 25.0;
            m_parent->SetVideoParams(-1, -1, 25.0, 1);
        }
    }

    if (m_parent->IsErrored())
        scanerror = -1;

    ScanDSMCCStreams();

    return scanerror;
}

/**
 *  \brief Reacts to DUAL/STEREO changes on the fly and fix streams.
 *
 *  This function should be called when a switch between dual and
 *  stereo mpeg audio is detected. Such changes can and will happen at
 *  any time.
 *
 *  After this method returns, a new audio stream should be selected
 *  using AvFormatDecoder::autoSelectSubtitleTrack().
 *
 *  \param streamIndex av_stream_index of the stream that has changed
 */
void AvFormatDecoder::SetupAudioStreamSubIndexes(int streamIndex)
{
    QMutexLocker locker(avcodeclock);

    // Find the position of the streaminfo in tracks[kTrackTypeAudio]
    sinfo_vec_t::iterator current = tracks[kTrackTypeAudio].begin();
    for (; current != tracks[kTrackTypeAudio].end(); ++current)
    {
        if (current->av_stream_index == streamIndex)
            break;
    }

    if (current == tracks[kTrackTypeAudio].end())
    {
        VERBOSE(VB_IMPORTANT, LOC_WARN +
                "Invalid stream index passed to "
                "SetupAudioStreamSubIndexes: "<<streamIndex);

        return;
    }

    // Remove the extra substream or duplicate the current substream
    sinfo_vec_t::iterator next = current + 1;
    if (current->av_substream_index == -1)
    {
        // Split stream in two (Language I + Language II)
        StreamInfo lang1 = *current;
        StreamInfo lang2 = *current;
        lang1.av_substream_index = 0;
        lang2.av_substream_index = 1;
        *current = lang1;
        tracks[kTrackTypeAudio].insert(next, lang2);
        return;
    }

    if ((next == tracks[kTrackTypeAudio].end()) ||
        (next->av_stream_index != streamIndex))
    {
        QString msg = QString(
            "Expected substream 1 (Language I) of stream %1\n\t\t\t"
            "following substream 0, found end of list or another stream.")
            .arg(streamIndex);

        VERBOSE(VB_IMPORTANT, LOC_WARN + msg);

        return;
    }

    // Remove extra stream info
    StreamInfo stream = *current;
    stream.av_substream_index = -1;
    *current = stream;
    tracks[kTrackTypeAudio].erase(next);
}

int get_avf_buffer(struct AVCodecContext *c, AVFrame *pic)
{
    AvFormatDecoder *nd = (AvFormatDecoder *)(c->opaque);

    if (!IS_DR1_PIX_FMT(c->pix_fmt))
    {
        nd->directrendering = false;
        return avcodec_default_get_buffer(c, pic);
    }
    nd->directrendering = true;

    VideoFrame *frame = nd->GetPlayer()->GetNextVideoFrame(true);

    if (!frame)
        return -1;

    for (int i = 0; i < 3; i++)
    {
        pic->data[i]     = frame->buf + frame->offsets[i];
        pic->linesize[i] = frame->pitches[i];
    }

    pic->opaque = frame;
    pic->type = FF_BUFFER_TYPE_USER;

    pic->age = 256 * 256 * 256 * 64;

    pic->reordered_opaque = c->reordered_opaque;

    return 0;
}

/** \brief remove audio streams from the context
 * used by dvd code during title transitions to remove
 * stale audio streams
 */
void AvFormatDecoder::RemoveAudioStreams()
{
    if (!m_audio->HasAudioIn())
        return;

    QMutexLocker locker(avcodeclock);
    for (uint i = 0; i < ic->nb_streams;)
    {
        AVStream *st = ic->streams[i];
        if (st->codec->codec_type == CODEC_TYPE_AUDIO)
        {
            av_remove_stream(ic, st->id, 0);
            i--;
        }
        else
            i++;
    }
}

void release_avf_buffer(struct AVCodecContext *c, AVFrame *pic)
{
    (void)c;

    if (pic->type == FF_BUFFER_TYPE_INTERNAL)
    {
        avcodec_default_release_buffer(c, pic);
        return;
    }

    AvFormatDecoder *nd = (AvFormatDecoder *)(c->opaque);
    if (nd && nd->GetPlayer() && nd->GetPlayer()->getVideoOutput())
        nd->GetPlayer()->getVideoOutput()->DeLimboFrame((VideoFrame*)pic->opaque);

    assert(pic->type == FF_BUFFER_TYPE_USER);

    for (uint i = 0; i < 4; i++)
        pic->data[i] = NULL;
}

int get_avf_buffer_xvmc(struct AVCodecContext *c, AVFrame *pic)
{
    AvFormatDecoder *nd = (AvFormatDecoder *)(c->opaque);
    VideoFrame *frame = nd->GetPlayer()->GetNextVideoFrame(false);

    pic->data[0] = frame->priv[0];
    pic->data[1] = frame->priv[1];
    pic->data[2] = frame->buf;

    pic->linesize[0] = 0;
    pic->linesize[1] = 0;
    pic->linesize[2] = 0;

    pic->opaque = frame;
    pic->type = FF_BUFFER_TYPE_USER;

    pic->age = 256 * 256 * 256 * 64;

#ifdef USING_XVMC
    struct xvmc_pix_fmt *render = (struct xvmc_pix_fmt *)frame->buf;

    render->state = AV_XVMC_STATE_PREDICTION;
    render->picture_structure = 0;
    render->flags = 0;
    render->start_mv_blocks_num = 0;
    render->filled_mv_blocks_num = 0;
    render->next_free_data_block_num = 0;
#endif

    pic->reordered_opaque = c->reordered_opaque;

    return 0;
}

void release_avf_buffer_xvmc(struct AVCodecContext *c, AVFrame *pic)
{
    assert(pic->type == FF_BUFFER_TYPE_USER);

#ifdef USING_XVMC
    struct xvmc_pix_fmt *render = (struct xvmc_pix_fmt *)pic->data[2];
    render->state &= ~AV_XVMC_STATE_PREDICTION;
#endif

    AvFormatDecoder *nd = (AvFormatDecoder *)(c->opaque);
    if (nd && nd->GetPlayer() && nd->GetPlayer()->getVideoOutput())
        nd->GetPlayer()->getVideoOutput()->DeLimboFrame((VideoFrame*)pic->opaque);

    for (uint i = 0; i < 4; i++)
        pic->data[i] = NULL;

}

void render_slice_xvmc(struct AVCodecContext *s, const AVFrame *src,
                       int offset[4], int y, int type, int height)
{
    if (!src)
        return;

    (void)offset;
    (void)type;

    if (s && src && s->opaque && src->opaque)
    {
        AvFormatDecoder *nd = (AvFormatDecoder *)(s->opaque);

        int width = s->width;

        VideoFrame *frame = (VideoFrame *)src->opaque;
        nd->GetPlayer()->DrawSlice(frame, 0, y, width, height);
    }
    else
    {
        VERBOSE(VB_IMPORTANT, LOC +
                "render_slice_xvmc called with bad avctx or src");
    }
}

int get_avf_buffer_vdpau(struct AVCodecContext *c, AVFrame *pic)
{
    AvFormatDecoder *nd = (AvFormatDecoder *)(c->opaque);
    VideoFrame *frame = nd->GetPlayer()->GetNextVideoFrame(false);

    pic->data[0] = frame->buf;
    pic->data[1] = frame->priv[0];
    pic->data[2] = frame->priv[1];

    pic->linesize[0] = 0;
    pic->linesize[1] = 0;
    pic->linesize[2] = 0;

    pic->opaque = frame;
    pic->type = FF_BUFFER_TYPE_USER;

    pic->age = 256 * 256 * 256 * 64;

    frame->pix_fmt = c->pix_fmt;

#ifdef USING_VDPAU
    struct vdpau_render_state *render = (struct vdpau_render_state *)frame->buf;
    render->state |= FF_VDPAU_STATE_USED_FOR_REFERENCE;
#endif

    pic->reordered_opaque = c->reordered_opaque;

    return 0;
}

void release_avf_buffer_vdpau(struct AVCodecContext *c, AVFrame *pic)
{
    assert(pic->type == FF_BUFFER_TYPE_USER);

#ifdef USING_VDPAU
    struct vdpau_render_state *render = (struct vdpau_render_state *)pic->data[0];
    render->state &= ~FF_VDPAU_STATE_USED_FOR_REFERENCE;
#endif

    AvFormatDecoder *nd = (AvFormatDecoder *)(c->opaque);
    if (nd && nd->GetPlayer() && nd->GetPlayer()->getVideoOutput())
        nd->GetPlayer()->getVideoOutput()->DeLimboFrame((VideoFrame*)pic->opaque);

    for (uint i = 0; i < 4; i++)
        pic->data[i] = NULL;
}

void render_slice_vdpau(struct AVCodecContext *s, const AVFrame *src,
                        int offset[4], int y, int type, int height)
{
    if (!src)
        return;

    (void)offset;
    (void)type;

    if (s && src && s->opaque && src->opaque)
    {
        AvFormatDecoder *nd = (AvFormatDecoder *)(s->opaque);

        int width = s->width;

        VideoFrame *frame = (VideoFrame *)src->opaque;
        nd->GetPlayer()->DrawSlice(frame, 0, y, width, height);
    }
    else
    {
        VERBOSE(VB_IMPORTANT, LOC +
                "render_slice_vdpau called with bad avctx or src");
    }
}

void AvFormatDecoder::DecodeDTVCC(const uint8_t *buf, uint len)
{
    if (!len)
        return;

    // closed caption data
    //cc_data() {
    // reserved                1 0.0   1
    // process_cc_data_flag    1 0.1   bslbf
    bool process_cc_data = buf[0] & 0x40;
    if (!process_cc_data)
        return; // early exit if process_cc_data_flag false

    // additional_data_flag    1 0.2   bslbf
    //bool additional_data = buf[0] & 0x20;
    // cc_count                5 0.3   uimsbf
    uint cc_count = buf[0] & 0x1f;
    // em_data                 8 1.0

    if (len < 2+(3*cc_count))
        return;

    bool had_608 = false, had_708 = false;
    for (uint cur = 0; cur < cc_count; cur++)
    {
        uint cc_code  = buf[2+(cur*3)];
        bool cc_valid = cc_code & 0x04;
        if (!cc_valid)
            continue;

        uint data1    = buf[3+(cur*3)];
        uint data2    = buf[4+(cur*3)];
        uint data     = (data2 << 8) | data1;
        uint cc_type  = cc_code & 0x03;

        if (cc_type <= 0x1) // EIA-608 field-1/2
        {
            if (cc608_good_parity(cc608_parity_table, data))
            {
                had_608 = true;
                ccd608->FormatCCField(lastccptsu / 1000, cc_type, data);
            }
        }
        else
        {
            had_708 = true;
            ccd708->decode_cc_data(cc_type, data1, data2);
        }
    }
    UpdateCaptionTracksFromStreams(had_608, had_708);
}

void AvFormatDecoder::UpdateCaptionTracksFromStreams(
    bool check_608, bool check_708)
{
    bool need_change_608 = false;
    bool seen_608[4];
    if (check_608)
    {
        ccd608->GetServices(15/*seconds*/, seen_608);
        for (uint i = 0; i < 4; i++)
        {
            need_change_608 |= (seen_608[i] && !ccX08_in_tracks[i]) ||
                (!seen_608[i] && ccX08_in_tracks[i] && !ccX08_in_pmt[i]);
        }
    }

    bool need_change_708 = false;
    bool seen_708[64];
    if (check_708 || need_change_608)
    {
        ccd708->services(15/*seconds*/, seen_708);
        for (uint i = 1; i < 64 && !need_change_608 && !need_change_708; i++)
        {
            need_change_708 |= (seen_708[i] && !ccX08_in_tracks[i+4]) ||
                (!seen_708[i] && ccX08_in_tracks[i+4] && !ccX08_in_pmt[i+4]);
        }
        if (need_change_708 && !check_608)
            ccd608->GetServices(15/*seconds*/, seen_608);
    }

    if (!need_change_608 && !need_change_708)
        return;

    ScanATSCCaptionStreams(selectedTrack[kTrackTypeVideo].av_stream_index);

    stream_tracks.clear();
    stream_track_types.clear();
    int av_index = selectedTrack[kTrackTypeVideo].av_stream_index;
    int lang = iso639_str3_to_key("und");
    for (uint i = 0; i < 4; i++)
    {
        if (seen_608[i])
        {
            StreamInfo si(av_index, lang, 0/*lang_idx*/,
                          i+1, false/*easy*/, false/*wide*/);
            stream_tracks.push_back(si);
            stream_track_types.push_back(kTrackTypeCC608);
        }
    }
    for (uint i = 1; i < 64; i++)
    {
        if (seen_708[i] && !ccX08_in_pmt[i+4])
        {
            StreamInfo si(av_index, lang, 0/*lang_idx*/,
                          i, false/*easy*/, true/*wide*/);
            stream_tracks.push_back(si);
            stream_track_types.push_back(kTrackTypeCC708);
        }
    }
    UpdateATSCCaptionTracks();
}

void AvFormatDecoder::HandleGopStart(
    AVPacket *pkt, bool can_reliably_parse_keyframes)
{
    if (prevgoppos != 0 && keyframedist != 1)
    {
        int tempKeyFrameDist = framesRead - 1 - prevgoppos;
        bool reset_kfd = false;

        if (!gopset || livetv) // gopset: we've seen 2 keyframes
        {
            VERBOSE(VB_PLAYBACK, LOC + "HandleGopStart: "
                    "gopset not set, syncing positionMap");
            SyncPositionMap();
            if (tempKeyFrameDist > 0 && !livetv)
            {
                VERBOSE(VB_PLAYBACK, LOC + "HandleGopStart: " +
                        QString("Initial key frame distance: %1.")
                        .arg(keyframedist));
                gopset       = true;
                reset_kfd    = true;
            }
        }
        else if (keyframedist != tempKeyFrameDist && tempKeyFrameDist > 0)
        {
            VERBOSE(VB_PLAYBACK, LOC + "HandleGopStart: " +
                    QString("Key frame distance changed from %1 to %2.")
                    .arg(keyframedist).arg(tempKeyFrameDist));
            reset_kfd = true;
        }

        if (reset_kfd)
        {
            keyframedist    = tempKeyFrameDist;
            maxkeyframedist = max(keyframedist, maxkeyframedist);

            m_parent->SetKeyframeDistance(keyframedist);

#if 0
            // also reset length
            QMutexLocker locker(&m_positionMapLock);
            if (!m_positionMap.empty())
            {
                long long index       = m_positionMap.back().index;
                long long totframes   = index * keyframedist;
                uint length = (uint)((totframes * 1.0f) / fps);
                m_parent->SetFileLength(length, totframes);
            }
#endif
        }
    }

    lastKey = prevgoppos = framesRead - 1;

    if (can_reliably_parse_keyframes &&
        !hasFullPositionMap && !livetv && !watchingrecording)
    {
        long long last_frame = 0;
        {
            QMutexLocker locker(&m_positionMapLock);
            if (!m_positionMap.empty())
                last_frame = m_positionMap.back().index;
        }

        //cerr << "framesRead: " << framesRead << " last_frame: " << last_frame
        //    << " keyframedist: " << keyframedist << endl;

        // if we don't have an entry, fill it in with what we've just parsed
        if (framesRead > last_frame && keyframedist > 0)
        {
            long long startpos = pkt->pos;

            VERBOSE(VB_PLAYBACK+VB_TIMESTAMP, LOC +
                    QString("positionMap[ %1 ] == %2.")
                    .arg(framesRead).arg(startpos));

            PosMapEntry entry = {framesRead, framesRead, startpos};

            QMutexLocker locker(&m_positionMapLock);
            m_positionMap.push_back(entry);
        }

#if 0
        // If we are > 150 frames in and saw no positionmap at all, reset
        // length based on the actual bitrate seen so far
        if (framesRead > 150 && !recordingHasPositionMap && !livetv)
        {
            bitrate = (int)((pkt->pos * 8 * fps) / (framesRead - 1));
            float bytespersec = (float)bitrate / 8;
            float secs = ringBuffer->GetRealFileSize() * 1.0 / bytespersec;
            m_parent->SetFileLength((int)(secs), (int)(secs * fps));
        }
#endif
    }
}

#define SEQ_START     0x000001b3
#define GOP_START     0x000001b8
#define PICTURE_START 0x00000100
#define SLICE_MIN     0x00000101
#define SLICE_MAX     0x000001af
#define SEQ_END_CODE  0x000001b7

void AvFormatDecoder::MpegPreProcessPkt(AVStream *stream, AVPacket *pkt)
{
    AVCodecContext *context = stream->codec;
    const uint8_t *bufptr = pkt->data;
    const uint8_t *bufend = pkt->data + pkt->size;

    while (bufptr < bufend)
    {
        bufptr = ff_find_start_code(bufptr, bufend, &start_code_state);

        if (ringBuffer->isDVD() && (start_code_state == SEQ_END_CODE))
            ringBuffer->DVD()->NewSequence(true);

        if (start_code_state >= SLICE_MIN && start_code_state <= SLICE_MAX)
            continue;
        else if (SEQ_START == start_code_state)
        {
            if (bufptr + 11 >= pkt->data + pkt->size)
                continue; // not enough valid data...
            SequenceHeader *seq = reinterpret_cast<SequenceHeader*>(
                const_cast<uint8_t*>(bufptr));

            uint  width  = seq->width()  >> context->lowres;
            uint  height = seq->height() >> context->lowres;
            float aspect = seq->aspect(context->sub_id == 1);
            float seqFPS = seq->fps();

            bool changed = (seqFPS > fps+0.01f) || (seqFPS < fps-0.01f);
            changed |= (width  != (uint)current_width );
            changed |= (height != (uint)current_height);
            changed |= fabs(aspect - current_aspect) > eps;

            if (changed)
            {
                m_parent->SetVideoParams(width, height, seqFPS,
                                         keyframedist, aspect,
                                         kScan_Detect);

                current_width  = width;
                current_height = height;
                current_aspect = aspect;
                fps            = seqFPS;

                if (private_dec)
                    private_dec->Reset();

                gopset = false;
                prevgoppos = 0;
                lastapts = lastvpts = lastccptsu = 0;
                faulty_pts = faulty_dts = 0;
                last_pts_for_fault_detection = 0;
                last_dts_for_fault_detection = 0;
                pts_detected = false;

                // fps debugging info
                float avFPS = normalized_fps(stream, context);
                if ((seqFPS > avFPS+0.01f) || (seqFPS < avFPS-0.01f))
                {
                    VERBOSE(VB_PLAYBACK, LOC +
                            QString("avFPS(%1) != seqFPS(%2)")
                            .arg(avFPS).arg(seqFPS));
                }
            }

            seq_count++;

            if (!seen_gop && seq_count > 1)
            {
                HandleGopStart(pkt, true);
                pkt->flags |= PKT_FLAG_KEY;
            }
        }
        else if (GOP_START == start_code_state)
        {
            HandleGopStart(pkt, true);
            seen_gop = true;
            pkt->flags |= PKT_FLAG_KEY;
        }
    }
}

bool AvFormatDecoder::H264PreProcessPkt(AVStream *stream, AVPacket *pkt)
{
    AVCodecContext *context = stream->codec;
    const uint8_t  *buf     = pkt->data;
    const uint8_t  *buf_end = pkt->data + pkt->size;
    bool on_frame = false;

    // crude NAL unit vs Annex B detection.
    // the parser only understands Annex B
    if (context->extradata && context->extradata_size >= 4)
    {
        int nal_size    = 0;
        int size_length = (context->extradata[4] & 0x3) + 1;

        for (int i = 0; i < size_length; i++)
            nal_size += buf[i];

        if (nal_size)
        {
            if (pkt->flags & PKT_FLAG_KEY)
                HandleGopStart(pkt, false);
            return true;
        }
    }

    while (buf < buf_end)
    {
        buf += m_h264_parser->addBytes(buf, buf_end - buf, 0);

        if (m_h264_parser->stateChanged())
        {
            if (m_h264_parser->FieldType() != H264Parser::FIELD_BOTTOM)
            {
                if (m_h264_parser->onFrameStart())
                    on_frame = true;

                if (!m_h264_parser->onKeyFrameStart())
                    continue;
            }
            else
            {
                continue;
            }
        }
        else
        {
            continue;
        }

        float aspect_ratio = get_aspect(*context);
        QSize dim    = get_video_dim(*context);
        uint  width  = dim.width();
        uint  height = dim.height();
        float seqFPS = normalized_fps(stream, context);

        bool changed = (seqFPS > fps+0.01f) || (seqFPS < fps-0.01f);
        changed |= (width  != (uint)current_width );
        changed |= (height != (uint)current_height);
        changed |= fabs(aspect_ratio - current_aspect) > eps;

        if (changed)
        {
            m_parent->SetVideoParams(width, height, seqFPS,
                                     keyframedist, aspect_ratio,
                                     kScan_Detect);

            current_width  = width;
            current_height = height;
            current_aspect = aspect_ratio;
            fps            = seqFPS;

            gopset = false;
            prevgoppos = 0;
            lastapts = lastvpts = lastccptsu = 0;
            faulty_pts = faulty_dts = 0;
            last_pts_for_fault_detection = 0;
            last_dts_for_fault_detection = 0;
            pts_detected = false;

            // fps debugging info
            float avFPS = normalized_fps(stream, context);
            if ((seqFPS > avFPS+0.01f) || (seqFPS < avFPS-0.01f))
            {
                VERBOSE(VB_PLAYBACK, LOC +
                        QString("avFPS(%1) != seqFPS(%2)")
                        .arg(avFPS).arg(seqFPS));
            }
        }

        HandleGopStart(pkt, true);
        pkt->flags |= PKT_FLAG_KEY;
    }

    return on_frame;
}

bool AvFormatDecoder::PreProcessVideoPacket(AVStream *curstream, AVPacket *pkt)
{
    AVCodecContext *context = curstream->codec;
    bool on_frame = true;

    if (CODEC_IS_FFMPEG_MPEG(context->codec_id))
    {
        MpegPreProcessPkt(curstream, pkt);
    }
    else if (CODEC_IS_H264(context->codec_id))
    {
        on_frame = H264PreProcessPkt(curstream, pkt);
    }
    else
    {
        if (pkt->flags & PKT_FLAG_KEY)
        {
            HandleGopStart(pkt, false);
            seen_gop = true;
        }
        else
        {
            seq_count++;
            if (!seen_gop && seq_count > 1)
            {
                HandleGopStart(pkt, false);
            }
        }
    }

    if (framesRead == 0 && !justAfterChange &&
        !(pkt->flags & PKT_FLAG_KEY))
    {
        av_free_packet(pkt);
        return false;
    }

    if (on_frame)
        framesRead++;

    justAfterChange = false;

    if (exitafterdecoded)
        gotvideo = 1;

    return true;
}

bool AvFormatDecoder::ProcessVideoPacket(AVStream *curstream, AVPacket *pkt)
{
    int ret = 0, gotpicture = 0;
    long long pts = 0;
    AVCodecContext *context = curstream->codec;
    AVFrame mpa_pic;
    avcodec_get_frame_defaults(&mpa_pic);
    mpa_pic.reordered_opaque = AV_NOPTS_VALUE;

    if (pkt->pts != (int64_t)AV_NOPTS_VALUE)
        pts_detected = true;

    avcodeclock->lock();
    if (private_dec)
    {
        if (QString(ic->iformat->name).contains("avi"))
            pkt->pts = pkt->dts;
        if (!pts_detected)
            pkt->pts = pkt->dts;
        // TODO disallow private decoders for dvd playback
        // N.B. we do not reparse the frame as it breaks playback for
        // everything but libmpeg2
        ret = private_dec->GetFrame(curstream, &mpa_pic, &gotpicture, pkt);
    }
    else
    {
        context->reordered_opaque = pkt->pts;
        ret = avcodec_decode_video2(context, &mpa_pic, &gotpicture, pkt);
        // Reparse it to not drop the DVD still frame
        if (ringBuffer->isDVD() && ringBuffer->DVD()->NeedsStillFrame())
            ret = avcodec_decode_video2(context, &mpa_pic, &gotpicture, pkt);
    }
    avcodeclock->unlock();

    if (ret < 0)
    {
        VERBOSE(VB_IMPORTANT, LOC_ERR + "Unknown decoding error");
        return false;
    }

    if (!gotpicture)
    {
        return true;
    }

    // Decode CEA-608 and CEA-708 captions
    for (uint i = 0; i < (uint)mpa_pic.atsc_cc_len;
    i += ((mpa_pic.atsc_cc_buf[i] & 0x1f) * 3) + 2)
    {
        DecodeDTVCC(mpa_pic.atsc_cc_buf + i,
                    mpa_pic.atsc_cc_len - i);
    }

    VideoFrame *picframe = (VideoFrame *)(mpa_pic.opaque);

    if (!directrendering)
    {
        AVPicture tmppicture;

        VideoFrame *xf = picframe;
        picframe = m_parent->GetNextVideoFrame(false);

        unsigned char *buf = picframe->buf;
        avpicture_fill(&tmppicture, buf, PIX_FMT_YUV420P, context->width,
                       context->height);
        tmppicture.data[0] = buf + picframe->offsets[0];
        tmppicture.data[1] = buf + picframe->offsets[1];
        tmppicture.data[2] = buf + picframe->offsets[2];
        tmppicture.linesize[0] = picframe->pitches[0];
        tmppicture.linesize[1] = picframe->pitches[1];
        tmppicture.linesize[2] = picframe->pitches[2];

        QSize dim = get_video_dim(*context);
        sws_ctx = sws_getCachedContext(sws_ctx, context->width,
                                       context->height, context->pix_fmt,
                                       context->width, context->height,
                                       PIX_FMT_YUV420P, SWS_FAST_BILINEAR,
                                       NULL, NULL, NULL);
        if (!sws_ctx)
        {
            VERBOSE(VB_IMPORTANT, LOC_ERR + "Failed to allocate sws context");
            return false;
        }
        sws_scale(sws_ctx, mpa_pic.data, mpa_pic.linesize, 0, dim.height(),
                  tmppicture.data, tmppicture.linesize);


        if (xf)
        {
            // Set the frame flags, but then discard it
            // since we are not using it for display.
            xf->interlaced_frame = mpa_pic.interlaced_frame;
            xf->top_field_first = mpa_pic.top_field_first;
            xf->frameNumber = framesPlayed;
            m_parent->DiscardVideoFrame(xf);
        }
    }
    else if (!picframe)
    {
        VERBOSE(VB_IMPORTANT, LOC_ERR + "NULL videoframe - direct rendering not"
                "correctly initialized.");
        return false;
    }

    // Detect faulty video timestamps using logic from ffplay.
    if (pkt->dts != (int64_t)AV_NOPTS_VALUE)
    {
        faulty_dts += (pkt->dts <= last_dts_for_fault_detection);
        last_dts_for_fault_detection = pkt->dts;
    }
    if (mpa_pic.reordered_opaque != (int64_t)AV_NOPTS_VALUE)
    {
        faulty_pts += (mpa_pic.reordered_opaque <= last_pts_for_fault_detection);
        last_pts_for_fault_detection = mpa_pic.reordered_opaque;
        reordered_pts_detected = true;
    }

    // Explicity use DTS for DVD since they should always be valid for every
    // frame and fixups aren't enabled for DVD.
    // Select reordered_opaque (PTS) timestamps if they are less faulty or the
    // the DTS timestamp is missing. Also use fixups for missing PTS instead of
    // DTS to avoid oscillating between PTS and DTS. Only select DTS if PTS is
    // more faulty or never detected.
    if (ringBuffer->isDVD())
    {
        if (pkt->dts != (int64_t)AV_NOPTS_VALUE)
            pts = (long long)pkt->dts;
    }
    else if (private_dec && private_dec->NeedsReorderedPTS() &&
             mpa_pic.reordered_opaque != (int64_t)AV_NOPTS_VALUE)
    {
        pts = (long long)mpa_pic.reordered_opaque;
    }
    else if ((force_reordered_opaque || faulty_pts <= faulty_dts ||
             pkt->dts == (int64_t)AV_NOPTS_VALUE) &&
             mpa_pic.reordered_opaque != (int64_t)AV_NOPTS_VALUE)
    {
        pts = (long long)mpa_pic.reordered_opaque;
    }
    else if ((faulty_dts < faulty_pts || !reordered_pts_detected) &&
             pkt->dts != (int64_t)AV_NOPTS_VALUE)
    {
        pts = (long long)pkt->dts;
    }
    pts = (long long)(av_q2d(curstream->time_base) * pts * 1000);

    long long temppts = pts;

    // Validate the video pts against the last pts. If it's
    // a little bit smaller, equal or missing, compute
    // it from the last. Otherwise assume a wraparound.
    if (!ringBuffer->isDVD() &&
        temppts <= lastvpts &&
        (temppts + 10000 > lastvpts || temppts <= 0))
    {
        temppts = lastvpts;
        temppts += (long long)(1000 / fps);
        // MPEG2/H264 frames can be repeated, update pts accordingly
        temppts += (long long)(mpa_pic.repeat_pict * 500 / fps);
    }

    VERBOSE(VB_PLAYBACK+VB_TIMESTAMP, LOC +
            QString("video timecode %1 %2 %3 %4 %5").arg(mpa_pic.reordered_opaque).arg(pkt->pts).arg(pkt->dts)
            .arg(temppts).arg(lastvpts));

/* XXX: Broken.
    if (mpa_pic.qscale_table != NULL && mpa_pic.qstride > 0 &&
        context->height == picframe->height)
    {
        int tblsize = mpa_pic.qstride *
                      ((picframe->height + 15) / 16);

        if (picframe->qstride != mpa_pic.qstride ||
            picframe->qscale_table == NULL)
        {
            picframe->qstride = mpa_pic.qstride;
            if (picframe->qscale_table)
                delete [] picframe->qscale_table;
            picframe->qscale_table = new unsigned char[tblsize];
        }

        memcpy(picframe->qscale_table, mpa_pic.qscale_table,
               tblsize);
    }
*/

    picframe->interlaced_frame = mpa_pic.interlaced_frame;
    picframe->top_field_first = mpa_pic.top_field_first;
    picframe->repeat_pict = mpa_pic.repeat_pict;

    picframe->frameNumber = framesPlayed;
    m_parent->ReleaseNextVideoFrame(picframe, temppts);
    if (private_dec && mpa_pic.data[3])
        context->release_buffer(context, &mpa_pic);

    decoded_video_frame = picframe;
    gotvideo = 1;
    framesPlayed++;

    lastvpts = temppts;

    return true;
}

// TODO this is a temporary implementation. Remove code duplication with
// ProcessVideoPacket for 0.25
bool AvFormatDecoder::ProcessVideoFrame(AVStream *stream, AVFrame *mpa_pic)
{
    long long pts = 0;
    AVCodecContext *context = stream->codec;

    // Decode CEA-608 and CEA-708 captions
    for (uint i = 0; i < (uint)mpa_pic->atsc_cc_len;
    i += ((mpa_pic->atsc_cc_buf[i] & 0x1f) * 3) + 2)
    {
        DecodeDTVCC(mpa_pic->atsc_cc_buf + i,
                    mpa_pic->atsc_cc_len - i);
    }

    VideoFrame *picframe = (VideoFrame *)(mpa_pic->opaque);

    if (!directrendering)
    {
        AVPicture tmppicture;

        VideoFrame *xf = picframe;
        picframe = m_parent->GetNextVideoFrame(false);

        unsigned char *buf = picframe->buf;
        avpicture_fill(&tmppicture, buf, PIX_FMT_YUV420P, context->width,
                       context->height);
        tmppicture.data[0] = buf + picframe->offsets[0];
        tmppicture.data[1] = buf + picframe->offsets[1];
        tmppicture.data[2] = buf + picframe->offsets[2];
        tmppicture.linesize[0] = picframe->pitches[0];
        tmppicture.linesize[1] = picframe->pitches[1];
        tmppicture.linesize[2] = picframe->pitches[2];

        QSize dim = get_video_dim(*context);
        sws_ctx = sws_getCachedContext(sws_ctx, context->width,
                                       context->height, context->pix_fmt,
                                       context->width, context->height,
                                       PIX_FMT_YUV420P, SWS_FAST_BILINEAR,
                                       NULL, NULL, NULL);
        if (!sws_ctx)
        {
            VERBOSE(VB_IMPORTANT, LOC_ERR + "Failed to allocate sws context");
            return false;
        }
        sws_scale(sws_ctx, mpa_pic->data, mpa_pic->linesize, 0, dim.height(),
                  tmppicture.data, tmppicture.linesize);

        if (xf)
        {
            // Set the frame flags, but then discard it
            // since we are not using it for display.
            xf->interlaced_frame = mpa_pic->interlaced_frame;
            xf->top_field_first = mpa_pic->top_field_first;
            xf->frameNumber = framesPlayed;
            m_parent->DiscardVideoFrame(xf);
        }
    }
    else if (!picframe)
    {
        VERBOSE(VB_IMPORTANT, LOC_ERR + "NULL videoframe - direct rendering not"
                "correctly initialized.");
        return false;
    }

    pts = (long long)(av_q2d(stream->time_base) * mpa_pic->reordered_opaque * 1000);

    long long temppts = pts;

    // Validate the video pts against the last pts. If it's
    // a little bit smaller, equal or missing, compute
    // it from the last. Otherwise assume a wraparound.
    if (!ringBuffer->isDVD() &&
        temppts <= lastvpts &&
        (temppts + 10000 > lastvpts || temppts <= 0))
    {
        temppts = lastvpts;
        temppts += (long long)(1000 / fps);
        // MPEG2/H264 frames can be repeated, update pts accordingly
        temppts += (long long)(mpa_pic->repeat_pict * 500 / fps);
    }

    VERBOSE(VB_PLAYBACK+VB_TIMESTAMP, LOC +
            QString("ProcessVideoFrame timecode %1 %2 %3")
            .arg(mpa_pic->reordered_opaque).arg(temppts).arg(lastvpts));

    picframe->interlaced_frame = mpa_pic->interlaced_frame;
    picframe->top_field_first = mpa_pic->top_field_first;
    picframe->repeat_pict = mpa_pic->repeat_pict;

    picframe->frameNumber = framesPlayed;
    m_parent->ReleaseNextVideoFrame(picframe, temppts);
    if (private_dec && mpa_pic->data[3])
        context->release_buffer(context, mpa_pic);

    decoded_video_frame = picframe;
    gotvideo = 1;
    framesPlayed++;

    lastvpts = temppts;

    return true;
}

/** \fn AvFormatDecoder::ProcessVBIDataPacket(const AVStream*, const AVPacket*)
 *  \brief Process ivtv proprietary embedded vertical blanking
 *         interval captions.
 *  \sa CC608Decoder, TeletextDecoder
 */
void AvFormatDecoder::ProcessVBIDataPacket(
    const AVStream *stream, const AVPacket *pkt)
{
    (void) stream;

    const uint8_t *buf     = pkt->data;
    uint64_t linemask      = 0;
    unsigned long long utc = lastccptsu;

    // [i]tv0 means there is a linemask
    // [I]TV0 means there is no linemask and all lines are present
    if ((buf[0]=='t') && (buf[1]=='v') && (buf[2] == '0'))
    {
        /// TODO this is almost certainly not endian safe....
        memcpy(&linemask, buf + 3, 8);
        buf += 11;
    }
    else if ((buf[0]=='T') && (buf[1]=='V') && (buf[2] == '0'))
    {
        linemask = 0xffffffffffffffffLL;
        buf += 3;
    }
    else
    {
        VERBOSE(VB_VBI, LOC + QString("Unknown VBI data stream '%1%2%3'")
                .arg(QChar(buf[0])).arg(QChar(buf[1])).arg(QChar(buf[2])));
        return;
    }

    static const uint min_blank = 6;
    for (uint i = 0; i < 36; i++)
    {
        if (!((linemask >> i) & 0x1))
            continue;

        const uint line  = ((i < 18) ? i : i-18) + min_blank;
        const uint field = (i<18) ? 0 : 1;
        const uint id2 = *buf & 0xf;
        switch (id2)
        {
            case VBI_TYPE_TELETEXT:
                // SECAM lines  6-23
                // PAL   lines  6-22
                // NTSC  lines 10-21 (rare)
                if (tracks[kTrackTypeTeletextMenu].empty())
                {
                    StreamInfo si(pkt->stream_index, 0, 0, 0, 0);
                    tracks[kTrackTypeTeletextMenu].push_back(si);
                }
                ttd->Decode(buf+1, VBI_IVTV);
                break;
            case VBI_TYPE_CC:
                // PAL   line 22 (rare)
                // NTSC  line 21
                if (21 == line)
                {
                    int data = (buf[2] << 8) | buf[1];
                    if (cc608_good_parity(cc608_parity_table, data))
                        ccd608->FormatCCField(utc/1000, field, data);
                    utc += 33367;
                }
                break;
            case VBI_TYPE_VPS: // Video Programming System
                // PAL   line 16
                ccd608->DecodeVPS(buf+1); // a.k.a. PDC
                break;
            case VBI_TYPE_WSS: // Wide Screen Signal
                // PAL   line 23
                // NTSC  line 20
                ccd608->DecodeWSS(buf+1);
                break;
        }
        buf += 43;
    }
    lastccptsu = utc;
    UpdateCaptionTracksFromStreams(true, false);
}

/** \fn AvFormatDecoder::ProcessDVBDataPacket(const AVStream*, const AVPacket*)
 *  \brief Process DVB Teletext.
 *  \sa TeletextDecoder
 */
void AvFormatDecoder::ProcessDVBDataPacket(
    const AVStream*, const AVPacket *pkt)
{
    const uint8_t *buf     = pkt->data;
    const uint8_t *buf_end = pkt->data + pkt->size;


    while (buf < buf_end)
    {
        if (*buf == 0x10)
        {
            buf++; // skip
        }
        else if (*buf == 0x02)
        {
            buf += 4;
            if ((buf_end - buf) >= 42)
                ttd->Decode(buf, VBI_DVB);
            buf += 42;
        }
        else if (*buf == 0x03)
        {
            buf += 4;
            if ((buf_end - buf) >= 42)
                ttd->Decode(buf, VBI_DVB_SUBTITLE);
            buf += 42;
        }
        else if (*buf == 0xff)
        {
            buf += 3;
        }
        else
        {
            VERBOSE(VB_VBI, QString("VBI: Unknown descriptor: %1").arg(*buf));
            buf += 46;
        }
    }
}

/** \fn AvFormatDecoder::ProcessDSMCCPacket(const AVStream*, const AVPacket*)
 *  \brief Process DSMCC object carousel packet.
 */
void AvFormatDecoder::ProcessDSMCCPacket(
    const AVStream *str, const AVPacket *pkt)
{
#ifdef USING_MHEG
    if (!itv && ! (itv = m_parent->GetInteractiveTV()))
        return;

    // The packet may contain several tables.
    uint8_t *data = pkt->data;
    int length = pkt->size;
    int componentTag, dataBroadcastId;
    unsigned carouselId;
    {
        QMutexLocker locker(avcodeclock);
        componentTag    = str->component_tag;
        dataBroadcastId = str->codec->flags;
        carouselId      = (unsigned) str->codec->sub_id;
    }
    while (length > 3)
    {
        uint16_t sectionLen = (((data[1] & 0xF) << 8) | data[2]) + 3;

        if (sectionLen > length) // This may well be filler
            return;

        itv->ProcessDSMCCSection(data, sectionLen,
                                 componentTag, carouselId,
                                 dataBroadcastId);
        length -= sectionLen;
        data += sectionLen;
    }
#endif // USING_MHEG
}

bool AvFormatDecoder::ProcessSubtitlePacket(AVStream *curstream, AVPacket *pkt)
{
    if (!subReader)
        return true;

    long long pts = 0;

    if (pkt->dts != (int64_t)AV_NOPTS_VALUE)
        pts = (long long)(av_q2d(curstream->time_base) * pkt->dts * 1000);

    avcodeclock->lock();
    int subIdx = selectedTrack[kTrackTypeSubtitle].av_stream_index;
    avcodeclock->unlock();

    int gotSubtitles = 0;
    AVSubtitle subtitle;
    memset(&subtitle, 0, sizeof(AVSubtitle));

    if (ringBuffer->isDVD())
    {
        if (ringBuffer->DVD()->NumMenuButtons() > 0)
        {
            ringBuffer->DVD()->GetMenuSPUPkt(pkt->data, pkt->size,
                                             curstream->id);
        }
        else
        {
            if (pkt->stream_index == subIdx)
            {
                QMutexLocker locker(avcodeclock);
                ringBuffer->DVD()->DecodeSubtitles(&subtitle, &gotSubtitles,
                                                   pkt->data, pkt->size);
            }
        }
    }
    else if (pkt->stream_index == subIdx)
    {
        QMutexLocker locker(avcodeclock);
        avcodec_decode_subtitle2(curstream->codec, &subtitle, &gotSubtitles,
                                 pkt);
    }

    if (gotSubtitles)
    {
        subtitle.start_display_time += pts;
        subtitle.end_display_time += pts;
        VERBOSE(VB_PLAYBACK|VB_TIMESTAMP, LOC +
                QString("subtl timecode %1 %2 %3 %4")
                .arg(pkt->pts).arg(pkt->dts)
                .arg(subtitle.start_display_time)
                .arg(subtitle.end_display_time));

        if (subReader)
        {
            subReader->AddAVSubtitle(subtitle,
                                 curstream->codec->codec_id == CODEC_ID_XSUB);
        }
    }

    return true;
}

bool AvFormatDecoder::ProcessRawTextPacket(AVPacket *pkt)
{
    if (!subReader ||
        selectedTrack[kTrackTypeRawText].av_stream_index != pkt->stream_index)
    {
        return false;
    }

    QTextCodec *codec = QTextCodec::codecForName("utf-8");
    QTextDecoder *dec = codec->makeDecoder();
    QString text      = dec->toUnicode((const char*)pkt->data, pkt->size);
    QStringList list  = text.split('\n', QString::SkipEmptyParts);
    delete dec;
    subReader->AddRawTextSubtitle(list, pkt->convergence_duration);
    return true;
}

bool AvFormatDecoder::ProcessDataPacket(AVStream *curstream, AVPacket *pkt,
                                        DecodeType decodetype)
{
    enum CodecID codec_id = curstream->codec->codec_id;

    switch (codec_id)
    {
    case CODEC_ID_MPEG2VBI:
        ProcessVBIDataPacket(curstream, pkt);
        break;
    case CODEC_ID_DVB_VBI:
        ProcessDVBDataPacket(curstream, pkt);
        break;
#ifdef USING_MHEG
    case CODEC_ID_DSMCC_B:
    {
        ProcessDSMCCPacket(curstream, pkt);

        // Have to return regularly to ensure that the OSD is updated.
        // This applies both to MHEG and also channel browsing.
        if (!(decodetype & kDecodeVideo))
            allowedquit |= (itv && itv->ImageHasChanged());
        break;
    }
#endif // USING_MHEG:
    }
    return true;
}

int AvFormatDecoder::SetTrack(uint type, int trackNo)
{
    bool ret = DecoderBase::SetTrack(type, trackNo);

    if (kTrackTypeAudio == type)
    {
        QString msg = SetupAudioStream() ? "" : "not ";
        VERBOSE(VB_AUDIO, LOC + "Audio stream type "+msg+"changed.");
    }

    return ret;
}

QString AvFormatDecoder::GetTrackDesc(uint type, uint trackNo) const
{
    if (trackNo >= tracks[type].size())
        return "";

    int lang_key = tracks[type][trackNo].language;
    if (kTrackTypeAudio == type)
    {
        if (ringBuffer->isDVD())
            lang_key = ringBuffer->DVD()->GetAudioLanguage(trackNo);

        QString msg = iso639_key_toName(lang_key);

        int av_index = tracks[kTrackTypeAudio][trackNo].av_stream_index;
        AVStream *s = ic->streams[av_index];

        if (!s)
            return QString("%1: %2").arg(trackNo + 1).arg(msg);

        if (s->codec->codec_id == CODEC_ID_MP3)
            msg += QString(" MP%1").arg(s->codec->sub_id);
        else if (s->codec->codec)
            msg += QString(" %1").arg(s->codec->codec->name).toUpper();

        int channels = 0;
        if (ringBuffer->isDVD())
            channels = ringBuffer->DVD()->GetNumAudioChannels(trackNo);
        else if (s->codec->channels)
            channels = tracks[kTrackTypeAudio][trackNo].orig_num_channels;

        if (channels == 0)
            msg += QString(" ?ch");
        else if((channels > 4) && !(channels & 1))
            msg += QString(" %1.1ch").arg(channels - 1);
        else
            msg += QString(" %1ch").arg(channels);

        return QString("%1: %2").arg(trackNo + 1).arg(msg);
    }
    else if (kTrackTypeSubtitle == type)
    {
        if (ringBuffer->isDVD())
            lang_key = ringBuffer->DVD()->GetSubtitleLanguage(trackNo);

        return QObject::tr("Subtitle") + QString(" %1: %2")
            .arg(trackNo + 1).arg(iso639_key_toName(lang_key));
    }
    else
    {
        return DecoderBase::GetTrackDesc(type, trackNo);
    }
}

int AvFormatDecoder::GetTeletextDecoderType(void) const
{
    return ttd->GetDecoderType();
}

QString AvFormatDecoder::GetXDS(const QString &key) const
{
    return ccd608->GetXDS(key);
}

bool AvFormatDecoder::SetAudioByComponentTag(int tag)
{
    for (uint i = 0; i < tracks[kTrackTypeAudio].size(); i++)
    {
        AVStream *s  = ic->streams[tracks[kTrackTypeAudio][i].av_stream_index];
        if (s)
        {
            if ((s->component_tag == tag) ||
                ((tag <= 0) && s->component_tag <= 0))
            {
                return SetTrack(kTrackTypeAudio, i);
            }
        }
    }
    return false;
}

bool AvFormatDecoder::SetVideoByComponentTag(int tag)
{
    for (uint i = 0; i < ic->nb_streams; i++)
    {
        AVStream *s  = ic->streams[i];
        if (s)
        {
            if (s->component_tag == tag)
            {
                StreamInfo si(i, 0, 0, 0, 0);
                selectedTrack[kTrackTypeVideo] = si;
                return true;
            }
        }
    }
    return false;
}

// documented in decoderbase.cpp
int AvFormatDecoder::AutoSelectTrack(uint type)
{
    if (kTrackTypeAudio == type)
        return AutoSelectAudioTrack();

    if (ringBuffer->InDVDMenuOrStillFrame())
        return -1;

    return DecoderBase::AutoSelectTrack(type);
}

static vector<int> filter_lang(const sinfo_vec_t &tracks, int lang_key)
{
    vector<int> ret;

    for (uint i = 0; i < tracks.size(); i++)
        if ((lang_key < 0) || tracks[i].language == lang_key)
            ret.push_back(i);

    return ret;
}

static int filter_max_ch(const AVFormatContext *ic,
                         const sinfo_vec_t     &tracks,
                         const vector<int>     &fs,
                         enum CodecID           codecId = CODEC_ID_NONE)
{
    int selectedTrack = -1, max_seen = -1;

    vector<int>::const_iterator it = fs.begin();
    for (; it != fs.end(); ++it)
    {
        const int stream_index = tracks[*it].av_stream_index;
        const AVCodecContext *ctx = ic->streams[stream_index]->codec;
        if ((codecId == CODEC_ID_NONE || codecId == ctx->codec_id) &&
            (max_seen < ctx->channels))
        {
            selectedTrack = *it;
            max_seen = ctx->channels;
        }
    }

    return selectedTrack;
}

/** \fn AvFormatDecoder::AutoSelectAudioTrack(void)
 *  \brief Selects the best audio track.
 *
 *   It is primarily needed for DVB recordings
 *
 *   This function will select the best audio track available
 *   using the following criteria, in order of decreasing
 *   preference:
 *
 *   1) The stream last selected by the user, which is
 *      recalled as the Nth stream in the preferred language
 *      or the Nth substream when audio is in dual language
 *      format (each channel contains a different language track)
 *      If it cannot be located we attempt to find a stream
 *      in the same language.
 *
 *   2) If we cannot reselect the last user selected stream,
 *      then for each preferred language from most preferred
 *      to least preferred, we try to find a new stream based
 *      on the algorithm below.
 *
 *   3) If we cannot select a stream in a preferred language
 *      we try to select a stream irrespective of language
 *      based on the algorithm below.
 *
 *   When searching for a new stream (ie. options 2 and 3
 *   above), the following search is carried out in order:
 *
 *   i)   If DTS passthrough is enabled then the DTS track with
 *        the greatest number of audio channels is selected
 *        (the first will be chosen if there are several the
 *        same). If DTS passthrough is not enabled this step
 *        will be skipped because internal DTS decoding is not
 *        currently supported.
 *
 *   ii)  If no DTS track is chosen, the AC3 track with the
 *        greatest number of audio channels is selected (the
 *        first will be chosen if there are several the same).
 *        Internal decoding of AC3 is supported, so this will
 *        be used irrespective of whether AC3 passthrough is
 *        enabled.
 *
 *   iii) Lastly the track with the greatest number of audio
 *        channels irrespective of type will be selected.
 *  \return track if a track was selected, -1 otherwise
 */
int AvFormatDecoder::AutoSelectAudioTrack(void)
{
    const sinfo_vec_t &atracks = tracks[kTrackTypeAudio];
    StreamInfo        &wtrack  = wantedTrack[kTrackTypeAudio];
    StreamInfo        &strack  = selectedTrack[kTrackTypeAudio];
    int               &ctrack  = currentTrack[kTrackTypeAudio];

    uint numStreams = atracks.size();
    if ((ctrack >= 0) && (ctrack < (int)numStreams))
        return ctrack; // audio already selected

#if 0
    // enable this to print streams
    for (uint i = 0; i < atracks.size(); i++)
    {
        int idx = atracks[i].av_stream_index;
        AVCodecContext *codec_ctx = ic->streams[idx]->codec;
        AudioInfo item(codec_ctx->codec_id, codec_ctx->bps,
                       codec_ctx->sample_rate, codec_ctx->channels,
                       DoPassThrough(codec_ctx));
        VERBOSE(VB_AUDIO, LOC + " * " + item.toString());
    }
#endif

    int selTrack = (1 == numStreams) ? 0 : -1;
    int wlang    = wtrack.language;

    if ((selTrack < 0) && (wtrack.av_substream_index >= 0))
    {
        VERBOSE(VB_AUDIO, LOC + "Trying to reselect audio sub-stream");
        // Dual stream without language information: choose
        // the previous substream that was kept in wtrack,
        // ignoring the stream index (which might have changed).
        int substream_index = wtrack.av_substream_index;

        for (uint i = 0; i < numStreams; i++)
        {
            if (atracks[i].av_substream_index == substream_index)
            {
                selTrack = i;
                break;
            }
        }
    }

    if ((selTrack < 0) && wlang >= -1 && numStreams)
    {
        VERBOSE(VB_AUDIO, LOC + "Trying to reselect audio track");
        // Try to reselect user selected subtitle stream.
        // This should find the stream after a commercial
        // break and in some cases after a channel change.
        uint windx = wtrack.language_index;
        for (uint i = 0; i < numStreams; i++)
        {
            if (wlang == atracks[i].language)
            {
                selTrack = i;

                if (windx == atracks[i].language_index)
                    break;
            }
        }
    }

    if (selTrack < 0 && numStreams)
    {
        VERBOSE(VB_AUDIO, LOC + "Trying to select audio track (w/lang)");

        // try to get the language track matching the frontend language.
        QString language_key_convert = iso639_str2_to_str3(gCoreContext->GetLanguage());
        uint language_key = iso639_str3_to_key(language_key_convert);
        uint canonical_key = iso639_key_to_canonical_key(language_key);

        vector<int> flang = filter_lang(atracks, canonical_key);

        selTrack = filter_max_ch(ic, atracks, flang, CODEC_ID_TRUEHD);

        if (selTrack < 0)
            selTrack = filter_max_ch(ic, atracks, flang, CODEC_ID_EAC3);

        if (!transcoding && selTrack < 0)
            selTrack = filter_max_ch(ic, atracks, flang, CODEC_ID_DTS);

        if (selTrack < 0)
            selTrack = filter_max_ch(ic, atracks, flang, CODEC_ID_AC3);

        if (selTrack < 0)
            selTrack = filter_max_ch(ic, atracks, flang);

        // try to get best track for most preferred language
        // Set by the "Guide Data" language prefs in Appearance.
        if (selTrack < 0)
        {
            vector<int>::const_iterator it = languagePreference.begin();
            for (; it !=  languagePreference.end() && selTrack < 0; ++it)
            {
                vector<int> flang = filter_lang(atracks, *it);

                selTrack = filter_max_ch(ic, atracks, flang, CODEC_ID_TRUEHD);

                if (selTrack < 0)
                    selTrack = filter_max_ch(ic, atracks, flang, CODEC_ID_EAC3);

                if (!transcoding && selTrack < 0)
                    selTrack = filter_max_ch(ic, atracks, flang, CODEC_ID_DTS);

                if (selTrack < 0)
                    selTrack = filter_max_ch(ic, atracks, flang, CODEC_ID_AC3);

                if (selTrack < 0)
                    selTrack = filter_max_ch(ic, atracks, flang);
            }
        }
        // try to get best track for any language
        if (selTrack < 0)
        {
            VERBOSE(VB_AUDIO, LOC + "Trying to select audio track (wo/lang)");
            vector<int> flang = filter_lang(atracks, -1);

            selTrack = filter_max_ch(ic, atracks, flang, CODEC_ID_TRUEHD);

            if (selTrack < 0)
                selTrack = filter_max_ch(ic, atracks, flang, CODEC_ID_EAC3);

            if (!transcoding && selTrack < 0)
                selTrack = filter_max_ch(ic, atracks, flang, CODEC_ID_DTS);

            if (selTrack < 0)
                selTrack = filter_max_ch(ic, atracks, flang, CODEC_ID_AC3);

            if (selTrack < 0)
                selTrack = filter_max_ch(ic, atracks, flang);
        }
    }

    if (selTrack < 0)
    {
        strack.av_stream_index = -1;
        if (ctrack != selTrack)
        {
            VERBOSE(VB_AUDIO, LOC + "No suitable audio track exists.");
            ctrack = selTrack;
        }
    }
    else
    {
        ctrack = selTrack;
        strack = atracks[selTrack];

        if (wtrack.av_stream_index < 0)
            wtrack = strack;

        VERBOSE(VB_AUDIO, LOC +
                QString("Selected track %1 (A/V Stream #%2)")
                .arg(GetTrackDesc(kTrackTypeAudio, ctrack))
                .arg(strack.av_stream_index));
    }

    SetupAudioStream();
    return selTrack;
}

static void extract_mono_channel(uint channel, AudioInfo *audioInfo,
                                 char *buffer, int bufsize)
{
    // Only stereo -> mono (left or right) is supported
    if (audioInfo->channels != 2)
        return;

    if (channel >= (uint)audioInfo->channels)
        return;

    const uint samplesize = audioInfo->sample_size;
    const uint samples    = bufsize / samplesize;
    const uint halfsample = samplesize >> 1;

    const char *from = (channel == 1) ? buffer + halfsample : buffer;
    char *to         = (channel == 0) ? buffer + halfsample : buffer;

    for (uint sample = 0; sample < samples;
         (sample++), (from += samplesize), (to += samplesize))
    {
        memmove(to, from, halfsample);
    }
}

bool AvFormatDecoder::ProcessAudioPacket(AVStream *curstream, AVPacket *pkt,
                                         DecodeType decodetype)
{
    AVCodecContext *ctx = curstream->codec;
    long long pts       = 0;
    int ret             = 0;
    int data_size       = 0;
    bool firstloop      = true;

    avcodeclock->lock();
    int audIdx = selectedTrack[kTrackTypeAudio].av_stream_index;
    int audSubIdx = selectedTrack[kTrackTypeAudio].av_substream_index;
    avcodeclock->unlock();

    if (pkt->dts != (int64_t)AV_NOPTS_VALUE)
        pts = (long long)(av_q2d(curstream->time_base) * pkt->dts * 1000);

    AVPacket tmp_pkt;
    tmp_pkt.data = pkt->data;
    tmp_pkt.size = pkt->size;

    while (tmp_pkt.size > 0)
    {
        bool reselectAudioTrack = false;

        /// HACK HACK HACK -- begin See #3731
        if (!m_audio->HasAudioIn())
        {
            VERBOSE(VB_AUDIO, LOC + "Audio is disabled - trying to restart it");
            reselectAudioTrack = true;
        }
        /// HACK HACK HACK -- end

        // detect switches between stereo and dual languages
        bool wasDual = audSubIdx != -1;
        bool isDual = ctx->avcodec_dual_language;
        if ((wasDual && !isDual) || (!wasDual &&  isDual))
        {
            SetupAudioStreamSubIndexes(audIdx);
            reselectAudioTrack = true;
        }

        // detect channels on streams that need
        // to be decoded before we can know this
        bool already_decoded = false;
        if (!ctx->channels)
        {
            VERBOSE(VB_IMPORTANT, LOC + QString("Setting channels to %1")
                    .arg(audioOut.channels));

            QMutexLocker locker(avcodeclock);

            if (DoPassThrough(ctx) || !DecoderWillDownmix(ctx))
            {
                // for passthru or codecs for which the decoder won't downmix
                // let the decoder set the number of channels. For other codecs
                // we downmix if necessary in audiooutputbase
                ctx->request_channels = 0;
            }
            else // No passthru, the decoder will downmix
            {
                ctx->request_channels = m_audio->GetMaxChannels();
                if (ctx->codec_id == CODEC_ID_AC3)
                    ctx->channels = m_audio->GetMaxChannels();
            }

            data_size = AVCODEC_MAX_AUDIO_FRAME_SIZE;
            ret = avcodec_decode_audio3(ctx, audioSamples,
                                        &data_size, &tmp_pkt);
            already_decoded = true;
            reselectAudioTrack |= ctx->channels;
        }

        if (reselectAudioTrack)
        {
            QMutexLocker locker(avcodeclock);
            currentTrack[kTrackTypeAudio] = -1;
            selectedTrack[kTrackTypeAudio].av_stream_index = -1;
            audIdx = -1;
            audSubIdx = -1;
            AutoSelectAudioTrack();
            audIdx = selectedTrack[kTrackTypeAudio].av_stream_index;
            audSubIdx = selectedTrack[kTrackTypeAudio].av_substream_index;
        }

        if (!(decodetype & kDecodeAudio) || (pkt->stream_index != audIdx))
            break;

        if (firstloop && pkt->pts != (int64_t)AV_NOPTS_VALUE)
            lastapts = (long long)(av_q2d(curstream->time_base) * pkt->pts * 1000);

        if (skipaudio && selectedTrack[kTrackTypeVideo].av_stream_index > -1)
        {
            if ((lastapts < lastvpts - (10.0 / fps)) || lastvpts == 0)
                break;
            else
                skipaudio = false;
        }

        avcodeclock->lock();
        data_size = 0;

        if (audioOut.do_passthru)
        {
            if (!m_spdifenc)
            {
                m_spdifenc = new SPDIFEncoder("spdif", ctx);
                if (m_spdifenc->Succeeded() && ctx->codec_id == CODEC_ID_DTS)
                {
                    /*
                     * Set the maximum bitrate for DTS content.
                     * We cannot distinguish between the various DTS types
                     * (DTS core, DTS-HD High-Resolution and DTS-HD MA
                     * We must start muxing to determine the bitrate
                     */
                    m_spdifenc->SetMaxMuxRate(m_audio->GetMaxBitrate());
                }
            }
            if (!m_spdifenc->Succeeded())
            {
                // Creation of the muxer previous failed, exit early
                avcodeclock->unlock();
                return false;
            }
            m_spdifenc->WriteFrame(tmp_pkt.data, tmp_pkt.size);

            /* Check if DTS stream bitrate changed which indicates change in
             * DTS codec type. SPDIF muxer will report a new bitrate only if
             * changing from DTS-HD to DTS core or vice versa.
             * We call SetupAudioStream, only if changes are required will
             * AudioOutput class reconfigure audio device.
             */
            if (ctx->codec_id == CODEC_ID_DTS &&
                m_spdifenc->GetBitrate() != audioOut.bitrate)
            {
                SetupAudioStream();
            }

            ret = m_spdifenc->GetData((unsigned char *)audioSamples, data_size);
            if (ret < 0)
            {
                avcodeclock->unlock();
                return true;
            }
            // We have processed all the data, there can't be any left
            tmp_pkt.size = 0;
        }
        else
        {
            if (!already_decoded)
            {
                if (DecoderWillDownmix(ctx))
                {
                    ctx->request_channels = m_audio->GetMaxChannels();
                    if (ctx->codec_id == CODEC_ID_AC3)
                        ctx->channels = m_audio->GetMaxChannels();
                }
                else
                    ctx->request_channels = 0;

                data_size = AVCODEC_MAX_AUDIO_FRAME_SIZE;
                ret = avcodec_decode_audio3(ctx, audioSamples, &data_size,
                                            &tmp_pkt);
            }

            // When decoding some audio streams the number of
            // channels, etc isn't known until we try decoding it.
            if (ctx->sample_rate != audioOut.sample_rate ||
                ctx->channels    != audioOut.channels)
            {
                VERBOSE(VB_IMPORTANT, LOC + "Audio stream changed");
                currentTrack[kTrackTypeAudio] = -1;
                selectedTrack[kTrackTypeAudio].av_stream_index = -1;
                audIdx = -1;
                AutoSelectAudioTrack();
                data_size = 0;
            }
        }
        avcodeclock->unlock();

        if (ret < 0)
        {
            VERBOSE(VB_IMPORTANT, LOC_ERR + "Unknown audio decoding error");
            return false;
        }

        if (data_size <= 0)
        {
            tmp_pkt.data += ret;
            tmp_pkt.size -= ret;
            continue;
        }

        long long temppts = lastapts;

        // calc for next frame
        lastapts += (long long)
            ((double)(data_size * 1000) /
             (ctx->sample_rate * ctx->channels *
              av_get_bits_per_sample_format(ctx->sample_fmt)>>3));

        VERBOSE(VB_PLAYBACK+VB_TIMESTAMP,
                LOC + QString("audio timecode %1 %2 %3 %4")
                .arg(pkt->pts).arg(pkt->dts).arg(temppts).arg(lastapts));

        if (audSubIdx != -1)
            extract_mono_channel(audSubIdx, &audioOut,
                                 (char *)audioSamples, data_size);

        m_audio->AddAudioData((char *)audioSamples, data_size, temppts);

        allowedquit |=
            ringBuffer->InDVDMenuOrStillFrame() ||
            m_audio->IsBufferAlmostFull();

        tmp_pkt.data += ret;
        tmp_pkt.size -= ret;
        firstloop = false;
    }

    return true;
}

// documented in decoderbase.h
bool AvFormatDecoder::GetFrame(DecodeType decodetype)
{
    AVPacket *pkt = NULL;
    bool have_err = false;

    gotvideo = false;

    frame_decoded = 0;
    decoded_video_frame = NULL;

    allowedquit = false;
    bool storevideoframes = false;

    avcodeclock->lock();
    AutoSelectTracks();
    avcodeclock->unlock();

    skipaudio = (lastvpts == 0);

    bool has_video = HasVideo(ic);

    if (!has_video && (decodetype & kDecodeVideo))
    {
        gotvideo = GenerateDummyVideoFrame();
        decodetype = (DecodeType)((int)decodetype & ~kDecodeVideo);
        skipaudio = false;
    }

    allowedquit = m_audio->IsBufferAlmostFull();

    if (private_dec && private_dec->HasBufferedFrames() &&
       (selectedTrack[kTrackTypeVideo].av_stream_index > -1))
    {
        AVStream *stream = ic->streams[selectedTrack[kTrackTypeVideo]
                                 .av_stream_index];
        AVFrame mpa_pic;
        avcodec_get_frame_defaults(&mpa_pic);
        int got_picture = 0;
        private_dec->GetFrame(stream, &mpa_pic, &got_picture, NULL);
        if (got_picture)
            ProcessVideoFrame(stream, &mpa_pic);
    }

    while (!allowedquit)
    {
        if ((decodetype & kDecodeAudio) &&
            ((currentTrack[kTrackTypeAudio] < 0) ||
             (selectedTrack[kTrackTypeAudio].av_stream_index < 0)))
        {
            // disable audio request if there are no audio streams anymore
            // and we have video, otherwise allow decoding to stop
            if (has_video)
                decodetype = (DecodeType)((int)decodetype & ~kDecodeAudio);
            else
                allowedquit = true;
        }

        if (ringBuffer->isDVD())
        {
            // Update the title length
            if (m_parent->AtNormalSpeed() && ringBuffer->DVD()->PGCLengthChanged())
            {
                ResetPosMap();
                SyncPositionMap();
                UpdateFramesPlayed();
            }

            // rescan the non-video streams as necessary
            if (ringBuffer->DVD()->AudioStreamsChanged())
                ScanStreams(true);

            // always use the first video stream (must come after ScanStreams above)
            selectedTrack[kTrackTypeVideo].av_stream_index = 0;
        }

        if (gotvideo)
        {
            if (decodetype == kDecodeNothing)
            {
                // no need to buffer audio or video if we
                // only care about building a keyframe map.
                allowedquit = true;
                continue;
            }
            else if (lowbuffers && ((decodetype & kDecodeAV) == kDecodeAV) &&
                     storedPackets.count() < max_video_queue_size &&
                     lastapts < lastvpts + 100 &&
                     !ringBuffer->InDVDMenuOrStillFrame())
            {
                storevideoframes = true;
            }
            else if (decodetype & kDecodeVideo)
            {
                if (storedPackets.count() >= max_video_queue_size)
                    VERBOSE(VB_IMPORTANT, LOC_WARN +
                            QString("Audio %1 ms behind video but already %2 "
                               "video frames queued. AV-Sync might be broken.")
                            .arg(lastvpts-lastapts).arg(storedPackets.count()));
                allowedquit = true;
                continue;
            }
        }

        if (!storevideoframes && storedPackets.count() > 0)
        {
            if (pkt)
            {
                av_free_packet(pkt);
                delete pkt;
            }
            pkt = storedPackets.takeFirst();
        }
        else
        {
            if (!pkt)
            {
                pkt = new AVPacket;
                bzero(pkt, sizeof(AVPacket));
                av_init_packet(pkt);
            }

            int retval;
            if (!ic || ((retval = av_read_frame(ic, pkt)) < 0))
            {
                if (retval == -EAGAIN)
                    continue;

                ateof = true;
                m_parent->SetEof();
                delete pkt;
                return false;
            }

            if (waitingForChange && pkt->pos >= readAdjust)
                FileChanged();

            if (pkt->pos > readAdjust)
                pkt->pos -= readAdjust;
        }

        if (pkt->stream_index >= (int)ic->nb_streams)
        {
            VERBOSE(VB_IMPORTANT, LOC_ERR + "Bad stream");
            av_free_packet(pkt);
            continue;
        }

        AVStream *curstream = ic->streams[pkt->stream_index];

        if (!curstream)
        {
            VERBOSE(VB_IMPORTANT, LOC_ERR + "Bad stream (NULL)");
            av_free_packet(pkt);
            continue;
        }

        if (ringBuffer->isDVD() &&
            curstream->codec->codec_type == CODEC_TYPE_VIDEO)
        {
#ifdef USING_XVMC
            if (!private_dec)
            {
                int current_width = curstream->codec->width;
                int video_width = m_parent->GetVideoSize().width();
                if (dvd_xvmc_enabled && m_parent && m_parent->getVideoOutput())
                {
                    bool dvd_xvmc_active = false;
                    if (codec_is_xvmc(video_codec_id))
                    {
                        dvd_xvmc_active = true;
                    }

                    bool indvdmenu   = ringBuffer->InDVDMenuOrStillFrame();
                    if ((indvdmenu && dvd_xvmc_active) ||
                        ((!indvdmenu && !dvd_xvmc_active)))
                    {
                        VERBOSE(VB_PLAYBACK, LOC + QString("DVD Codec Change "
                                    "indvdmenu %1 dvd_xvmc_active %2")
                                .arg(indvdmenu).arg(dvd_xvmc_active));
                        dvd_video_codec_changed = true;
                    }
                }

                if ((video_width > 0) && dvd_video_codec_changed)
                {
                    VERBOSE(VB_PLAYBACK, LOC + QString("DVD Stream/Codec Change "
                                "video_width %1 current_width %2 "
                                "dvd_video_codec_changed %3")
                            .arg(video_width).arg(current_width)
                            .arg(dvd_video_codec_changed));
                    av_free_packet(pkt);
                    if (current_width > 0) {
                        CloseCodecs();
                        ScanStreams(false);
                        allowedquit = true;
                        dvd_video_codec_changed = false;
                    }
                    continue;
                }
            }
#endif //USING_XVMC
        }

        enum CodecType codec_type = curstream->codec->codec_type;

        if (storevideoframes && codec_type == CODEC_TYPE_VIDEO)
        {
            av_dup_packet(pkt);
            storedPackets.append(pkt);
            pkt = NULL;
            continue;
        }

        if (codec_type == CODEC_TYPE_VIDEO &&
            pkt->stream_index == selectedTrack[kTrackTypeVideo].av_stream_index)
        {
            if (!PreProcessVideoPacket(curstream, pkt))
                continue;

            // If the resolution changed in XXXPreProcessPkt, we may
            // have a fatal error, so check for this before continuing.
            if (m_parent->IsErrored())
            {
                av_free_packet(pkt);
                delete pkt;
                return false;
            }
        }

        if (codec_type == CODEC_TYPE_SUBTITLE &&
            curstream->codec->codec_id == CODEC_ID_TEXT)
        {
            ProcessRawTextPacket(pkt);
            av_free_packet(pkt);
            continue;
        }

        if (codec_type == CODEC_TYPE_SUBTITLE &&
            curstream->codec->codec_id == CODEC_ID_DVB_TELETEXT)
        {
            ProcessDVBDataPacket(curstream, pkt);
            av_free_packet(pkt);
            continue;
        }

        if (codec_type == CODEC_TYPE_DATA)
        {
            ProcessDataPacket(curstream, pkt, decodetype);
            av_free_packet(pkt);
            continue;
        }

        if (!curstream->codec->codec)
        {
            VERBOSE(VB_PLAYBACK, LOC +
                    QString("No codec for stream index %1, type(%2) id(%3:%4)")
                    .arg(pkt->stream_index)
                    .arg(ff_codec_type_string(codec_type))
                    .arg(ff_codec_id_string(curstream->codec->codec_id))
                    .arg(curstream->codec->codec_id));
            av_free_packet(pkt);
            continue;
        }

        have_err = false;

        switch (codec_type)
        {
            case CODEC_TYPE_AUDIO:
            {
                if (!ProcessAudioPacket(curstream, pkt, decodetype))
                    have_err = true;
                break;
            }

            case CODEC_TYPE_VIDEO:
            {
                if (pkt->stream_index != selectedTrack[kTrackTypeVideo].av_stream_index)
                {
                    break;
                }

                if (pkt->pts != (int64_t) AV_NOPTS_VALUE)
                {
                    lastccptsu = (long long)
                                 (av_q2d(curstream->time_base)*pkt->pts*1000000);
                }

                if (!(decodetype & kDecodeVideo))
                {
                    framesPlayed++;
                    gotvideo = 1;
                    break;
                }

                if (!ProcessVideoPacket(curstream, pkt))
                    have_err = true;
                break;
            }

            case CODEC_TYPE_SUBTITLE:
            {
                if (!ProcessSubtitlePacket(curstream, pkt))
                    have_err = true;
                break;
            }

            default:
            {
                AVCodecContext *enc = curstream->codec;
                VERBOSE(VB_IMPORTANT, LOC_ERR +
                        QString("Decoding - id(%1) type(%2)")
                        .arg(ff_codec_id_string(enc->codec_id))
                        .arg(ff_codec_type_string(enc->codec_type)));
                have_err = true;
                break;
            }
        }

        if (!have_err)
            frame_decoded = 1;

        av_free_packet(pkt);
    }

    if (pkt)
        delete pkt;

    return true;
}

bool AvFormatDecoder::HasVideo(const AVFormatContext *ic)
{
    if (!ic || !ic->cur_pmt_sect)
        return true;

    const PESPacket pes = PESPacket::ViewData(ic->cur_pmt_sect);
    const PSIPTable psip(pes);
    const ProgramMapTable pmt(psip);

    bool has_video = false;
    for (uint i = 0; i < pmt.StreamCount(); i++)
    {
        // MythTV remaps OpenCable Video to normal video during recording
        // so "dvb" is the safest choice for system info type, since this
        // will ignore other uses of the same stream id in DVB countries.
        has_video |= pmt.IsVideo(i, "dvb");

        // MHEG may explicitly select a private stream as video
        has_video |= ((i == (uint)selectedTrack[kTrackTypeVideo].av_stream_index) &&
                      (pmt.StreamType(i) == StreamID::PrivData));
    }

    return has_video;
}

bool AvFormatDecoder::GenerateDummyVideoFrame(void)
{
    if (!m_parent->getVideoOutput())
        return false;

    VideoFrame *frame = m_parent->GetNextVideoFrame(true);
    if (!frame)
        return false;

    if (dummy_frame && !compatible(frame, dummy_frame))
    {
        delete [] dummy_frame->buf;
        delete dummy_frame;
        dummy_frame = NULL;
    }

    if (!dummy_frame)
    {
        dummy_frame = new VideoFrame;
        init(dummy_frame,
             frame->codec, new unsigned char[frame->size],
             frame->width, frame->height, frame->size,
             frame->pitches, frame->offsets);

        clear(dummy_frame);
        // Note: instead of clearing the frame to black, one
        // could load an image or a series of images...

        dummy_frame->interlaced_frame = 0; // not interlaced
        dummy_frame->top_field_first  = 1; // top field first
        dummy_frame->repeat_pict      = 0; // not a repeated picture
    }

    copy(frame, dummy_frame);

    frame->frameNumber = framesPlayed;

    m_parent->ReleaseNextVideoFrame(frame, lastvpts);
    m_parent->getVideoOutput()->DeLimboFrame(frame);

    decoded_video_frame = frame;
    framesPlayed++;

    return true;
}

QString AvFormatDecoder::GetCodecDecoderName(void) const
{
    if (private_dec)
        return private_dec->GetName();
    return get_decoder_name(video_codec_id);
}

QString AvFormatDecoder::GetRawEncodingType(void)
{
    int stream = selectedTrack[kTrackTypeVideo].av_stream_index;
    if (stream < 0 || !ic)
        return QString();
    return ff_codec_id_string(ic->streams[stream]->codec->codec_id);
}

void *AvFormatDecoder::GetVideoCodecPrivate(void)
{
    return NULL; // TODO is this still needed
}

void AvFormatDecoder::SetDisablePassThrough(bool disable)
{
    // can only disable never re-enable as once
    // timestretch is on its on for the session
    if (disable_passthru)
        return;

    if (selectedTrack[kTrackTypeAudio].av_stream_index < 0)
    {
        disable_passthru = disable;
        return;
    }

    if (disable != disable_passthru)
    {
        disable_passthru = disable;
        QString msg = (disable) ? "Disabling" : "Allowing";
        VERBOSE(VB_AUDIO, LOC + msg + " pass through");

        // Force pass through state to be reanalyzed
        QMutexLocker locker(avcodeclock);
        SetupAudioStream();
    }
}

inline bool AvFormatDecoder::DecoderWillDownmix(const AVCodecContext *ctx)
{
        // Until ffmpeg properly implements dialnorm
        // use Myth internal downmixer if machines has FPU/SSE
    if (AudioOutputUtil::has_hardware_fpu())
        return false;
    switch (ctx->codec_id)
    {
        case CODEC_ID_AC3:
        case CODEC_ID_TRUEHD:
        case CODEC_ID_EAC3:
            return true;
        default:
            return false;
    }
}

bool AvFormatDecoder::DoPassThrough(const AVCodecContext *ctx)
{
    bool passthru = false;

    switch(ctx->codec_id)
    {
        case CODEC_ID_AC3:
            passthru = m_audio->CanAC3();
            break;
        case CODEC_ID_DTS:
            passthru = m_audio->CanDTS() || m_audio->CanDTSHD();
            break;
        case CODEC_ID_EAC3:
            passthru = m_audio->CanEAC3();
            break;
        case CODEC_ID_TRUEHD:
            passthru = m_audio->CanTrueHD();
            break;
    }
    passthru &= m_audio->CanPassthrough(ctx->sample_rate, ctx->channels);
    passthru &= !internal_vol;
    passthru &= !transcoding && !disable_passthru;

    return passthru;
}

/** \fn AvFormatDecoder::SetupAudioStream(void)
 *  \brief Reinitializes audio if it needs to be reinitialized.
 *
 *   NOTE: The avcodeclock must be held when this is called.
 *
 *  \return true if audio changed, false otherwise
 */
bool AvFormatDecoder::SetupAudioStream(void)
{
    AudioInfo info; // no_audio
    AVStream *curstream = NULL;
    AVCodecContext *ctx = NULL;
    AudioInfo old_in    = audioIn;
    bool using_passthru = false;
    int  orig_channels  = 2;

    if ((currentTrack[kTrackTypeAudio] >= 0) && ic &&
        (selectedTrack[kTrackTypeAudio].av_stream_index <=
         (int) ic->nb_streams) &&
        (curstream = ic->streams[selectedTrack[kTrackTypeAudio]
                                 .av_stream_index]))
    {
        assert(curstream);
        assert(curstream->codec);
        ctx = curstream->codec;
        orig_channels = selectedTrack[kTrackTypeAudio].orig_num_channels;
        AudioFormat fmt;

        switch (ctx->sample_fmt)
        {
            case SAMPLE_FMT_U8:     fmt = FORMAT_U8;    break;
            case SAMPLE_FMT_S16:    fmt = FORMAT_S16;   break;
            case SAMPLE_FMT_FLT:    fmt = FORMAT_FLT;   break;
            case SAMPLE_FMT_DBL:    fmt = FORMAT_NONE;  break;
            case SAMPLE_FMT_S32:
                switch (ctx->bits_per_raw_sample)
                {
                    case  0:    fmt = FORMAT_S32;   break;
                    case 24:    fmt = FORMAT_S24;   break;
                    case 32:    fmt = FORMAT_S32;   break;
                    default:    fmt = FORMAT_NONE;
                }
                break;
            default:                fmt = FORMAT_NONE;
        }

        if (fmt == FORMAT_NONE)
        {
            int bps = av_get_bits_per_sample_format(ctx->sample_fmt);
            if (ctx->sample_fmt == SAMPLE_FMT_S32 && ctx->bits_per_raw_sample)
                bps = ctx->bits_per_raw_sample;
            VERBOSE(VB_IMPORTANT, LOC_ERR + QString("Unsupported sample format "
                                                    "with %1 bits").arg(bps));
            return false;
        }

        using_passthru = DoPassThrough(ctx);

        ctx->request_channels = ctx->channels;

        if (!using_passthru &&
            ctx->channels > (int)m_audio->GetMaxChannels() &&
            DecoderWillDownmix(ctx))
        {
            ctx->request_channels = m_audio->GetMaxChannels();
        }

        info = AudioInfo(ctx->codec_id, fmt, ctx->sample_rate,
                         ctx->channels, using_passthru, orig_channels,
                         ctx->codec_id == CODEC_ID_DTS && m_spdifenc ?
                         m_spdifenc->GetBitrate() : DEFAULT_BITRATE);
    }

    if (!ctx)
    {
        VERBOSE(VB_PLAYBACK, LOC + "No codec context. Returning false");
        return false;
    }

    if (info == audioIn)
        return false;

    if (audioIn.ChangedButBitrate(info) && m_spdifenc)
    {
        // stream has changed, we cannot re-use existing spdif muxer
        delete m_spdifenc;
        m_spdifenc = NULL;
        info.bitrate = DEFAULT_BITRATE;
    }
    else if (m_spdifenc)
    {
        info.bitrate = m_spdifenc->GetBitrate();
    }

    VERBOSE(VB_AUDIO, LOC + "Initializing audio parms from " +
            QString("audio track #%1").arg(currentTrack[kTrackTypeAudio]+1));

    audioOut = audioIn = info;

    VERBOSE(VB_AUDIO, LOC + "Audio format changed " +
            QString("\n\t\t\tfrom %1 to %2")
            .arg(old_in.toString()).arg(audioOut.toString()));

    if (audioOut.sample_rate > 0)
        m_audio->SetEffDsp(audioOut.sample_rate * 100);
    m_audio->SetAudioParams(audioOut.format, orig_channels,
                            ctx->request_channels,
                            audioOut.codec_id, audioOut.sample_rate,
                            audioOut.do_passthru, audioOut.bitrate);
    m_audio->ReinitAudio();

    if (LCD *lcd = LCD::Get())
    {
        LCDAudioFormatSet audio_format;

        switch (ctx->codec_id)
        {
            case CODEC_ID_MP2:
                audio_format = AUDIO_MPEG2;
                break;
            case CODEC_ID_MP3:
                audio_format = AUDIO_MP3;
                break;
            case CODEC_ID_AC3:
                audio_format = AUDIO_AC3;
                break;
            case CODEC_ID_DTS:
                audio_format = AUDIO_DTS;
                break;
            case CODEC_ID_VORBIS:
                audio_format = AUDIO_OGG;
                break;
            case CODEC_ID_WMAV1:
                audio_format = AUDIO_WMA;
                break;
            case CODEC_ID_WMAV2:
                audio_format = AUDIO_WMA2;
                break;
            default:
                audio_format = AUDIO_WAV;
                break;
        }

        lcd->setAudioFormatLEDs(audio_format, true);

        if (audioOut.do_passthru)
            lcd->setVariousLEDs(VARIOUS_SPDIF, true);
        else
            lcd->setVariousLEDs(VARIOUS_SPDIF, false);

        switch (audioIn.channels)
        {
            case 0:
            /* nb: aac and mp3 seem to be coming up 0 here, may point to an
             * avformatdecoder audio channel handling bug, per janneg */
            case 1:
            case 2:
                /* all audio codecs have at *least* one channel, but
                 * LR is the fewest LED we can light up */
                lcd->setSpeakerLEDs(SPEAKER_LR, true);
                break;
            case 3:
            case 4:
            case 5:
            case 6:
                lcd->setSpeakerLEDs(SPEAKER_51, true);
                break;
            default:
                lcd->setSpeakerLEDs(SPEAKER_71, true);
                break;
        }

    }
    return true;
}

<<<<<<< HEAD
=======
static int encode_frame(bool dts, unsigned char *data, int len,
                        short *samples, int &samples_size)
{
    int enc_len;
    int flags, sample_rate, bit_rate;
    unsigned char* ucsamples = (unsigned char*) samples;

    // we don't do any length/crc validation of the AC3 frame here; presumably
    // the receiver will have enough sense to do that.  if someone has a
    // receiver that doesn't, here would be a good place to put in a call
    // to a52_crc16_block(samples+2, data_size-2) - but what do we do if the
    // packet is bad?  we'd need to send something that the receiver would
    // ignore, and if so, may as well just assume that it will ignore
    // anything with a bad CRC...

    uint nr_samples = 0, block_len;
    if (dts)
    {
        enc_len = dts_syncinfo(data, &flags, &sample_rate, &bit_rate);
        if (enc_len < 0)
            return enc_len;
        int rate, sfreq, nblks;
        dts_decode_header(data, &rate, &nblks, &sfreq);
        nr_samples = nblks * 32;
        block_len = nr_samples * 2 * 2;
    }
    else
    {
        AC3HeaderInfo hdr;
        GetBitContext gbc;
        init_get_bits(&gbc, data, len * 8); // XXX HACK: assumes 8 bit per char
        if (!ff_ac3_parse_header(&gbc, &hdr))
        {
            enc_len = hdr.frame_size;
        }
        else
        {
            // creates endless loop
            enc_len = 0;
        }
        block_len = MAX_AC3_FRAME_SIZE;
    }

    if (enc_len == 0 || enc_len > len)
    {
        samples_size = 0;
        return len;
    }

    enc_len = min((uint)enc_len, block_len - 8);

    swab((const char*) data, (char*) (ucsamples + 8), enc_len);

    // the following values come from libmpcodecs/ad_hwac3.c in mplayer.
    // they form a valid IEC958 AC3 header.
    ucsamples[0] = 0x72;
    ucsamples[1] = 0xF8;
    ucsamples[2] = 0x1F;
    ucsamples[3] = 0x4E;
    ucsamples[4] = 0x01;
    if (dts)
    {
        switch(nr_samples)
        {
            case 512:
                ucsamples[4] = 0x0B;      /* DTS-1 (512-sample bursts) */
                break;

            case 1024:
                ucsamples[4] = 0x0C;      /* DTS-2 (1024-sample bursts) */
                break;

            case 2048:
                ucsamples[4] = 0x0D;      /* DTS-3 (2048-sample bursts) */
                break;

            default:
                VERBOSE(VB_IMPORTANT, LOC +
                        QString("DTS: %1-sample bursts not supported")
                        .arg(nr_samples));
                ucsamples[4] = 0x00;
                break;
        }
    }
    ucsamples[5] = 0x00;
    ucsamples[6] = (enc_len << 3) & 0xFF;
    ucsamples[7] = (enc_len >> 5) & 0xFF;
    memset(ucsamples + 8 + enc_len, 0, block_len - 8 - enc_len);
    samples_size = block_len;

    return enc_len;
}

static int DTS_SAMPLEFREQS[16] =
{
    0,      8000,   16000,  32000,  64000,  128000, 11025,  22050,
    44100,  88200,  176400, 12000,  24000,  48000,  96000,  192000
};

static int DTS_BITRATES[30] =
{
    32000,    56000,    64000,    96000,    112000,   128000,
    192000,   224000,   256000,   320000,   384000,   448000,
    512000,   576000,   640000,   768000,   896000,   1024000,
    1152000,  1280000,  1344000,  1408000,  1411200,  1472000,
    1536000,  1920000,  2048000,  3072000,  3840000,  4096000
};

static int dts_syncinfo(uint8_t *indata_ptr, int */*flags*/,
                        int *sample_rate, int *bit_rate)
{
    int nblks;
    int rate;
    int sfreq;

    int fsize = dts_decode_header(indata_ptr, &rate, &nblks, &sfreq);
    if (fsize >= 0)
    {
        if (rate >= 0 && rate <= 29)
            *bit_rate = DTS_BITRATES[rate];
        else
            *bit_rate = 0;
        if (sfreq >= 1 && sfreq <= 15)
            *sample_rate = DTS_SAMPLEFREQS[sfreq];
        else
            *sample_rate = 0;
    }
    return fsize;
}

// defines from libavcodec/dca.h
#define DCA_MARKER_RAW_BE 0x7FFE8001
#define DCA_MARKER_RAW_LE 0xFE7F0180
#define DCA_MARKER_14B_BE 0x1FFFE800
#define DCA_MARKER_14B_LE 0xFF1F00E8
#define DCA_HD_MARKER     0x64582025

static int dts_decode_header(uint8_t *indata_ptr, int *rate,
                             int *nblks, int *sfreq)
{
    uint id = ((indata_ptr[0] << 24) | (indata_ptr[1] << 16) |
               (indata_ptr[2] << 8)  | (indata_ptr[3]));

    switch (id)
    {
        case DCA_MARKER_RAW_BE:
            break;
        case DCA_MARKER_RAW_LE:
        case DCA_MARKER_14B_BE:
        case DCA_MARKER_14B_LE:
        case DCA_HD_MARKER:
            VERBOSE(VB_AUDIO+VB_EXTRA, LOC +
                    QString("DTS: Unsupported frame (id 0x%1)").arg(id, 8, 16));
            return -1;
            break;
        default:
            VERBOSE(VB_IMPORTANT, LOC_ERR +
                    QString("DTS: Unknown frame (id 0x%1)").arg(id, 8, 16));
            return -1;
    }

    int ftype = indata_ptr[4] >> 7;

    int surp = (indata_ptr[4] >> 2) & 0x1f;
    surp = (surp + 1) % 32;

    *nblks = (indata_ptr[4] & 0x01) << 6 | (indata_ptr[5] >> 2);
    ++*nblks;

    int fsize = (indata_ptr[5] & 0x03) << 12 |
                (indata_ptr[6]         << 4) | (indata_ptr[7] >> 4);
    ++fsize;

    *sfreq = (indata_ptr[8] >> 2) & 0x0f;
    *rate = (indata_ptr[8] & 0x03) << 3 | ((indata_ptr[9] >> 5) & 0x07);

    if (ftype != 1)
    {
        VERBOSE(VB_IMPORTANT, LOC +
                QString("DTS: Termination frames not handled (ftype %1)")
                .arg(ftype));
        return -1;
    }

    if (*sfreq != 13)
    {
        VERBOSE(VB_IMPORTANT, LOC +
                QString("DTS: Only 48kHz supported (sfreq %1)").arg(*sfreq));
        return -1;
    }

    if ((fsize > 8192) || (fsize < 96))
    {
        VERBOSE(VB_IMPORTANT, LOC +
                QString("DTS: fsize: %1 invalid").arg(fsize));
        return -1;
    }

    if (*nblks != 8 && *nblks != 16 && *nblks != 32 &&
        *nblks != 64 && *nblks != 128 && ftype == 1)
    {
        VERBOSE(VB_IMPORTANT, LOC +
                QString("DTS: nblks %1 not valid for normal frame")
                .arg(*nblks));
        return -1;
    }

    return fsize;
}

void AvFormatDecoder::av_update_stream_timings_video(AVFormatContext *ic)
{
    int64_t start_time, start_time1, end_time, end_time1;
    int64_t duration, duration1;
    AVStream *st = NULL;

    start_time = INT64_MAX;
    end_time = INT64_MIN;

    for (uint i = 0; i < ic->nb_streams; i++)
    {
        AVStream *st1 = ic->streams[i];
        if (st1 && st1->codec->codec_type == CODEC_TYPE_VIDEO)
        {
            st = st1;
            break;
        }
    }
    if (!st)
        return;

   duration = INT64_MIN;
   if (st->start_time != (int64_t)AV_NOPTS_VALUE && st->time_base.den) {
       start_time1= av_rescale_q(st->start_time, st->time_base, AV_TIME_BASE_Q);
       if (start_time1 < start_time)
           start_time = start_time1;
       if (st->duration != (int64_t)AV_NOPTS_VALUE) {
           end_time1 = start_time1
                     + av_rescale_q(st->duration, st->time_base, AV_TIME_BASE_Q);
           if (end_time1 > end_time)
               end_time = end_time1;
       }
   }
   if (st->duration != (int64_t)AV_NOPTS_VALUE) {
       duration1 = av_rescale_q(st->duration, st->time_base, AV_TIME_BASE_Q);
       if (duration1 > duration)
           duration = duration1;
   }
    if (start_time != INT64_MAX) {
        ic->start_time = start_time;
        if (end_time != INT64_MIN) {
            if (end_time - start_time > duration)
                duration = end_time - start_time;
        }
    }
    if (duration != INT64_MIN) {
        ic->duration = duration;
        if (ic->file_size > 0) {
            /* compute the bitrate */
            ic->bit_rate = (double)ic->file_size * 8.0 * AV_TIME_BASE /
                (double)ic->duration;
        }
    }
}

>>>>>>> 8d1c0584
/* vim: set expandtab tabstop=4 shiftwidth=4: */<|MERGE_RESOLUTION|>--- conflicted
+++ resolved
@@ -4806,218 +4806,6 @@
     return true;
 }
 
-<<<<<<< HEAD
-=======
-static int encode_frame(bool dts, unsigned char *data, int len,
-                        short *samples, int &samples_size)
-{
-    int enc_len;
-    int flags, sample_rate, bit_rate;
-    unsigned char* ucsamples = (unsigned char*) samples;
-
-    // we don't do any length/crc validation of the AC3 frame here; presumably
-    // the receiver will have enough sense to do that.  if someone has a
-    // receiver that doesn't, here would be a good place to put in a call
-    // to a52_crc16_block(samples+2, data_size-2) - but what do we do if the
-    // packet is bad?  we'd need to send something that the receiver would
-    // ignore, and if so, may as well just assume that it will ignore
-    // anything with a bad CRC...
-
-    uint nr_samples = 0, block_len;
-    if (dts)
-    {
-        enc_len = dts_syncinfo(data, &flags, &sample_rate, &bit_rate);
-        if (enc_len < 0)
-            return enc_len;
-        int rate, sfreq, nblks;
-        dts_decode_header(data, &rate, &nblks, &sfreq);
-        nr_samples = nblks * 32;
-        block_len = nr_samples * 2 * 2;
-    }
-    else
-    {
-        AC3HeaderInfo hdr;
-        GetBitContext gbc;
-        init_get_bits(&gbc, data, len * 8); // XXX HACK: assumes 8 bit per char
-        if (!ff_ac3_parse_header(&gbc, &hdr))
-        {
-            enc_len = hdr.frame_size;
-        }
-        else
-        {
-            // creates endless loop
-            enc_len = 0;
-        }
-        block_len = MAX_AC3_FRAME_SIZE;
-    }
-
-    if (enc_len == 0 || enc_len > len)
-    {
-        samples_size = 0;
-        return len;
-    }
-
-    enc_len = min((uint)enc_len, block_len - 8);
-
-    swab((const char*) data, (char*) (ucsamples + 8), enc_len);
-
-    // the following values come from libmpcodecs/ad_hwac3.c in mplayer.
-    // they form a valid IEC958 AC3 header.
-    ucsamples[0] = 0x72;
-    ucsamples[1] = 0xF8;
-    ucsamples[2] = 0x1F;
-    ucsamples[3] = 0x4E;
-    ucsamples[4] = 0x01;
-    if (dts)
-    {
-        switch(nr_samples)
-        {
-            case 512:
-                ucsamples[4] = 0x0B;      /* DTS-1 (512-sample bursts) */
-                break;
-
-            case 1024:
-                ucsamples[4] = 0x0C;      /* DTS-2 (1024-sample bursts) */
-                break;
-
-            case 2048:
-                ucsamples[4] = 0x0D;      /* DTS-3 (2048-sample bursts) */
-                break;
-
-            default:
-                VERBOSE(VB_IMPORTANT, LOC +
-                        QString("DTS: %1-sample bursts not supported")
-                        .arg(nr_samples));
-                ucsamples[4] = 0x00;
-                break;
-        }
-    }
-    ucsamples[5] = 0x00;
-    ucsamples[6] = (enc_len << 3) & 0xFF;
-    ucsamples[7] = (enc_len >> 5) & 0xFF;
-    memset(ucsamples + 8 + enc_len, 0, block_len - 8 - enc_len);
-    samples_size = block_len;
-
-    return enc_len;
-}
-
-static int DTS_SAMPLEFREQS[16] =
-{
-    0,      8000,   16000,  32000,  64000,  128000, 11025,  22050,
-    44100,  88200,  176400, 12000,  24000,  48000,  96000,  192000
-};
-
-static int DTS_BITRATES[30] =
-{
-    32000,    56000,    64000,    96000,    112000,   128000,
-    192000,   224000,   256000,   320000,   384000,   448000,
-    512000,   576000,   640000,   768000,   896000,   1024000,
-    1152000,  1280000,  1344000,  1408000,  1411200,  1472000,
-    1536000,  1920000,  2048000,  3072000,  3840000,  4096000
-};
-
-static int dts_syncinfo(uint8_t *indata_ptr, int */*flags*/,
-                        int *sample_rate, int *bit_rate)
-{
-    int nblks;
-    int rate;
-    int sfreq;
-
-    int fsize = dts_decode_header(indata_ptr, &rate, &nblks, &sfreq);
-    if (fsize >= 0)
-    {
-        if (rate >= 0 && rate <= 29)
-            *bit_rate = DTS_BITRATES[rate];
-        else
-            *bit_rate = 0;
-        if (sfreq >= 1 && sfreq <= 15)
-            *sample_rate = DTS_SAMPLEFREQS[sfreq];
-        else
-            *sample_rate = 0;
-    }
-    return fsize;
-}
-
-// defines from libavcodec/dca.h
-#define DCA_MARKER_RAW_BE 0x7FFE8001
-#define DCA_MARKER_RAW_LE 0xFE7F0180
-#define DCA_MARKER_14B_BE 0x1FFFE800
-#define DCA_MARKER_14B_LE 0xFF1F00E8
-#define DCA_HD_MARKER     0x64582025
-
-static int dts_decode_header(uint8_t *indata_ptr, int *rate,
-                             int *nblks, int *sfreq)
-{
-    uint id = ((indata_ptr[0] << 24) | (indata_ptr[1] << 16) |
-               (indata_ptr[2] << 8)  | (indata_ptr[3]));
-
-    switch (id)
-    {
-        case DCA_MARKER_RAW_BE:
-            break;
-        case DCA_MARKER_RAW_LE:
-        case DCA_MARKER_14B_BE:
-        case DCA_MARKER_14B_LE:
-        case DCA_HD_MARKER:
-            VERBOSE(VB_AUDIO+VB_EXTRA, LOC +
-                    QString("DTS: Unsupported frame (id 0x%1)").arg(id, 8, 16));
-            return -1;
-            break;
-        default:
-            VERBOSE(VB_IMPORTANT, LOC_ERR +
-                    QString("DTS: Unknown frame (id 0x%1)").arg(id, 8, 16));
-            return -1;
-    }
-
-    int ftype = indata_ptr[4] >> 7;
-
-    int surp = (indata_ptr[4] >> 2) & 0x1f;
-    surp = (surp + 1) % 32;
-
-    *nblks = (indata_ptr[4] & 0x01) << 6 | (indata_ptr[5] >> 2);
-    ++*nblks;
-
-    int fsize = (indata_ptr[5] & 0x03) << 12 |
-                (indata_ptr[6]         << 4) | (indata_ptr[7] >> 4);
-    ++fsize;
-
-    *sfreq = (indata_ptr[8] >> 2) & 0x0f;
-    *rate = (indata_ptr[8] & 0x03) << 3 | ((indata_ptr[9] >> 5) & 0x07);
-
-    if (ftype != 1)
-    {
-        VERBOSE(VB_IMPORTANT, LOC +
-                QString("DTS: Termination frames not handled (ftype %1)")
-                .arg(ftype));
-        return -1;
-    }
-
-    if (*sfreq != 13)
-    {
-        VERBOSE(VB_IMPORTANT, LOC +
-                QString("DTS: Only 48kHz supported (sfreq %1)").arg(*sfreq));
-        return -1;
-    }
-
-    if ((fsize > 8192) || (fsize < 96))
-    {
-        VERBOSE(VB_IMPORTANT, LOC +
-                QString("DTS: fsize: %1 invalid").arg(fsize));
-        return -1;
-    }
-
-    if (*nblks != 8 && *nblks != 16 && *nblks != 32 &&
-        *nblks != 64 && *nblks != 128 && ftype == 1)
-    {
-        VERBOSE(VB_IMPORTANT, LOC +
-                QString("DTS: nblks %1 not valid for normal frame")
-                .arg(*nblks));
-        return -1;
-    }
-
-    return fsize;
-}
-
 void AvFormatDecoder::av_update_stream_timings_video(AVFormatContext *ic)
 {
     int64_t start_time, start_time1, end_time, end_time1;
@@ -5073,5 +4861,4 @@
     }
 }
 
->>>>>>> 8d1c0584
 /* vim: set expandtab tabstop=4 shiftwidth=4: */