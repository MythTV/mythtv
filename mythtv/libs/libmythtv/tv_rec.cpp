// C headers
#include <cstdio>
#include <cstdlib>
#include <cstring>
#include <unistd.h>
#include <sched.h> // for sched_yield

// C++ headers
#include <iostream>
using namespace std;

// MythTV headers

#include "compat.h"
#include "previewgeneratorqueue.h"
#include "mythconfig.h"
#include "tv_rec.h"
#include "osd.h"
#include "mythcorecontext.h"
#include "dialogbox.h"
#include "recordingprofile.h"
#include "util.h"
#include "programinfo.h"
#include "dtvsignalmonitor.h"
#include "mythdb.h"
#include "jobqueue.h"
#include "recordingrule.h"
#include "eitscanner.h"
#include "ringbuffer.h"
#include "storagegroup.h"
#include "remoteutil.h"
#include "tvremoteutil.h"
#include "mythsystemevent.h"

#include "atscstreamdata.h"
#include "dvbstreamdata.h"
#include "atsctables.h"

#include "livetvchain.h"

#include "channelutil.h"
#include "channelbase.h"
#include "dummychannel.h"
#include "dtvchannel.h"
#include "dvbchannel.h"
#include "hdhrchannel.h"
#include "iptvchannel.h"
#include "firewirechannel.h"

#include "recorderbase.h"
#include "NuppelVideoRecorder.h"
#include "mpegrecorder.h"
#include "dvbrecorder.h"
#include "hdhrrecorder.h"
#include "iptvrecorder.h"
#include "firewirerecorder.h"
#include "importrecorder.h"
#include "mythlogging.h"

#include "channelgroup.h"

#ifdef USING_V4L
#include "v4lchannel.h"
#endif

#define DEBUG_CHANNEL_PREFIX 0 /**< set to 1 to channel prefixing */

#define LOC QString("TVRec(%1): ").arg(cardid)
#define LOC_ERR QString("TVRec(%1) Error: ").arg(cardid)

/// How many milliseconds the signal monitor should wait between checks
const uint TVRec::kSignalMonitoringRate = 50; /* msec */

QMutex            TVRec::cardsLock;
QMap<uint,TVRec*> TVRec::cards;

static bool is_dishnet_eit(uint cardid);
static QString load_profile(QString,void*,RecordingInfo*,RecordingProfile&);
static int init_jobs(const RecordingInfo *rec, RecordingProfile &profile,
                     bool on_host, bool transcode_bfr_comm, bool on_line_comm);

/** \class TVRec
 *  \brief This is the coordinating class of the \ref recorder_subsystem.
 *
 *  TVRec is used by EncoderLink, which in turn is used by RemoteEncoder
 *  which allows the TV class on the frontend to communicate with TVRec
 *  and is used by MainServer to implement portions of the
 *  \ref myth_network_protocol on the backend.
 *
 *  TVRec contains an instance of RecorderBase, which actually handles the
 *  recording of a program. It also contains an instance of RingBuffer, which
 *  in this case is used to either stream an existing recording to the
 *  frontend, or to save a stream from the RecorderBase to disk. Finally,
 *  if there is a tuner on the hardware RecorderBase is implementing then
 *  TVRec contains a channel instance for that hardware, and possibly a
 *  SignalMonitor instance which monitors the signal quality on a tuners
 *  current input.
 */

/** \fn TVRec::TVRec(int)
 *  \brief Performs instance initialiation not requiring access to database.
 *
 *  \sa Init()
 *  \param capturecardnum Capture card number
 */
TVRec::TVRec(int capturecardnum)
       // Various components TVRec coordinates
    : recorder(NULL), channel(NULL), signalMonitor(NULL),
      scanner(NULL),
      // Various threads
      eventThread(new TVRecEventThread(this)),
      recorderThread(NULL),
      // Configuration variables from database
      transcodeFirst(false),
      earlyCommFlag(false),         runJobOnHostOnly(false),
      eitCrawlIdleStart(60),        eitTransportTimeout(5*60),
      audioSampleRateDB(0),
      overRecordSecNrml(0),         overRecordSecCat(0),
      overRecordCategory(""),
      // Configuration variables from setup rutines
      cardid(capturecardnum), ispip(false),
      // State variables
      stateChangeLock(QMutex::Recursive),
      pendingRecLock(QMutex::Recursive),
      internalState(kState_None), desiredNextState(kState_None),
      changeState(false), pauseNotify(true),
      stateFlags(0), lastTuningRequest(0),
      triggerEventLoopLock(QMutex::NonRecursive),
      triggerEventLoopSignal(false),
      triggerEventSleepLock(QMutex::NonRecursive),
      triggerEventSleepSignal(false),
      m_switchingBuffer(false),
      m_recStatus(rsUnknown),
      // Current recording info
      curRecording(NULL), autoRunJobs(JOB_NONE),
      overrecordseconds(0),
      // Pseudo LiveTV recording
      pseudoLiveTVRecording(NULL),
      nextLiveTVDir(""),            nextLiveTVDirLock(),
      // tvchain
      tvchain(NULL),
      // RingBuffer info
      ringBuffer(NULL), rbFileExt("mpg")
{
    QMutexLocker locker(&cardsLock);
    cards[cardid] = this;
}

bool TVRec::CreateChannel(const QString &startchannel)
{
    rbFileExt = "mpg";
    bool init_run = false;

    if (genOpt.cardtype == "DVB")
    {
#ifdef USING_DVB
        channel = new DVBChannel(genOpt.videodev, this);
        if (!channel->Open())
            return false;
        GetDVBChannel()->SetSlowTuning(dvbOpt.dvb_tuning_delay);
        InitChannel(genOpt.defaultinput, startchannel);
        CloseChannel(); // Close the channel if in dvb_on_demand mode
        init_run = true;
#endif
    }
    else if (genOpt.cardtype == "FIREWIRE")
    {
#ifdef USING_FIREWIRE
        channel = new FirewireChannel(this, genOpt.videodev, fwOpt);
        if (!channel->Open())
            return false;
        InitChannel(genOpt.defaultinput, startchannel);
        init_run = true;
#endif
    }
    else if (genOpt.cardtype == "HDHOMERUN")
    {
#ifdef USING_HDHOMERUN
        channel = new HDHRChannel(this, genOpt.videodev);
        if (!channel->Open())
            return false;
        InitChannel(genOpt.defaultinput, startchannel);
        GetDTVChannel()->EnterPowerSavingMode();
        init_run = true;
#endif
    }
    else if ((genOpt.cardtype == "IMPORT") ||
             (genOpt.cardtype == "DEMO") ||
             (genOpt.cardtype == "MPEG" &&
              genOpt.videodev.toLower().left(5) == "file:"))
    {
        channel = new DummyChannel(this);
        if (!channel->Open())
            return false;
        InitChannel(genOpt.defaultinput, startchannel);
        init_run = true;
    }
    else if (genOpt.cardtype == "FREEBOX")
    {
#ifdef USING_IPTV
        channel = new IPTVChannel(this, genOpt.videodev);
        if (!channel->Open())
            return false;
        InitChannel(genOpt.defaultinput, startchannel);
        init_run = true;
#endif
    }
    else // "V4L" or "MPEG", ie, analog TV
    {
#ifdef USING_V4L
        channel = new V4LChannel(this, genOpt.videodev);
        if (!channel->Open())
            return false;
        InitChannel(genOpt.defaultinput, startchannel);
        CloseChannel();
        init_run = true;
#endif
        if ((genOpt.cardtype != "MPEG") && (genOpt.cardtype != "HDPVR"))
            rbFileExt = "nuv";
    }

    if (!init_run)
    {
        QString msg = QString(
            "%1 card configured on video device %2, \n"
            "but MythTV was not compiled with %3 support. \n"
            "\n"
            "Recompile MythTV with %4 support or remove the card \n"
            "from the configuration and restart MythTV.")
            .arg(genOpt.cardtype).arg(genOpt.videodev)
            .arg(genOpt.cardtype).arg(genOpt.cardtype);
        VERBOSE(VB_IMPORTANT, LOC_ERR + "\n" + msg + "\n");
        SetFlags(kFlagErrored);
        return false;
    }
    return true;
}

/** \fn TVRec::Init(void)
 *  \brief Performs instance initialization, returns true on success.
 *
 *  \return Returns true on success, false on failure.
 */
bool TVRec::Init(void)
{
    QMutexLocker lock(&stateChangeLock);

    if (!GetDevices(cardid, genOpt, dvbOpt, fwOpt))
        return false;

    pendingRecLock.lock();
    m_recStatus = rsUnknown;
    pendingRecLock.unlock();

    // configure the Channel instance
    QString startchannel = GetStartChannel(cardid, genOpt.defaultinput);
    if (!CreateChannel(startchannel))
        return false;

    transcodeFirst    =
        gCoreContext->GetNumSetting("AutoTranscodeBeforeAutoCommflag", 0);
    earlyCommFlag     = gCoreContext->GetNumSetting("AutoCommflagWhileRecording", 0);
    runJobOnHostOnly  = gCoreContext->GetNumSetting("JobsRunOnRecordHost", 0);
    eitTransportTimeout=gCoreContext->GetNumSetting("EITTransportTimeout", 5) * 60;
    eitCrawlIdleStart = gCoreContext->GetNumSetting("EITCrawIdleStart", 60);
    audioSampleRateDB = gCoreContext->GetNumSetting("AudioSampleRate");
    overRecordSecNrml = gCoreContext->GetNumSetting("RecordOverTime");
    overRecordSecCat  = gCoreContext->GetNumSetting("CategoryOverTime") * 60;
    overRecordCategory= gCoreContext->GetSetting("OverTimeCategory");

    eventThread->start();

    WaitForEventThreadSleep();

    return true;
}

/** \fn TVRec::~TVRec()
 *  \brief Stops the event and scanning threads and deletes any ChannelBase,
 *         RingBuffer, and RecorderBase instances.
 */
TVRec::~TVRec()
{
    QMutexLocker locker(&cardsLock);
    cards.remove(cardid);
    TeardownAll();
}

void TVRec::TeardownAll(void)
{
    if (HasFlags(kFlagRunMainLoop))
    {
        ClearFlags(kFlagRunMainLoop);
        eventThread->wait();
        delete eventThread;
        eventThread = NULL;
    }

    TeardownSignalMonitor();

    if (scanner)
    {
        delete scanner;
        scanner = NULL;
    }

    if (channel)
    {
        delete channel;
        channel = NULL;
    }

    TeardownRecorder(true);

    SetRingBuffer(NULL);
}

void TVRec::WakeEventLoop(void)
{
    QMutexLocker locker(&triggerEventLoopLock);
    triggerEventLoopSignal = true;
    triggerEventLoopWait.wakeAll();
}

/** \fn TVRec::GetState() const
 *  \brief Returns the TVState of the recorder.
 *
 *   If there is a pending state change kState_ChangingState is returned.
 *  \sa EncoderLink::GetState(), \ref recorder_subsystem
 */
TVState TVRec::GetState(void) const
{
    if (changeState)
        return kState_ChangingState;
    return internalState;
}

/** \fn TVRec::GetRecording(void)
 *  \brief Allocates and returns a ProgramInfo for the current recording.
 *
 *  Note: The user of this function must free the %ProgramInfo this returns.
 *  \return %ProgramInfo for the current recording, if it exists, blank
 *          %ProgramInfo otherwise.
 */
ProgramInfo *TVRec::GetRecording(void)
{
    QMutexLocker lock(&stateChangeLock);

    ProgramInfo *tmppginfo = NULL;

    if (curRecording && !changeState)
    {
        tmppginfo = new ProgramInfo(*curRecording);
        tmppginfo->SetRecordingStatus(rsRecording);
    }
    else
        tmppginfo = new ProgramInfo();
    tmppginfo->SetCardID(cardid);

    return tmppginfo;
}

/** \fn TVRec::RecordPending(const ProgramInfo*, int, bool)
 *  \brief Tells TVRec "rcinfo" is the next pending recording.
 *
 *   When there is a pending recording and the frontend is in "Live TV"
 *   mode the TVRec event loop will send a "ASK_RECORDING" message to
 *   it. Depending on what that query returns, the recording will be
 *   started or not started.
 *
 *  \sa TV::AskAllowRecording(const QStringList&, int, bool)
 *  \param rcinfo   ProgramInfo on pending program.
 *  \param secsleft Seconds left until pending recording begins.
 *                  Set to -1 to revoke the current pending recording.
 *  \param hasLater If true, a later non-conflicting showing is available.
 */
void TVRec::RecordPending(const ProgramInfo *rcinfo, int secsleft,
                          bool hasLater)
{
    QMutexLocker statelock(&stateChangeLock);
    QMutexLocker pendlock(&pendingRecLock);

    if (secsleft < 0)
    {
        VERBOSE(VB_RECORD, LOC + "Pending recording revoked on " +
                QString("inputid %1").arg(rcinfo->GetInputID()));

        PendingMap::iterator it = pendingRecordings.find(rcinfo->GetCardID());
        if (it != pendingRecordings.end())
        {
            (*it).ask = false;
            (*it).doNotAsk = (*it).canceled = true;
        }
        return;
    }

    VERBOSE(VB_RECORD, LOC +
            QString("RecordPending on inputid %1").arg(rcinfo->GetInputID()));

    PendingInfo pending;
    pending.info            = new ProgramInfo(*rcinfo);
    pending.recordingStart  = QDateTime::currentDateTime().addSecs(secsleft);
    pending.hasLaterShowing = hasLater;
    pending.ask             = true;
    pending.doNotAsk        = false;

    pendingRecordings[rcinfo->GetCardID()] = pending;

    // If this isn't a recording for this instance to make, we are done
    if (rcinfo->GetCardID() != cardid)
        return;

    // We also need to check our input groups
    vector<uint> cardids = CardUtil::GetConflictingCards(
        rcinfo->GetInputID(), cardid);

    pendingRecordings[rcinfo->GetCardID()].possibleConflicts = cardids;

    pendlock.unlock();
    statelock.unlock();
    for (uint i = 0; i < cardids.size(); i++)
        RemoteRecordPending(cardids[i], rcinfo, secsleft, hasLater);
    statelock.relock();
    pendlock.relock();
}

/** \fn TVRec::SetPseudoLiveTVRecording(ProgramInfo*)
 *  \brief Sets the pseudo LiveTV ProgramInfo
 */
void TVRec::SetPseudoLiveTVRecording(ProgramInfo *pi)
{
    ProgramInfo *old_rec = pseudoLiveTVRecording;
    pseudoLiveTVRecording = pi;
    if (old_rec)
        delete old_rec;
}

/** \fn TVRec::GetRecordEndTime(const ProgramInfo*) const
 *  \brief Returns recording end time with proper post-roll
 */
QDateTime TVRec::GetRecordEndTime(const ProgramInfo *pi) const
{
    bool spcat = (!overRecordCategory.isEmpty() &&
                  pi->GetCategory() == overRecordCategory);
    int secs = (spcat) ? overRecordSecCat : overRecordSecNrml;
    return pi->GetRecordingEndTime().addSecs(secs);
}

/** \fn TVRec::CancelNextRecording(bool)
 *  \brief Tells TVRec to cancel the upcoming recording.
 *  \sa RecordPending(const ProgramInfo*, int, bool),
 *      TV::AskAllowRecording(const QStringList&, int, bool)
 */
void TVRec::CancelNextRecording(bool cancel)
{
    QMutexLocker pendlock(&pendingRecLock);
    VERBOSE(VB_RECORD, LOC + QString("CancelNextRecording(%1) -- begin").arg(cancel));

    PendingMap::iterator it = pendingRecordings.find(cardid);
    if (it == pendingRecordings.end())
    {
        VERBOSE(VB_RECORD, LOC + QString("CancelNextRecording(%1) -- "
                "error, unknown recording").arg(cancel));
        return;
    }

    if (cancel)
    {
        vector<uint> &cardids = (*it).possibleConflicts;
        for (uint i = 0; i < cardids.size(); i++)
        {
            VERBOSE(VB_RECORD, LOC +
                    QString("CancelNextRecording -- cardid 0x%1")
                    .arg((uint64_t)cardids[i],0,16));

            pendlock.unlock();
            RemoteRecordPending(cardids[i], (*it).info, -1, false);
            pendlock.relock();
        }

        VERBOSE(VB_RECORD, LOC + QString("CancelNextRecording -- cardid %1")
                           .arg(cardid));

        RecordPending((*it).info, -1, false);
    }
    else
    {
        (*it).canceled = false;
    }

    VERBOSE(VB_RECORD, LOC + QString("CancelNextRecording(%1) -- end").arg(cancel));
}

/** \fn TVRec::StartRecording(const ProgramInfo*)
 *  \brief Tells TVRec to Start recording the program "rcinfo"
 *         as soon as possible.
 *
 *  \return +1 if the recording started successfully,
 *          -1 if TVRec is busy doing something else, 0 otherwise.
 *  \sa EncoderLink::StartRecording(const ProgramInfo*)
 *      RecordPending(const ProgramInfo*, int, bool), StopRecording()
 */
RecStatusType TVRec::StartRecording(const ProgramInfo *rcinfo)
{
    VERBOSE(VB_RECORD, LOC + QString("StartRecording(%1)")
            .arg(rcinfo->toString(ProgramInfo::kTitleSubtitle)));

    QMutexLocker lock(&stateChangeLock);
    QString msg("");

    pendingRecLock.lock();
    m_recStatus = rsAborted;
    pendingRecLock.unlock();

    // Flush out any pending state changes
    WaitForEventThreadSleep();

    // We need to do this check early so we don't cancel an overrecord
    // that we're trying to extend.
    if (internalState != kState_WatchingLiveTV &&
        curRecording && curRecording->IsSameProgramWeakCheck(*rcinfo))
    {
        int post_roll_seconds  = curRecording->GetRecordingEndTime()
            .secsTo(recordEndTime);

        curRecording->SetRecordingRuleType(rcinfo->GetRecordingRuleType());
        curRecording->SetRecordingRuleID(rcinfo->GetRecordingRuleID());
        curRecording->SetRecordingEndTime(rcinfo->GetRecordingEndTime());
        curRecording->UpdateRecordingEnd();

        recordEndTime = curRecording->GetRecordingEndTime()
            .addSecs(post_roll_seconds);

        msg = QString("updating recording: %1 %2 %3 %4")
            .arg(curRecording->GetTitle()).arg(curRecording->GetChanID())
            .arg(curRecording->GetRecordingStartTime(ISODate))
            .arg(curRecording->GetRecordingEndTime(ISODate));
        VERBOSE(VB_RECORD, LOC + msg);

        ClearFlags(kFlagCancelNextRecording);

        pendingRecLock.lock();
        m_recStatus = rsRecording;
        pendingRecLock.unlock();
        return rsRecording;
    }

    bool cancelNext = false;
    PendingInfo pendinfo;
    PendingMap::iterator it;
    bool has_pending;

    pendingRecLock.lock();
    if ((it = pendingRecordings.find(cardid)) != pendingRecordings.end())
    {
        (*it).ask = (*it).doNotAsk = false;
        cancelNext = (*it).canceled;
    }
    pendingRecLock.unlock();

    // Flush out events...
    WaitForEventThreadSleep();

    // Rescan pending recordings since the event loop may have deleted
    // a stale entry.  If this happens the info pointer will not be valid
    // since the HandlePendingRecordings loop will have deleted it.
    pendingRecLock.lock();
    it = pendingRecordings.find(cardid);
    has_pending = (it != pendingRecordings.end());
    if (has_pending)
        pendinfo = *it;
    pendingRecLock.unlock();

    // If the needed input is in a shared input group, and we are
    // not canceling the recording anyway, check other recorders
    if (!cancelNext && has_pending && pendinfo.possibleConflicts.size())
    {
        VERBOSE(VB_RECORD, LOC + "Checking input group recorders - begin");
        vector<uint> &cardids = pendinfo.possibleConflicts;

        uint mplexid = 0, sourceid = 0;
        vector<uint> cardids2;
        vector<TVState> states;

        // Stop remote recordings if needed
        for (uint i = 0; i < cardids.size(); i++)
        {
            TunedInputInfo busy_input;
            bool is_busy = RemoteIsBusy(cardids[i], busy_input);

            // if the other recorder is busy, but the input is
            // not in a shared input group, then as far as we're
            // concerned here it isn't busy.
            if (is_busy)
            {
                is_busy = (bool) igrp.GetSharedInputGroup(
                    busy_input.inputid, rcinfo->GetInputID());
            }

            if (is_busy && !sourceid)
            {
                mplexid  = pendinfo.info->QueryMplexID();
                sourceid = pendinfo.info->GetSourceID();
            }

            if (is_busy &&
                ((sourceid != busy_input.sourceid) ||
                 (mplexid  != busy_input.mplexid)))
            {
                states.push_back((TVState) RemoteGetState(cardids[i]));
                cardids2.push_back(cardids[i]);
            }
        }

        bool ok = true;
        for (uint i = 0; (i < cardids2.size()) && ok; i++)
        {
            VERBOSE(VB_RECORD, LOC +
                    QString("Attempting to stop card %1 in state %2")
                    .arg(cardids2[i]).arg(StateToString(states[i])));

            bool success = RemoteStopRecording(cardids2[i]);
            if (success)
            {
                uint state = RemoteGetState(cardids2[i]);
                VERBOSE(VB_IMPORTANT, LOC + QString("a %1: %2")
                        .arg(cardids2[i]).arg(StateToString((TVState)state)));
                success = (kState_None == state);
            }

            // If we managed to stop LiveTV recording, restart playback..
            if (success && states[i] == kState_WatchingLiveTV)
            {
                QString message = QString("QUIT_LIVETV %1").arg(cardids2[i]);
                MythEvent me(message);
                gCoreContext->dispatch(me);
            }

            VERBOSE(VB_RECORD, LOC + QString(
                        "Stopping recording on %1, %2")
                    .arg(cardids2[i])
                    .arg(success ? "succeeded" : "failed"));

            ok &= success;
        }

        // If we failed to stop the remote recordings, don't record
        if (!ok)
        {
            CancelNextRecording(true);
            cancelNext = true;
        }

        cardids.clear();

        VERBOSE(VB_RECORD, LOC + "Checking input group recorders - done");
    }

    // If in post-roll, end recording
    if (!cancelNext && (GetState() == kState_RecordingOnly))
    {
        stateChangeLock.unlock();
        StopRecording();
        stateChangeLock.lock();
    }

    if (!cancelNext && (GetState() == kState_None))
    {
        if (tvchain)
        {
            QString message = QString("LIVETV_EXITED");
            MythEvent me(message, tvchain->GetID());
            gCoreContext->dispatch(me);
            tvchain = NULL;
        }

        recordEndTime = GetRecordEndTime(rcinfo);

        // Tell event loop to begin recording.
        curRecording = new RecordingInfo(*rcinfo);
        curRecording->MarkAsInUse(true, kRecorderInUseID);
        StartedRecording(curRecording);

        // Make sure scheduler is allowed to end this recording
        ClearFlags(kFlagCancelNextRecording);

        pendingRecLock.lock();
        m_recStatus = rsTuning;
        pendingRecLock.unlock();
        ChangeState(kState_RecordingOnly);
    }
    else if (!cancelNext && (GetState() == kState_WatchingLiveTV))
    {
        SetPseudoLiveTVRecording(new ProgramInfo(*rcinfo));
        recordEndTime = GetRecordEndTime(rcinfo);
        pendingRecLock.lock();
        m_recStatus = rsRecording;
        pendingRecLock.unlock();

        // We want the frontend to change channel for recording
        // and disable the UI for channel change, PiP, etc.

        QString message = QString("LIVETV_WATCH %1 1").arg(cardid);
        QStringList prog;
        rcinfo->ToStringList(prog);
        MythEvent me(message, prog);
        gCoreContext->dispatch(me);
    }
    else
    {
        msg = QString("Wanted to record: %1 %2 %3 %4\n\t\t\t")
            .arg(rcinfo->GetTitle()).arg(rcinfo->GetChanID())
            .arg(rcinfo->GetRecordingStartTime(ISODate))
            .arg(rcinfo->GetRecordingEndTime(ISODate));

        if (cancelNext)
        {
            msg += "But a user has canceled this recording";
            pendingRecLock.lock();
            m_recStatus = rsCancelled;
            pendingRecLock.unlock();
        }
        else
        {
            msg += QString("But the current state is: %1")
                .arg(StateToString(internalState));
            pendingRecLock.lock();
            m_recStatus = rsTunerBusy;
            pendingRecLock.unlock();
        }

        if (curRecording && internalState == kState_RecordingOnly)
            msg += QString("\n\t\t\tCurrently recording: %1 %2 %3 %4")
                .arg(curRecording->GetTitle()).arg(curRecording->GetChanID())
                .arg(curRecording->GetRecordingStartTime(ISODate))
                .arg(curRecording->GetRecordingEndTime(ISODate));

        VERBOSE(VB_IMPORTANT, LOC + msg);
    }

    for (int i = 0; i < pendingRecordings.size(); i++)
        delete pendingRecordings[i].info;
    pendingRecordings.clear();

    WaitForEventThreadSleep();

    RecStatusType  status;

    pendingRecLock.lock();
    if ((curRecording) && (curRecording->GetRecordingStatus() == rsFailed) &&
        (m_recStatus == rsRecording || m_recStatus == rsTuning))
        m_recStatus = rsFailed;
    status = m_recStatus;
    pendingRecLock.unlock();

    return status;
}

RecStatusType TVRec::GetRecordingStatus(void) const
{
    QMutexLocker pendlock(&pendingRecLock);
    return m_recStatus;
}


/** \fn TVRec::StopRecording(bool killFile)
 *  \brief Changes from a recording state to kState_None.
 *  \sa StartRecording(const ProgramInfo *rec), FinishRecording()
 */
void TVRec::StopRecording(bool killFile)
{
    if (StateIsRecording(GetState()))
    {
        QMutexLocker lock(&stateChangeLock);
        if (killFile)
            SetFlags(kFlagKillRec);
        ChangeState(RemoveRecording(GetState()));
        // wait for state change to take effect
        WaitForEventThreadSleep();
        ClearFlags(kFlagCancelNextRecording|kFlagKillRec);

        pendingRecLock.lock();
        m_recStatus = rsUnknown;
        pendingRecLock.unlock();
    }
}

/** \fn TVRec::StateIsRecording(TVState)
 *  \brief Returns true if "state" is kState_RecordingOnly,
 *         or kState_WatchingLiveTV.
 *  \param state TVState to check.
 */
bool TVRec::StateIsRecording(TVState state)
{
    return (state == kState_RecordingOnly ||
            state == kState_WatchingLiveTV);
}

/** \fn TVRec::StateIsPlaying(TVState)
 *  \brief Returns true if we are in any state associated with a player.
 *  \param state TVState to check.
 */
bool TVRec::StateIsPlaying(TVState state)
{
    return (state == kState_WatchingPreRecorded);
}

/** \fn TVRec::RemoveRecording(TVState)
 *  \brief If "state" is kState_RecordingOnly or kState_WatchingLiveTV,
 *         returns a kState_None, otherwise returns kState_Error.
 *  \param state TVState to check.
 */
TVState TVRec::RemoveRecording(TVState state)
{
    if (StateIsRecording(state))
        return kState_None;

    VERBOSE(VB_IMPORTANT, LOC_ERR +
            QString("Unknown state in RemoveRecording: %1")
            .arg(StateToString(state)));
    return kState_Error;
}

/** \fn TVRec::RemovePlaying(TVState)
 *  \brief Returns TVState that would remove the playing, but potentially
 *         keep recording if we are watching an in progress recording.
 *  \param state TVState to check.
 */
TVState TVRec::RemovePlaying(TVState state)
{
    if (StateIsPlaying(state))
    {
        if (state == kState_WatchingPreRecorded)
            return kState_None;
        return kState_RecordingOnly;
    }

    QString msg = "Unknown state in RemovePlaying: %1";
    VERBOSE(VB_IMPORTANT, LOC_ERR + msg.arg(StateToString(state)));

    return kState_Error;
}

/** \fn TVRec::StartedRecording(RecordingInfo *curRec)
 *  \brief Inserts a "curRec" into the database
 *  \param curRec Recording to add to database.
 *  \sa ProgramInfo::StartedRecording(const QString&)
 */
void TVRec::StartedRecording(RecordingInfo *curRec)
{
    if (!curRec)
        return;

    curRec->StartedRecording(rbFileExt);
    VERBOSE(VB_RECORD, LOC + QString("StartedRecording(0x%1) fn(%2)")
            .arg((uint64_t)curRec,0,16).arg(curRec->GetPathname()));

    if (curRec->IsCommercialFree())
        curRec->SaveCommFlagged(COMM_FLAG_COMMFREE);

    SendMythSystemRecEvent("REC_STARTED", curRec);
}

/** \fn TVRec::FinishedRecording(RecordingInfo *curRec)
 *  \brief If not a premature stop, adds program to history of recorded
 *         programs. If the recording type is kFindOneRecord this find
 *         is removed.
 *  \sa ProgramInfo::FinishedRecording(bool prematurestop)
 *  \param curRec ProgramInfo or recording to mark as done
 */
void TVRec::FinishedRecording(RecordingInfo *curRec)
{
    if (!curRec)
        return;

    const QString recgrp = curRec->QueryRecordingGroup();
    curRec->SetRecordingGroup(recgrp);

    VERBOSE(VB_RECORD, LOC + QString("FinishedRecording(%1) in recgroup: %2")
            .arg(curRec->GetTitle()).arg(recgrp));

    if (curRec->GetRecordingStatus() == rsRecording)
        curRec->SetRecordingStatus(rsRecorded);
    else if (curRec->GetRecordingStatus() != rsRecorded)
        curRec->SetRecordingStatus(rsFailed);
    curRec->SetRecordingEndTime(mythCurrentDateTime());

    if (tvchain)
        tvchain->FinishedRecording(curRec);

    // Make sure really short recordings have positive run time.
    if (curRec->GetRecordingEndTime() <= curRec->GetRecordingStartTime())
    {
        curRec->SetRecordingEndTime(
            curRec->GetRecordingStartTime().addSecs(60));
    }

    // Round up recording end time (probably should be done in the UI only)
    QDateTime recendts = curRec->GetRecordingEndTime();
    recendts.setTime(QTime(recendts.addSecs(30).time().hour(),
                           recendts.addSecs(30).time().minute()));
    curRec->SetRecordingEndTime(recendts);

    if (recgrp != "LiveTV")
    {
        MythEvent me(QString("UPDATE_RECORDING_STATUS %1 %2 %3 %4 %5")
                     .arg(curRec->GetCardID())
                     .arg(curRec->GetChanID())
                     .arg(curRec->GetScheduledStartTime(ISODate))
                     .arg(curRec->GetRecordingStatus())
                     .arg(curRec->GetRecordingEndTime(ISODate)));
        gCoreContext->dispatch(me);
    }

    curRec->FinishedRecording(curRec->GetRecordingStatus() != rsRecorded);
}

#define TRANSITION(ASTATE,BSTATE) \
   ((internalState == ASTATE) && (desiredNextState == BSTATE))
#define SET_NEXT() do { nextState = desiredNextState; changed = true; } while(0)
#define SET_LAST() do { nextState = internalState; changed = true; } while(0)

/** \fn TVRec::HandleStateChange(void)
 *  \brief Changes the internalState to the desiredNextState if possible.
 *
 *   Note: There must exist a state transition from any state we can enter
 *   to the kState_None state, as this is used to shutdown TV in RunTV.
 *
 */
void TVRec::HandleStateChange(void)
{
    TVState nextState = internalState;

    bool changed = false;

    QString transMsg = QString(" %1 to %2")
        .arg(StateToString(nextState))
        .arg(StateToString(desiredNextState));

    if (desiredNextState == internalState)
    {
        VERBOSE(VB_IMPORTANT, LOC_ERR + "HandleStateChange(): "
                "Null transition" + transMsg);
        changeState = false;
        return;
    }

    // Make sure EIT scan is stopped before any tuning,
    // to avoid race condition with it's tuning requests.
    if (HasFlags(kFlagEITScannerRunning))
    {
        scanner->StopActiveScan();
        ClearFlags(kFlagEITScannerRunning);
    }

    // Handle different state transitions
    if (TRANSITION(kState_None, kState_WatchingLiveTV))
    {
        tuningRequests.enqueue(TuningRequest(kFlagLiveTV));
        SET_NEXT();
    }
    else if (TRANSITION(kState_WatchingLiveTV, kState_None))
    {
        tuningRequests.enqueue(TuningRequest(kFlagKillRec|kFlagKillRingBuffer));
        SET_NEXT();
    }
    else if (TRANSITION(kState_WatchingLiveTV, kState_RecordingOnly))
    {
        SetPseudoLiveTVRecording(NULL);

        SET_NEXT();
    }
    else if (TRANSITION(kState_None, kState_RecordingOnly))
    {
        SetPseudoLiveTVRecording(NULL);
        tuningRequests.enqueue(TuningRequest(kFlagRecording, curRecording));
        SET_NEXT();
    }
    else if (TRANSITION(kState_RecordingOnly, kState_None))
    {
        tuningRequests.enqueue(
            TuningRequest(kFlagCloseRec|kFlagKillRingBuffer|
                          (GetFlags()&kFlagKillRec)));
        SET_NEXT();
    }

    QString msg = (changed) ? "Changing from" : "Unknown state transition:";
    VERBOSE(VB_IMPORTANT, LOC + msg + transMsg);

    // update internal state variable
    internalState = nextState;
    changeState = false;

    eitScanStartTime = QDateTime::currentDateTime();
    if ((internalState == kState_None) &&
        scanner)
        eitScanStartTime = eitScanStartTime.addSecs(eitCrawlIdleStart);
    else
        eitScanStartTime = eitScanStartTime.addYears(1);
}
#undef TRANSITION
#undef SET_NEXT
#undef SET_LAST

/** \fn TVRec::ChangeState(TVState)
 *  \brief Puts a state change on the nextState queue.
 */
void TVRec::ChangeState(TVState nextState)
{
    QMutexLocker lock(&stateChangeLock);
    desiredNextState = nextState;
    changeState = true;
    WakeEventLoop();
}

/** \fn TVRec::SetupRecorder(RecordingProfile&)
 *  \brief Allocates and initializes the RecorderBase instance.
 *
 *  Based on the card type, one of the possible recorders are started.
 *  If the card type is "MPEG" or "HDPVR" a MpegRecorder is started,
 *  if the card type is "HDHOMERUN" a HDHRRecorder is started,
 *  if the card type is "FIREWIRE" a FirewireRecorder is started,
 *  if the card type is "DVB" a DVBRecorder is started,
 *  otherwise a NuppelVideoRecorder is started.
 *
 *  If there is any this will return false.
 * \sa IsErrored()
 */
bool TVRec::SetupRecorder(RecordingProfile &profile)
{
    recorder = NULL;
    if (genOpt.cardtype == "MPEG")
    {
#ifdef USING_IVTV
        recorder = new MpegRecorder(this);
#endif // USING_IVTV
    }
    else if (genOpt.cardtype == "HDPVR")
    {
#ifdef USING_HDPVR
        recorder = new MpegRecorder(this);
#endif // USING_HDPVR
    }
    else if (genOpt.cardtype == "FIREWIRE")
    {
#ifdef USING_FIREWIRE
        recorder = new FirewireRecorder(this, GetFirewireChannel());
#endif // USING_FIREWIRE
    }
    else if (genOpt.cardtype == "HDHOMERUN")
    {
#ifdef USING_HDHOMERUN
        recorder = new HDHRRecorder(this, GetHDHRChannel());
        ringBuffer->SetWriteBufferSize(4*1024*1024);
        recorder->SetOption("wait_for_seqstart", genOpt.wait_for_seqstart);
#endif // USING_HDHOMERUN
    }
    else if (genOpt.cardtype == "DVB")
    {
#ifdef USING_DVB
        recorder = new DVBRecorder(this, GetDVBChannel());
        ringBuffer->SetWriteBufferSize(4*1024*1024);
        recorder->SetOption("wait_for_seqstart", genOpt.wait_for_seqstart);
        recorder->SetOption("dvb_on_demand",     dvbOpt.dvb_on_demand);
#endif // USING_DVB
    }
    else if (genOpt.cardtype == "FREEBOX")
    {
#ifdef USING_IPTV
        IPTVChannel *chan = dynamic_cast<IPTVChannel*>(channel);
        recorder = new IPTVRecorder(this, chan);
        ringBuffer->SetWriteBufferSize(4*1024*1024);
        recorder->SetOption("mrl", genOpt.videodev);
#endif // USING_IPTV
    }
    else if (genOpt.cardtype == "IMPORT")
    {
        recorder = new ImportRecorder(this);
    }
    else if (genOpt.cardtype == "DEMO")
    {
#ifdef USING_IVTV
        recorder = new MpegRecorder(this);
#else
        recorder = new ImportRecorder(this);
#endif
    }
    else
    {
#ifdef USING_V4L
        // V4L/MJPEG/GO7007 from here on
        recorder = new NuppelVideoRecorder(this, channel);
        recorder->SetOption("skipbtaudio", genOpt.skip_btaudio);
#endif // USING_V4L
    }

    if (recorder)
    {
        recorder->SetOptionsFromProfile(
            &profile, genOpt.videodev, genOpt.audiodev, genOpt.vbidev);
        // Override the samplerate defined in the profile if this card
        // was configured with a fixed rate.
        if (genOpt.audiosamplerate)
            recorder->SetOption("samplerate", genOpt.audiosamplerate);
        recorder->SetRingBuffer(ringBuffer);
        recorder->Initialize();

        if (recorder->IsErrored())
        {
            VERBOSE(VB_IMPORTANT, LOC_ERR + "Failed to initialize recorder!");
            delete recorder;
            recorder = NULL;
            return false;
        }

        return true;
    }

    QString msg = "Need %1 recorder, but compiled without %2 support!";
    msg = msg.arg(genOpt.cardtype).arg(genOpt.cardtype);
    VERBOSE(VB_IMPORTANT, LOC_ERR + msg);

    return false;
}

/** \fn TVRec::TeardownRecorder(bool)
 *  \brief Tears down the recorder.
 *
 *   If a "recorder" exists, RecorderBase::StopRecording() is called.
 *   We then wait for "recorder_thread" to exit, and finally we delete
 *   "recorder".
 *
 *   If a RingBuffer instance exists, RingBuffer::StopReads() is called,
 *   and then we delete the RingBuffer instance.
 *
 *   If killfile is true, the recording is deleted.
 *
 *   Finally, if there was a recording and it was not deleted,
 *   schedule any post-processing jobs.
 *
 *  \param killFile if true the recorded file is deleted.
 */
void TVRec::TeardownRecorder(bool killFile)
{
    pauseNotify = false;
    ispip = false;

    if (recorder && HasFlags(kFlagRecorderRunning))
    {
        // Get the width and set the videoprops
        uint avg_height = curRecording->QueryAverageHeight();
        curRecording->SaveResolutionProperty(
            (avg_height > 1000) ? VID_1080 :
            ((avg_height > 700) ? VID_720 : VID_UNKNOWN));

        int secsSince = curRecording->GetRecordingStartTime()
            .secsTo(QDateTime::currentDateTime());
        QString message = QString("DONE_RECORDING %1 %2 %3")
            .arg(cardid).arg(secsSince).arg(GetFramesWritten());
        MythEvent me(message);
        gCoreContext->dispatch(me);

        recorder->StopRecording();
        recorderThread->wait();
        delete recorderThread;
        recorderThread = NULL;
    }
    ClearFlags(kFlagRecorderRunning);

    if (recorder)
    {
        if (GetV4LChannel())
            channel->SetFd(-1);

        delete recorder;
        recorder = NULL;
    }

    if (ringBuffer)
        ringBuffer->StopReads();

    if (curRecording)
    {
        if (!killFile)
        {
            if (curRecording->IsLocal())
                PreviewGeneratorQueue::GetPreviewImage(*curRecording, "");

            if (!tvchain)
            {
                int secsSince = curRecording->GetRecordingStartTime()
                    .secsTo(QDateTime::currentDateTime());
                if (secsSince < 120)
                {
                    JobQueue::RemoveJobsFromMask(JOB_COMMFLAG, autoRunJobs);
                    JobQueue::RemoveJobsFromMask(JOB_TRANSCODE, autoRunJobs);
                }

                if (autoRunJobs)
                    JobQueue::QueueRecordingJobs(*curRecording, autoRunJobs);
            }
        }

        FinishedRecording(curRecording);

        SendMythSystemRecEvent("REC_FINISHED", curRecording);

        curRecording->MarkAsInUse(false, kRecorderInUseID);
        delete curRecording;
        curRecording = NULL;
    }

    pauseNotify = true;

    if (GetDTVChannel())
        GetDTVChannel()->EnterPowerSavingMode();
}

DVBRecorder *TVRec::GetDVBRecorder(void)
{
#ifdef USING_DVB
    return dynamic_cast<DVBRecorder*>(recorder);
#else // if !USING_DVB
    return NULL;
#endif // !USING_DVB
}

HDHRRecorder *TVRec::GetHDHRRecorder(void)
{
#ifdef USING_HDHOMERUN
    return dynamic_cast<HDHRRecorder*>(recorder);
#else // if !USING_HDHOMERUN
    return NULL;
#endif // !USING_HDHOMERUN
}

DTVRecorder *TVRec::GetDTVRecorder(void)
{
    return dynamic_cast<DTVRecorder*>(recorder);
}

/** \fn TVRec::InitChannel(const QString&, const QString&)
 *  \brief Performs ChannelBase instance init from database and
 *         tuner hardware (requires that channel be open).
 */
void TVRec::InitChannel(const QString &inputname, const QString &startchannel)
{
    if (!channel)
        return;

    QString input   = inputname;
    QString channum = startchannel;

    channel->Init(input, channum, true);
}

void TVRec::CloseChannel(void)
{
    if (!channel)
        return;

    if (GetDVBChannel() && !dvbOpt.dvb_on_demand)
        return;

    channel->Close();
}

DTVChannel *TVRec::GetDTVChannel(void)
{
    return dynamic_cast<DTVChannel*>(channel);
}

HDHRChannel *TVRec::GetHDHRChannel(void)
{
#ifdef USING_HDHOMERUN
    return dynamic_cast<HDHRChannel*>(channel);
#else
    return NULL;
#endif // USING_HDHOMERUN
}

DVBChannel *TVRec::GetDVBChannel(void)
{
#ifdef USING_DVB
    return dynamic_cast<DVBChannel*>(channel);
#else
    return NULL;
#endif // USING_DVB
}

FirewireChannel *TVRec::GetFirewireChannel(void)
{
#ifdef USING_FIREWIRE
    return dynamic_cast<FirewireChannel*>(channel);
#else
    return NULL;
#endif // USING_FIREWIRE
}

V4LChannel *TVRec::GetV4LChannel(void)
{
#ifdef USING_V4L
    return dynamic_cast<V4LChannel*>(channel);
#else
    return NULL;
#endif // USING_V4L
}

/** \fn TVReEventThread::run(void)
 *  \brief Thunk that allows event thread to call RunTV().
 */
void TVRecEventThread::run(void)
{
<<<<<<< HEAD
    if (!m_parent)
        return;

    threadRegister("TVRecEvent");
=======
>>>>>>> 0434cd98
    m_parent->RunTV();
    threadDeregister();
}

<<<<<<< HEAD
/** \fn TVReRecordThread::run(void)
 *  \brief Thunk that allows recorder thread to
 *         call RecorderBase::StartRecording().
 */
void TVRecRecordThread::run(void)
{
    if (!m_parent || !m_parent->recorder)
        return;

    threadRegister("TVRecRecord");
    m_parent->recorder->StartRecording();
    threadDeregister();
}

=======
>>>>>>> 0434cd98
static bool get_use_eit(uint cardid)
{
    MSqlQuery query(MSqlQuery::InitCon());
    query.prepare(
        "SELECT SUM(useeit) "
        "FROM videosource, cardinput "
        "WHERE videosource.sourceid = cardinput.sourceid AND"
        "      cardinput.cardid     = :CARDID");
    query.bindValue(":CARDID", cardid);

    if (!query.exec() || !query.isActive())
    {
        MythDB::DBError("get_use_eit", query);
        return false;
    }
    else if (query.next())
        return query.value(0).toBool();
    return false;
}

static bool is_dishnet_eit(uint cardid)
{
    MSqlQuery query(MSqlQuery::InitCon());
    query.prepare(
        "SELECT SUM(dishnet_eit) "
        "FROM videosource, cardinput "
        "WHERE videosource.sourceid = cardinput.sourceid AND"
        "      cardinput.cardid     = :CARDID");
    query.bindValue(":CARDID", cardid);

    if (!query.exec() || !query.isActive())
    {
        MythDB::DBError("is_dishnet_eit", query);
        return false;
    }
    else if (query.next())
        return query.value(0).toBool();
    return false;
}

static int no_capturecards(uint cardid)
{
    MSqlQuery query(MSqlQuery::InitCon());

    QString str =
        "SELECT COUNT(cardid) "
        "FROM capturecard ";

    if (cardid)
        str += "WHERE cardid < :CARDID";

    query.prepare(str);

    if (cardid)
        query.bindValue(":CARDID", cardid);

    if (!query.exec() || !query.isActive())
    {
        MythDB::DBError("no_capturecards", query);
        return -1;
    }
    else if (query.next())
        return query.value(0).toInt();
    return -1;
}

/** \fn TVRec::RunTV(void)
 *  \brief Event handling method, contains event loop.
 */
void TVRec::RunTV(void)
{
    QMutexLocker lock(&stateChangeLock);
    SetFlags(kFlagRunMainLoop);
    ClearFlags(kFlagExitPlayer | kFlagFinishRecording);

    eitScanStartTime = QDateTime::currentDateTime();
    // check whether we should use the EITScanner in this TVRec instance
    if (CardUtil::IsEITCapable(genOpt.cardtype) &&
        (!GetDVBChannel() || GetDVBChannel()->IsMaster()))
    {
        scanner = new EITScanner(cardid);
        uint timeout = eitCrawlIdleStart;
        // get the number of capture cards and the position of the current card
        // to distribute the the scan start evenly over eitTransportTimeout
        int card_pos = no_capturecards(cardid);
        int no_cards = no_capturecards(0);
        if (no_cards > 0 && card_pos >= 0)
            timeout += eitTransportTimeout * card_pos / no_cards;
        else
            timeout += random() % eitTransportTimeout;

        eitScanStartTime = eitScanStartTime.addSecs(timeout);
    }
    else
        eitScanStartTime = eitScanStartTime.addYears(1);

    while (HasFlags(kFlagRunMainLoop))
    {
        // If there is a state change queued up, do it...
        if (changeState)
        {
            HandleStateChange();
            ClearFlags(kFlagFrontendReady | kFlagCancelNextRecording);
        }

        // Quick exit on fatal errors.
        if (IsErrored())
        {
            VERBOSE(VB_IMPORTANT, LOC_ERR +
                    "RunTV encountered fatal error, exiting event thread.");
            ClearFlags(kFlagRunMainLoop);
            return;
        }

        // Handle any tuning events..
        HandleTuning();

        // Tell frontends about pending recordings
        HandlePendingRecordings();

        // If we are recording a program, check if the recording is
        // over or someone has asked us to finish the recording.
        if (GetState() == kState_RecordingOnly &&
            (QDateTime::currentDateTime() > recordEndTime ||
             HasFlags(kFlagFinishRecording)))
        {
            ChangeState(kState_None);
            ClearFlags(kFlagFinishRecording);
        }

        if (curRecording)
        {
            curRecording->UpdateInUseMark();

            if (recorder)
            {
                recorder->SavePositionMap();

                // Check for recorder errors
                if (recorder->IsErrored())
                {
                    curRecording->SetRecordingStatus(rsFailed);

                    if (GetState() == kState_WatchingLiveTV)
                    {
                        QString message = QString("QUIT_LIVETV %1").arg(cardid);
                        MythEvent me(message);
                        gCoreContext->dispatch(me);
                    }
                    else
                        ChangeState(kState_None);
                }
            }
        }

        // Check for the end of the current program..
        if (GetState() == kState_WatchingLiveTV)
        {
            QDateTime now   = QDateTime::currentDateTime();
            bool has_finish = HasFlags(kFlagFinishRecording);
            bool has_rec    = pseudoLiveTVRecording;
            bool enable_ui  = true;

            pendingRecLock.lock();
            bool rec_soon   =
                pendingRecordings.find(cardid) != pendingRecordings.end();
            pendingRecLock.unlock();

            if (has_rec && (has_finish || (now > recordEndTime)))
            {
                if (pseudoLiveTVRecording && curRecording)
                {
                    int secsSince = curRecording->GetRecordingStartTime()
                        .secsTo(QDateTime::currentDateTime());
                    if (secsSince < 120)
                    {
                        JobQueue::RemoveJobsFromMask(JOB_COMMFLAG,
                            autoRunJobs);
                        JobQueue::RemoveJobsFromMask(JOB_TRANSCODE,
                            autoRunJobs);
                    }

                    if (autoRunJobs)
                    {
                        JobQueue::QueueRecordingJobs(
                            *curRecording, autoRunJobs);
                    }
                }

                SetPseudoLiveTVRecording(NULL);
            }
            else if (!has_rec && !rec_soon && curRecording &&
                     (now >= curRecording->GetScheduledEndTime()))
            {
                if (!m_switchingBuffer)
                {
                    m_switchingBuffer = true;

                    SwitchLiveTVRingBuffer(channel->GetCurrentName(),
                                           false, true);

                    QDateTime starttime; starttime.setTime_t(0);
                    if (curRecording)
                        starttime = curRecording->GetRecordingStartTime();

                    VERBOSE(VB_RECORD, LOC +
                            QString("!has_rec(%1) ").arg(!has_rec) +
                            QString("!rec_soon(%1) ").arg(!rec_soon) +
                            QString("curRec(0x%1) ")
                            .arg((uint64_t)curRecording,0,16) +
                            QString("starttm(%1)")
                            .arg(starttime.toString(Qt::ISODate)));
                }
                else
                {
                    VERBOSE(VB_RECORD, "Waiting for ringbuffer switch");
                }
            }
            else
                enable_ui = false;

            if (enable_ui)
            {
                VERBOSE(VB_RECORD, LOC + "Enabling Full LiveTV UI.");
                QString message = QString("LIVETV_WATCH %1 0").arg(cardid);
                MythEvent me(message);
                gCoreContext->dispatch(me);
            }
        }

        // Check for ExitPlayer flag, and if set change to a non-watching
        // state (either kState_RecordingOnly or kState_None).
        if (HasFlags(kFlagExitPlayer))
        {
            if (internalState == kState_WatchingLiveTV)
                ChangeState(kState_None);
            else if (StateIsPlaying(internalState))
                ChangeState(RemovePlaying(internalState));
            ClearFlags(kFlagExitPlayer);
        }

        if (channel && scanner &&
            QDateTime::currentDateTime() > eitScanStartTime)
        {
            if (!dvbOpt.dvb_eitscan)
            {
                VERBOSE(VB_EIT, LOC + "EIT scanning disabled for this card.");
                eitScanStartTime = eitScanStartTime.addYears(1);
            }
            else if (!get_use_eit(GetCaptureCardNum()))
            {
                VERBOSE(VB_EIT, LOC + "EIT scanning disabled "
                        "for all sources on this card.");
                eitScanStartTime = eitScanStartTime.addYears(1);
            }
            else
            {
                scanner->StartActiveScan(this, eitTransportTimeout);
                SetFlags(kFlagEITScannerRunning);
                eitScanStartTime = QDateTime::currentDateTime().addYears(1);
            }
        }

        // We should be no more than a few thousand milliseconds,
        // as the end recording code does not have a trigger...
        // NOTE: If you change anything here, make sure that
        // WaitforEventThreadSleep() will still work...
        if (tuningRequests.empty() && !changeState)
        {
            lock.unlock(); // stateChangeLock

            {
                QMutexLocker locker(&triggerEventSleepLock);
                triggerEventSleepSignal = true;
                triggerEventSleepWait.wakeAll();
            }

            sched_yield();

            {
                QMutexLocker locker(&triggerEventLoopLock);
                // We check triggerEventLoopSignal because it is possible
                // that WakeEventLoop() was called since we
                // unlocked the stateChangeLock
                if (!triggerEventLoopSignal)
                {
                    triggerEventLoopWait.wait(
                        &triggerEventLoopLock, 1000 /* ms */);
                }
                triggerEventLoopSignal = false;
            }

            lock.relock(); // stateChangeLock
        }
    }

    if (GetState() != kState_None)
    {
        ChangeState(kState_None);
        HandleStateChange();
    }
}

/** \fn TVRec::WaitForEventThreadSleep(bool wake, ulong time)
 *
 *  You MUST HAVE the stateChange-lock locked when you call this method!
 */

bool TVRec::WaitForEventThreadSleep(bool wake, ulong time)
{
    bool ok = false;
    MythTimer t;
    t.start();

    while (!ok && ((unsigned long) t.elapsed()) < time)
    {
        if (wake)
            WakeEventLoop();

        stateChangeLock.unlock();

        sched_yield();

        {
            QMutexLocker locker(&triggerEventSleepLock);
            if (!triggerEventSleepSignal)
                triggerEventSleepWait.wait(&triggerEventSleepLock);
            triggerEventSleepSignal = false;
        }

        stateChangeLock.lock();

        // verify that we were triggered.
        ok = (tuningRequests.empty() && !changeState);
    }
    return ok;
}

void TVRec::HandlePendingRecordings(void)
{
    QMutexLocker pendlock(&pendingRecLock);

    if (pendingRecordings.empty())
        return;

    // If we have a pending recording and AskAllowRecording
    // or DoNotAskAllowRecording is set and the frontend is
    // ready send an ASK_RECORDING query to frontend.

    PendingMap::iterator it, next;

    for (it = pendingRecordings.begin(); it != pendingRecordings.end();)
    {
        next = it; ++next;
        if (QDateTime::currentDateTime() > (*it).recordingStart.addSecs(30))
        {
            VERBOSE(VB_RECORD, LOC + "Deleting stale pending recording " +
                    QString("%1 '%2'")
                    .arg((*it).info->GetCardID())
                    .arg((*it).info->GetTitle()));

            delete (*it).info;
            pendingRecordings.erase(it);
        }
        it = next;
    }

    bool has_rec = false;
    it = pendingRecordings.begin();
    if ((1 == pendingRecordings.size()) &&
        (*it).ask &&
        ((*it).info->GetCardID() == cardid) &&
        (GetState() == kState_WatchingLiveTV))
    {
        CheckForRecGroupChange();
        has_rec = pseudoLiveTVRecording &&
            (pseudoLiveTVRecording->GetRecordingEndTime() >
             (*it).recordingStart);
    }

    for (it = pendingRecordings.begin(); it != pendingRecordings.end(); ++it)
    {
        if (!(*it).ask && !(*it).doNotAsk)
            continue;

        int timeuntil = ((*it).doNotAsk) ?
            -1: QDateTime::currentDateTime().secsTo((*it).recordingStart);

        if (has_rec)
            (*it).canceled = true;

        QString query = QString("ASK_RECORDING %1 %2 %3 %4")
            .arg(cardid)
            .arg(timeuntil)
            .arg(has_rec ? 1 : 0)
            .arg((*it).hasLaterShowing ? 1 : 0);

        VERBOSE(VB_IMPORTANT, LOC + query);

        QStringList msg;
        (*it).info->ToStringList(msg);
        MythEvent me(query, msg);
        gCoreContext->dispatch(me);

        (*it).ask = (*it).doNotAsk = false;
    }
}

bool TVRec::GetDevices(uint cardid,
                       GeneralDBOptions   &gen_opts,
                       DVBDBOptions       &dvb_opts,
                       FireWireDBOptions  &firewire_opts)
{
    int testnum = 0;
    QString test;

    MSqlQuery query(MSqlQuery::InitCon());
    query.prepare(
        "SELECT videodevice,      vbidevice,           audiodevice,     "
        "       audioratelimit,   defaultinput,        cardtype,        "
        "       skipbtaudio,      signal_timeout,      channel_timeout, "
        "       dvb_wait_for_seqstart, "
        ""
        "       dvb_on_demand,    dvb_tuning_delay,    dvb_eitscan,"
        ""
        "       firewire_speed,   firewire_model,      firewire_connection "
        ""
        "FROM capturecard "
        "WHERE cardid = :CARDID");
    query.bindValue(":CARDID", cardid);

    if (!query.exec() || !query.isActive())
    {
        MythDB::DBError("getdevices", query);
        return false;
    }

    if (!query.next())
        return false;

    // General options
    test = query.value(0).toString();
    if (test != QString::null)
        gen_opts.videodev = test;

    test = query.value(1).toString();
    if (test != QString::null)
        gen_opts.vbidev = test;

    test = query.value(2).toString();
    if (test != QString::null)
        gen_opts.audiodev = test;

    gen_opts.audiosamplerate = max(testnum, query.value(3).toInt());

    test = query.value(4).toString();
    if (test != QString::null)
        gen_opts.defaultinput = test;

    test = query.value(5).toString();
    if (test != QString::null)
        gen_opts.cardtype = test;

    gen_opts.skip_btaudio = query.value(6).toUInt();

    gen_opts.signal_timeout  = (uint) max(query.value(7).toInt(), 0);
    gen_opts.channel_timeout = (uint) max(query.value(8).toInt(), 0);

    // We should have at least 100 ms to acquire tables...
    int table_timeout = ((int)gen_opts.channel_timeout -
                         (int)gen_opts.signal_timeout);
    if (table_timeout < 100)
        gen_opts.channel_timeout = gen_opts.signal_timeout + 2500;

    gen_opts.wait_for_seqstart = query.value(9).toUInt();

    // DVB options
    uint dvboff = 10;
    dvb_opts.dvb_on_demand    = query.value(dvboff + 0).toUInt();
    dvb_opts.dvb_tuning_delay = query.value(dvboff + 1).toUInt();
    dvb_opts.dvb_eitscan      = query.value(dvboff + 2).toUInt();

    // Firewire options
    uint fireoff = dvboff + 3;
    firewire_opts.speed       = query.value(fireoff + 0).toUInt();

    test = query.value(fireoff + 1).toString();
    if (test != QString::null)
        firewire_opts.model = test;

    firewire_opts.connection  = query.value(fireoff + 2).toUInt();

    return true;
}

QString TVRec::GetStartChannel(uint cardid, const QString &defaultinput)
{
    QString startchan = QString::null;

    // Get last tuned channel from database, to use as starting channel
    MSqlQuery query(MSqlQuery::InitCon());
    query.prepare(
        "SELECT startchan "
        "FROM cardinput "
        "WHERE cardinput.cardid   = :CARDID    AND "
        "      inputname          = :INPUTNAME");
    query.bindValue(":CARDID",    cardid);
    query.bindValue(":INPUTNAME", defaultinput);

    if (!query.exec() || !query.isActive())
    {
        MythDB::DBError("getstartchan", query);
    }
    else if (query.next())
    {
        startchan = query.value(0).toString();
        if (!startchan.isEmpty())
        {
            VERBOSE(VB_CHANNEL, LOC + QString("Start channel: %1.")
                    .arg(startchan));
            return startchan;
        }
    }

    // If we failed to get the last tuned channel,
    // get a valid channel on our current input.
    query.prepare(
        "SELECT channum "
        "FROM capturecard, cardinput, channel "
        "WHERE capturecard.cardid = cardinput.cardid   AND "
        "      channel.sourceid   = cardinput.sourceid AND "
        "      capturecard.cardid = :CARDID AND "
        "      inputname          = :INPUTNAME");
    query.bindValue(":CARDID",    cardid);
    query.bindValue(":INPUTNAME", defaultinput);

    if (!query.exec() || !query.isActive())
    {
        MythDB::DBError("getstartchan2", query);
    }
    while (query.next())
    {
        startchan = query.value(0).toString();
        if (!startchan.isEmpty())
        {
            VERBOSE(VB_IMPORTANT, LOC_ERR + QString("Start channel from DB is "
                    "empty, setting to '%1' instead.").arg(startchan));
            return startchan;
        }
    }

    // If we failed to get a channel on our current input,
    // widen search to any input.
    query.prepare(
        "SELECT channum, inputname "
        "FROM capturecard, cardinput, channel "
        "WHERE capturecard.cardid = cardinput.cardid   AND "
        "      channel.sourceid   = cardinput.sourceid AND "
        "      capturecard.cardid = :CARDID");
    query.bindValue(":CARDID", cardid);

    if (!query.exec() || !query.isActive())
    {
        MythDB::DBError("getstartchan3", query);
    }
    while (query.next())
    {
        startchan = query.value(0).toString();
        if (!startchan.isEmpty())
        {
            VERBOSE(VB_IMPORTANT, LOC_ERR + QString("Start channel invalid, "
                    "setting to '%1' on input %2 instead.").arg(startchan)
                    .arg(query.value(1).toString()));
            return startchan;
        }
    }

    // If there are no valid channels, just use a random channel
    startchan = "3";
    VERBOSE(VB_IMPORTANT, LOC_ERR + QString("Problem finding starting channel, "
            "setting to default of '%1'.").arg(startchan));
    return startchan;
}

static void GetPidsToCache(DTVSignalMonitor *dtvMon, pid_cache_t &pid_cache)
{
    if (!dtvMon->GetATSCStreamData())
        return;

    const MasterGuideTable *mgt = dtvMon->GetATSCStreamData()->GetCachedMGT();
    if (!mgt)
        return;

    for (uint i = 0; i < mgt->TableCount(); ++i)
    {
        pid_cache_item_t item(mgt->TablePID(i), mgt->TableType(i));
        pid_cache.push_back(item);
    }
    dtvMon->GetATSCStreamData()->ReturnCachedTable(mgt);
}

static bool ApplyCachedPids(DTVSignalMonitor *dtvMon, const DTVChannel* channel)
{
    pid_cache_t pid_cache;
    channel->GetCachedPids(pid_cache);
    pid_cache_t::const_iterator it = pid_cache.begin();
    bool vctpid_cached = false;
    for (; it != pid_cache.end(); ++it)
    {
        if ((it->second == TableID::TVCT) ||
            (it->second == TableID::CVCT))
        {
            vctpid_cached = true;
            dtvMon->GetATSCStreamData()->AddListeningPID(it->first);
        }
    }
    return vctpid_cached;
}

/** \fn bool TVRec::SetupDTVSignalMonitor(void)
 *  \brief Tells DTVSignalMonitor what channel to look for.
 *
 *   If the major and minor channels are set we tell the signal
 *   monitor to look for those in the VCT.
 *
 *   Otherwise, we tell the signal monitor to look for the MPEG
 *   program number in the PAT.
 *
 *   This method also grabs the ATSCStreamData() from the recorder
 *   if possible, or creates one if needed.
 */
bool TVRec::SetupDTVSignalMonitor(bool EITscan)
{
    VERBOSE(VB_RECORD, LOC + "Setting up table monitoring.");

    DTVSignalMonitor *sm = GetDTVSignalMonitor();
    DTVChannel *dtvchan = GetDTVChannel();
    if (!sm || !dtvchan)
    {
        VERBOSE(VB_IMPORTANT, LOC_ERR + "Setting up table monitoring.");
        return false;
    }

    MPEGStreamData *sd = NULL;
    if (GetDTVRecorder())
    {
        sd = GetDTVRecorder()->GetStreamData();
        sd->SetCaching(true);
    }

    QString recording_type = "all";
    RecordingInfo *rec = lastTuningRequest.program;
    RecordingProfile profile;
    load_profile(genOpt.cardtype, tvchain, rec, profile);
    const Setting *setting = profile.byName("recordingtype");
    if (setting)
        recording_type = setting->getValue();

    const QString tuningmode = dtvchan->GetTuningMode();

    // Check if this is an ATSC Channel
    int major = dtvchan->GetMajorChannel();
    int minor = dtvchan->GetMinorChannel();
    if ((minor > 0) && (tuningmode == "atsc"))
    {
        QString msg = QString("ATSC channel: %1_%2").arg(major).arg(minor);
        VERBOSE(VB_RECORD, LOC + msg);

        ATSCStreamData *asd = dynamic_cast<ATSCStreamData*>(sd);
        if (!asd)
        {
            sd = asd = new ATSCStreamData(major, minor);
            sd->SetCaching(true);
            if (GetDTVRecorder())
                GetDTVRecorder()->SetStreamData(asd);
        }

        asd->Reset();
        sm->SetStreamData(sd);
        sm->SetChannel(major, minor);
        sd->SetRecordingType(recording_type);

        // Try to get pid of VCT from cache and
        // require MGT if we don't have VCT pid.
        if (!ApplyCachedPids(sm, dtvchan))
            sm->AddFlags(SignalMonitor::kDTVSigMon_WaitForMGT);

        VERBOSE(VB_RECORD, LOC + "Successfully set up ATSC table monitoring.");
        return true;
    }

    // Check if this is an DVB channel
    int progNum = dtvchan->GetProgramNumber();
#ifdef USING_DVB
    if ((progNum >= 0) && (tuningmode == "dvb"))
    {
        int netid   = dtvchan->GetOriginalNetworkID();
        int tsid    = dtvchan->GetTransportID();

        DVBStreamData *dsd = dynamic_cast<DVBStreamData*>(sd);
        if (!dsd)
        {
            sd = dsd = new DVBStreamData(netid, tsid, progNum);
            sd->SetCaching(true);
            if (GetDTVRecorder())
                GetDTVRecorder()->SetStreamData(dsd);
        }

        VERBOSE(VB_RECORD, LOC +
                QString("DVB service_id %1 on net_id %2 tsid %3")
                .arg(progNum).arg(netid).arg(tsid));

        // Some DVB devices munge the PMT and/or PAT so the CRC check fails.
        // We need to tell the stream data class to not check the CRC on
        // these devices.
        if (GetDVBChannel())
            sd->SetIgnoreCRC(GetDVBChannel()->HasCRCBug());

        dsd->Reset();
        sm->SetStreamData(sd);
        sm->SetDVBService(netid, tsid, progNum);
        sd->SetRecordingType(recording_type);

        sm->AddFlags(SignalMonitor::kDTVSigMon_WaitForPMT |
                     SignalMonitor::kDTVSigMon_WaitForSDT |
                     SignalMonitor::kDVBSigMon_WaitForPos);
        sm->SetRotorTarget(1.0f);

        VERBOSE(VB_RECORD, LOC + "Successfully set up DVB table monitoring.");
        return true;
    }
#endif // USING_DVB

    // Check if this is an MPEG channel
    if (progNum >= 0)
    {
        if (!sd)
        {
            sd = new MPEGStreamData(progNum, true);
            sd->SetCaching(true);
            if (GetDTVRecorder())
                GetDTVRecorder()->SetStreamData(sd);
        }

        QString msg = QString("MPEG program number: %1").arg(progNum);
        VERBOSE(VB_RECORD, LOC + msg);

#ifdef USING_DVB
        // Some DVB devices munge the PMT and/or PAT so the CRC check fails.
        // We need to tell the stream data class to not check the CRC on
        // these devices.
        if (GetDVBChannel())
            sd->SetIgnoreCRC(GetDVBChannel()->HasCRCBug());
#endif // USING_DVB

        sd->Reset();
        sm->SetStreamData(sd);
        sm->SetProgramNumber(progNum);
        sd->SetRecordingType(recording_type);

        sm->AddFlags(SignalMonitor::kDTVSigMon_WaitForPAT |
                     SignalMonitor::kDTVSigMon_WaitForPMT |
                     SignalMonitor::kDVBSigMon_WaitForPos);
        sm->SetRotorTarget(1.0f);

        if (EITscan)
        {
            sm->GetStreamData()->SetVideoStreamsRequired(0);
            sm->IgnoreEncrypted(true);
        }

        VERBOSE(VB_RECORD, LOC + "Successfully set up MPEG table monitoring.");
        return true;
    }

    QString msg = "No valid DTV info, ATSC maj(%1) min(%2), MPEG pn(%3)";
    VERBOSE(VB_IMPORTANT, LOC_ERR + msg.arg(major).arg(minor).arg(progNum));
    return false;
}

/** \fn TVRec::SetupSignalMonitor(bool,bool)
 *  \brief This creates a SignalMonitor instance and
 *         begins signal monitoring.
 *
 *   If the channel exists a SignalMonitor instance is created and
 *   SignalMonitor::Start() is called to start the signal monitoring thread.
 *
 *  \param tablemon If set we enable table monitoring
 *  \param notify   If set we notify the frontend of the signal values
 *  \return true on success, false on failure
 */
bool TVRec::SetupSignalMonitor(bool tablemon, bool EITscan, bool notify)
{
    VERBOSE(VB_RECORD, LOC + QString("SetupSignalMonitor(%1, %2)")
            .arg(tablemon).arg(notify));

    // if it already exists, there no need to initialize it
    if (signalMonitor)
        return true;

    // if there is no channel object we can't monitor it
    if (!channel)
        return false;

    // nothing to monitor here either (DummyChannel)
    if (genOpt.cardtype == "IMPORT" || genOpt.cardtype == "DEMO")
        return true;

    // make sure statics are initialized
    SignalMonitorValue::Init();

    if (channel->Open())
        signalMonitor = SignalMonitor::Init(genOpt.cardtype, cardid,
                                            channel);

    if (signalMonitor)
    {
        VERBOSE(VB_RECORD, LOC + "Signal monitor successfully created");

        signalMonitor->SetMonitoring(this, EITscan,
                                     GetDTVSignalMonitor() && tablemon);
        signalMonitor->AddListener(this);
        signalMonitor->SetUpdateRate(kSignalMonitoringRate);
        signalMonitor->SetNotifyFrontend(notify);

        // Start the monitoring thread
        signalMonitor->Start(true);
    }

    return true;
}

/** \fn TVRec::TeardownSignalMonitor()
 *  \brief If a SignalMonitor instance exists, the monitoring thread is
 *         stopped and the instance is deleted.
 */
void TVRec::TeardownSignalMonitor()
{
    if (!signalMonitor)
        return;

    VERBOSE(VB_RECORD, LOC + "TeardownSignalMonitor() -- begin");

    // If this is a DTV signal monitor, save any pids we know about.
    DTVSignalMonitor *dtvMon  = GetDTVSignalMonitor();
    DTVChannel       *dtvChan = GetDTVChannel();
    if (dtvMon && dtvChan)
    {
        pid_cache_t pid_cache;
        GetPidsToCache(dtvMon, pid_cache);
        if (pid_cache.size())
            dtvChan->SaveCachedPids(pid_cache);
    }

    if (signalMonitor)
    {
        delete signalMonitor;
        signalMonitor = NULL;
    }

    VERBOSE(VB_RECORD, LOC + "TeardownSignalMonitor() -- end");
}

/** \fn TVRec::SetSignalMonitoringRate(int,int)
 *  \brief Sets the signal monitoring rate.
 *
 *  \sa EncoderLink::SetSignalMonitoringRate(int,int),
 *      RemoteEncoder::SetSignalMonitoringRate(int,int)
 *  \param rate           The update rate to use in milliseconds,
 *                        use 0 to disable signal monitoring.
 *  \param notifyFrontend If 1, SIGNAL messages will be sent to
 *                        the frontend using this recorder.
 *  \return 1 if it signal monitoring is turned on, 0 otherwise.
 */
int TVRec::SetSignalMonitoringRate(int rate, int notifyFrontend)
{
    QString msg = "SetSignalMonitoringRate(%1, %2)";
    VERBOSE(VB_RECORD, LOC + msg.arg(rate).arg(notifyFrontend) + "-- start");

    QMutexLocker lock(&stateChangeLock);

    if (!SignalMonitor::IsSupported(genOpt.cardtype))
    {
        VERBOSE(VB_IMPORTANT, LOC + "Signal Monitoring is not"
                "supported by your hardware.");
        return 0;
    }

    if (GetState() != kState_WatchingLiveTV)
    {
        VERBOSE(VB_IMPORTANT, LOC + "Signal can only "
                "be monitored in LiveTV Mode.");
        return 0;
    }

    ClearFlags(kFlagRingBufferReady);

    TuningRequest req = (rate > 0) ?
        TuningRequest(kFlagAntennaAdjust, channel->GetCurrentName()) :
        TuningRequest(kFlagLiveTV);

    tuningRequests.enqueue(req);

    // Wait for RingBuffer reset
    while (!HasFlags(kFlagRingBufferReady))
        WaitForEventThreadSleep();
    VERBOSE(VB_RECORD, LOC + msg.arg(rate).arg(notifyFrontend) + " -- end");
    return 1;
}

DTVSignalMonitor *TVRec::GetDTVSignalMonitor(void)
{
    return dynamic_cast<DTVSignalMonitor*>(signalMonitor);
}

/** \fn TVRec::ShouldSwitchToAnotherCard(QString)
 *  \brief Checks if named channel exists on current tuner, or
 *         another tuner.
 *
 *  \param chanid channel to verify against tuners.
 *  \return true if the channel on another tuner and not current tuner,
 *          false otherwise.
 *  \sa EncoderLink::ShouldSwitchToAnotherCard(const QString&),
 *      RemoteEncoder::ShouldSwitchToAnotherCard(QString),
 *      CheckChannel(QString)
 */
bool TVRec::ShouldSwitchToAnotherCard(QString chanid)
{
    QString msg("");
    MSqlQuery query(MSqlQuery::InitCon());

    if (!query.isConnected())
        return false;

    query.prepare("SELECT channel.channum, channel.callsign "
                  "FROM channel "
                  "WHERE channel.chanid = :CHANID");
    query.bindValue(":CHANID", chanid);
    if (!query.exec() || !query.isActive() || query.size() == 0)
    {
        MythDB::DBError("ShouldSwitchToAnotherCard", query);
        return false;
    }

    query.next();
    QString channelname = query.value(0).toString();
    QString callsign = query.value(1).toString();

    query.prepare(
        "SELECT channel.channum "
        "FROM channel,cardinput "
        "WHERE ( channel.chanid = :CHANID OR             "
        "        ( channel.channum  = :CHANNUM AND       "
        "          channel.callsign = :CALLSIGN    )     "
        "      )                                     AND "
        "      channel.sourceid = cardinput.sourceid AND "
        "      cardinput.cardid = :CARDID");
    query.bindValue(":CHANID", chanid);
    query.bindValue(":CHANNUM", channelname);
    query.bindValue(":CALLSIGN", callsign);
    query.bindValue(":CARDID", cardid);

    if (!query.exec() || !query.isActive())
    {
        MythDB::DBError("ShouldSwitchToAnotherCard", query);
    }
    else if (query.size() > 0)
    {
        msg = "Found channel (%1) on current card(%2).";
        VERBOSE(VB_RECORD, LOC + msg.arg(channelname).arg(cardid));
        return false;
    }

    // We didn't find it on the current card, so now we check other cards.
    query.prepare(
        "SELECT channel.channum, cardinput.cardid "
        "FROM channel,cardinput "
        "WHERE ( channel.chanid = :CHANID OR              "
        "        ( channel.channum  = :CHANNUM AND        "
        "          channel.callsign = :CALLSIGN    )      "
        "      )                                      AND "
        "      channel.sourceid  = cardinput.sourceid AND "
        "      cardinput.cardid != :CARDID");
    query.bindValue(":CHANID", chanid);
    query.bindValue(":CHANNUM", channelname);
    query.bindValue(":CALLSIGN", callsign);
    query.bindValue(":CARDID", cardid);

    if (!query.exec() || !query.isActive())
    {
        MythDB::DBError("ShouldSwitchToAnotherCard", query);
    }
    else if (query.next())
    {
        msg = QString("Found channel (%1) on different card(%2).")
            .arg(query.value(0).toString()).arg(query.value(1).toString());
        VERBOSE(VB_RECORD, LOC + msg);
        return true;
    }

    msg = QString("Did not find channel(%1) on any card.").arg(channelname);
    VERBOSE(VB_RECORD, LOC + msg);
    return false;
}

/** \fn TVRec::CheckChannel(QString) const
 *  \brief Checks if named channel exists on current tuner.
 *
 *  \param name channel to verify against current tuner.
 *  \return true if it succeeds, false otherwise.
 *  \sa EncoderLink::CheckChannel(const QString&),
 *      RemoteEncoder::CheckChannel(QString),
 *      CheckChannel(ChannelBase*,const QString&,QString&),
 *      ShouldSwitchToAnotherCard(QString)
 */
bool TVRec::CheckChannel(QString name) const
{
    if (!channel)
        return false;

    QString dummyID;
    return channel->CheckChannel(name, dummyID);
}

/** \fn QString add_spacer(const QString&, const QString&)
 *  \brief Adds the spacer before the last character in chan.
 */
static QString add_spacer(const QString &channel, const QString &spacer)
{
    QString chan = channel;
    chan.detach();
    if ((chan.length() >= 2) && !spacer.isEmpty())
        return chan.left(chan.length()-1) + spacer + chan.right(1);
    return chan;
}

/** \fn TVRec::CheckChannelPrefix(const QString&,uint&,bool&,QString&)
 *  \brief Checks a prefix against the channels in the DB.
 *
 *   If the prefix matches a channel on any recorder this function returns
 *   true, otherwise it returns false.
 *
 *   If the prefix matches any channel entirely (i.e. prefix == channum),
 *   then the cardid of the recorder it matches is returned in
 *   'is_complete_valid_channel_on_rec'; if it matches multiple recorders,
 *   and one of them is this recorder, this recorder is returned in
 *   'is_complete_valid_channel_on_rec'; if it isn't complete for any channel
 *    on any recorder 'is_complete_valid_channel_on_rec' is set to zero.
 *
 *   If adding another character could reduce the number of channels the
 *   prefix matches 'is_extra_char_useful' is set to true, otherwise it
 *   is set to false.
 *
 *   Finally, if in order for the prefix to match a channel, a spacer needs
 *   to be added, the first matching spacer is returned in needed_spacer.
 *   If there is more than one spacer that might be employed and one of them
 *   is used for the current recorder, and others are used for other
 *   recorders, then the one for the current recorder is returned. The
 *   spacer must be inserted before the last character of the prefix for
 *   anything else returned from the function to be valid.
 *
 *  \return true if this is a valid prefix for a channel, false otherwise
 */
bool TVRec::CheckChannelPrefix(const QString &prefix,
                               uint          &is_complete_valid_channel_on_rec,
                               bool          &is_extra_char_useful,
                               QString       &needed_spacer)
{
#if DEBUG_CHANNEL_PREFIX
    VERBOSE(VB_IMPORTANT, QString("CheckChannelPrefix(%1)").arg(prefix));
#endif

    static const uint kSpacerListSize = 5;
    static const char* spacers[kSpacerListSize] = { "", "_", "-", "#", "." };

    MSqlQuery query(MSqlQuery::InitCon());
    QString basequery = QString(
        "SELECT channel.chanid, channel.channum, cardinput.cardid "
        "FROM channel, capturecard, cardinput "
        "WHERE channel.channum LIKE '%1%'            AND "
        "      channel.sourceid = cardinput.sourceid AND "
        "      cardinput.cardid = capturecard.cardid");

    QString cardquery[2] =
    {
        QString(" AND capturecard.cardid  = '%1'").arg(cardid),
        QString(" AND capturecard.cardid != '%1'").arg(cardid),
    };

    vector<uint>    fchanid;
    vector<QString> fchannum;
    vector<uint>    fcardid;
    vector<QString> fspacer;

    for (uint i = 0; i < 2; i++)
    {
        for (uint j = 0; j < kSpacerListSize; j++)
        {
            QString qprefix = add_spacer(
                prefix, (QString(spacers[j]) == "_") ? "\\_" : spacers[j]);
            query.prepare(basequery.arg(qprefix) + cardquery[i]);

            if (!query.exec() || !query.isActive())
            {
                MythDB::DBError("checkchannel -- locate channum", query);
            }
            else if (query.size())
            {
                while (query.next())
                {
                    fchanid.push_back(query.value(0).toUInt());
                    fchannum.push_back(query.value(1).toString());
                    fcardid.push_back(query.value(2).toUInt());
                    fspacer.push_back(spacers[j]);
#if DEBUG_CHANNEL_PREFIX
                    VERBOSE(VB_IMPORTANT, QString("(%1,%2) Adding %3 rec %4")
                            .arg(i).arg(j).arg(query.value(1).toString(),6)
                            .arg(query.value(2).toUInt()));
#endif
                }
            }

            if (prefix.length() < 2)
                break;
        }
    }

    // Now process the lists for the info we need...
    is_extra_char_useful = false;
    is_complete_valid_channel_on_rec = 0;
    needed_spacer = "";

    if (fchanid.size() == 0)
        return false;

    if (fchanid.size() == 1) // Unique channel...
    {
        needed_spacer = fspacer[0];
        bool nc       = (fchannum[0] != add_spacer(prefix, fspacer[0]));

        is_complete_valid_channel_on_rec = (nc) ? 0 : fcardid[0];
        is_extra_char_useful             = nc;
        return true;
    }

    // If we get this far there is more than one channel
    // sharing the prefix we were given.

    // Is an extra characher useful for disambiguation?
    is_extra_char_useful = false;
    for (uint i = 0; (i < fchannum.size()) && !is_extra_char_useful; i++)
    {
        is_extra_char_useful = (fchannum[i] != add_spacer(prefix, fspacer[i]));
#if DEBUG_CHANNEL_PREFIX
        VERBOSE(VB_IMPORTANT, "is_extra_char_useful("
                <<fchannum[i]<<"!="<<add_spacer(prefix, fspacer[i])
                <<"): "<<is_extra_char_useful);
#endif
    }

    // Are any of the channels complete w/o spacer?
    // If so set is_complete_valid_channel_on_rec,
    // with a preference for our cardid.
    for (uint i = 0; i < fchannum.size(); i++)
    {
        if (fchannum[i] == prefix)
        {
            is_complete_valid_channel_on_rec = fcardid[i];
            if (fcardid[i] == (uint)cardid)
                break;
        }
    }

    if (is_complete_valid_channel_on_rec)
        return true;

    // Add a spacer, if one is needed to select a valid channel.
    bool spacer_needed = true;
    for (uint i = 0; (i < fspacer.size() && spacer_needed); i++)
        spacer_needed = !fspacer[i].isEmpty();
    if (spacer_needed)
        needed_spacer = fspacer[0];

    // If it isn't useful to wait for more characters,
    // then try to commit to any true match immediately.
    for (uint i = 0; i < ((is_extra_char_useful) ? 0 : fchanid.size()); i++)
    {
        if (fchannum[i] == add_spacer(prefix, fspacer[i]))
        {
            needed_spacer = fspacer[i];
            is_complete_valid_channel_on_rec = fcardid[i];
            return true;
        }
    }

    return true;
}

bool TVRec::SetVideoFiltersForChannel(uint  sourceid,
                                      const QString &channum)
{
    if (!recorder)
        return false;

    QString videoFilters = ChannelUtil::GetVideoFilters(sourceid, channum);
    if (!videoFilters.isEmpty())
    {
        recorder->SetVideoFilters(videoFilters);
        return true;
    }

    return false;
}

/** \fn TVRec::IsReallyRecording()
 *  \brief Returns true if frontend can consider the recorder started.
 *  \sa IsRecording()
 */
bool TVRec::IsReallyRecording(void)
{
    return ((recorder && recorder->IsRecording()) ||
            HasFlags(kFlagDummyRecorderRunning));
}

/** \fn TVRec::IsBusy(TunedInputInfo*,int) const
 *  \brief Returns true if the recorder is busy, or will be within
 *         the next time_buffer seconds.
 *  \sa EncoderLink::IsBusy(TunedInputInfo*, int time_buffer)
 */
bool TVRec::IsBusy(TunedInputInfo *busy_input, int time_buffer) const
{
    TunedInputInfo dummy;
    if (!busy_input)
        busy_input = &dummy;

    busy_input->Clear();

    if (!channel)
        return false;

    QStringList list = channel->GetConnectedInputs();
    if (list.empty())
        return false;

    uint chanid = 0;

    if (GetState() != kState_None)
    {
        busy_input->inputid = channel->GetCurrentInputNum();
        chanid              = channel->GetChanID();
    }

    PendingInfo pendinfo;
    bool        has_pending;
    {
        pendingRecLock.lock();
        PendingMap::const_iterator it = pendingRecordings.find(cardid);
        has_pending = (it != pendingRecordings.end());
        if (has_pending)
            pendinfo = *it;
        pendingRecLock.unlock();
    }

    if (!busy_input->inputid && has_pending)
    {
        int timeLeft = QDateTime::currentDateTime()
            .secsTo(pendinfo.recordingStart);

        if (timeLeft <= time_buffer)
        {
            QString channum = QString::null, input = QString::null;
            if (pendinfo.info->QueryTuningInfo(channum, input))
            {
                busy_input->inputid = channel->GetInputByName(input);
                chanid = pendinfo.info->GetChanID();
            }
        }
    }

    if (busy_input->inputid)
    {
        CardUtil::GetInputInfo(*busy_input);
        busy_input->chanid  = chanid;
        busy_input->mplexid = ChannelUtil::GetMplexID(busy_input->chanid);
        busy_input->mplexid =
            (32767 == busy_input->mplexid) ? 0 : busy_input->mplexid;
    }

    return busy_input->inputid;
}


/** \fn TVRec::GetFramerate()
 *  \brief Returns recordering frame rate from the recorder.
 *  \sa RemoteEncoder::GetFrameRate(), EncoderLink::GetFramerate(void),
 *      RecorderBase::GetFrameRate()
 *  \return Frames per second if query succeeds -1 otherwise.
 */
float TVRec::GetFramerate(void)
{
    QMutexLocker lock(&stateChangeLock);

    if (recorder)
        return recorder->GetFrameRate();
    return -1.0f;
}

/** \fn TVRec::GetFramesWritten()
 *  \brief Returns number of frames written to disk by recorder.
 *
 *  \sa EncoderLink::GetFramesWritten(), RemoteEncoder::GetFramesWritten()
 *  \return Number of frames if query succeeds, -1 otherwise.
 */
long long TVRec::GetFramesWritten(void)
{
    QMutexLocker lock(&stateChangeLock);

    if (recorder)
        return recorder->GetFramesWritten();
    return -1;
}

/** \fn TVRec::GetFilePosition()
 *  \brief Returns total number of bytes written by RingBuffer.
 *
 *  \sa EncoderLink::GetFilePosition(), RemoteEncoder::GetFilePosition()
 *  \return Bytes written if query succeeds, -1 otherwise.
 */
long long TVRec::GetFilePosition(void)
{
    QMutexLocker lock(&stateChangeLock);

    if (ringBuffer)
        return ringBuffer->GetWritePosition();
    return -1;
}

/** \brief Returns byte position in RingBuffer
 *         of a keyframe according to recorder.
 *
 *  \sa EncoderLink::GetKeyframePosition(uint64_t),
 *      RemoteEncoder::GetKeyframePosition(uint64_t)
 *  \return Byte position of keyframe if query succeeds, -1 otherwise.
 */
int64_t TVRec::GetKeyframePosition(uint64_t desired) const
{
    QMutexLocker lock(&stateChangeLock);

    if (recorder)
        return recorder->GetKeyframePosition(desired);
    return -1;
}

/**
 *  \brief Returns byte position in RingBuffer of a keyframes
 *         according to recorder.
 *
 *  \sa EncoderLink::GetKeyframePositions(int64_t, int64_t, frm_pos_map_t&),
 *      RemoteEncoder::GetKeyframePositions(int64_t, int64_t, frm_pos_map_t&)
 *  \return Byte position of keyframe if query succeeds, -1 otherwise.
 */
bool TVRec::GetKeyframePositions(
    int64_t start, int64_t end, frm_pos_map_t &map) const
{
    QMutexLocker lock(&stateChangeLock);

    if (recorder)
        return recorder->GetKeyframePositions(start, end, map);

    return false;
}

/** \fn TVRec::GetMaxBitrate(void) const
 *  \brief Returns the maximum bits per second this recorder can produce.
 *
 *  \sa EncoderLink::GetMaxBitrate(void), RemoteEncoder::GetMaxBitrate(void)
 */
long long TVRec::GetMaxBitrate(void) const
{
    long long bitrate;
    if (genOpt.cardtype == "MPEG")
        bitrate = 10080000LL; // use DVD max bit rate
    if (genOpt.cardtype == "HDPVR")
        bitrate = 20200000LL; // Peek bit rate for HD-PVR
    else if (!CardUtil::IsEncoder(genOpt.cardtype))
        bitrate = 22200000LL; // 1080i
    else // frame grabber
        bitrate = 10080000LL; // use DVD max bit rate, probably too big

    return bitrate;
}

/** \fn TVRec::SpawnLiveTV(LiveTVChain*,bool,QString)
 *  \brief Tells TVRec to spawn a "Live TV" recorder.
 *  \sa EncoderLink::SpawnLiveTV(LiveTVChain*,bool,QString),
 *      RemoteEncoder::SpawnLiveTV(QString,bool,QSting)
 */
void TVRec::SpawnLiveTV(LiveTVChain *newchain, bool pip, QString startchan)
{
    QMutexLocker lock(&stateChangeLock);

    tvchain = newchain;
    tvchain->ReloadAll();

    QString hostprefix = QString("myth://%1:%2/")
                                .arg(gCoreContext->GetSetting("BackendServerIP"))
                                .arg(gCoreContext->GetSetting("BackendServerPort"));

    tvchain->SetHostPrefix(hostprefix);
    tvchain->SetCardType(genOpt.cardtype);

    ispip = pip;
    LiveTVStartChannel = startchan;

    // Change to WatchingLiveTV
    ChangeState(kState_WatchingLiveTV);
    // Wait for state change to take effect
    WaitForEventThreadSleep();

    // Make sure StartRecording can't steal our tuner
    SetFlags(kFlagCancelNextRecording);
}

/** \fn TVRec::GetChainID()
 *  \brief Get the chainid of the livetv instance
 */
QString TVRec::GetChainID(void)
{
    if (tvchain)
        return tvchain->GetID();
    return "";
}

/** \fn TVRec::CheckForRecGroupChange(void)
 *  \brief Check if frontend changed the recording group.
 *
 *   This is needed because the frontend may toggle whether something
 *   should be kept as a recording in the frontend, but this class may
 *   not find out about it in time unless we check the DB when this
 *   information is important.
 */
void TVRec::CheckForRecGroupChange(void)
{
    QMutexLocker lock(&stateChangeLock);

    if (internalState == kState_None)
        return; // already stopped

    if (!curRecording)
        return;

    const QString recgrp = curRecording->QueryRecordingGroup();
    curRecording->SetRecordingGroup(recgrp);

    if (recgrp != "LiveTV" && !pseudoLiveTVRecording)
    {
        // User wants this recording to continue
        SetPseudoLiveTVRecording(new ProgramInfo(*curRecording));
    }
    else if (recgrp == "LiveTV" && pseudoLiveTVRecording)
    {
        // User wants to abandon scheduled recording
        SetPseudoLiveTVRecording(NULL);
    }
}

static uint get_input_id(uint cardid, const QString &inputname)
{
    MSqlQuery query(MSqlQuery::InitCon());

    query.prepare(
        "SELECT cardinputid "
        "FROM cardinput "
        "WHERE cardid    = :CARDID AND "
        "      inputname = :INNAME");

    query.bindValue(":CARDID", cardid);
    query.bindValue(":INNAME", inputname);

    if (!query.exec() || !query.isActive())
        MythDB::DBError("get_input_id", query);
    else if (query.next())
        return query.value(0).toUInt();

    return 0;
}

/** \fn TVRec::NotifySchedulerOfRecording(RecordingInfo*)
 *  \brief Tell scheduler about the recording.
 *
 *   This is needed if the frontend has marked the LiveTV
 *   buffer for recording after we exit LiveTV. In this case
 *   the scheduler needs to know about the recording so it
 *   can properly take overrecord into account, and to properly
 *   reschedule other recordings around to avoid this recording.
 */
void TVRec::NotifySchedulerOfRecording(RecordingInfo *rec)
{
    if (!channel)
        return;

    // Notify scheduler of the recording.
    // + set up recording so it can be resumed
    rec->SetCardID(cardid);
    rec->SetInputID(get_input_id(cardid, channel->GetCurrentInput()));
    rec->SetRecordingRuleType(rec->GetRecordingRule()->m_type);

    if (rec->GetRecordingRuleType() == kNotRecording)
    {
        rec->SetRecordingRuleType(kSingleRecord);
        rec->GetRecordingRule()->m_type = kSingleRecord;
    }

    // + remove DefaultEndOffset which would mismatch the live session
    rec->GetRecordingRule()->m_endOffset = 0;

    // + save rsInactive recstatus to so that a reschedule call
    //   doesn't start recording this on another card before we
    //   send the SCHEDULER_ADD_RECORDING message to the scheduler.
    rec->SetRecordingStatus(rsInactive);
    rec->AddHistory(false);

    // + save RecordingRule so that we get a recordid
    //   (don't allow signalChange(), avoiding unneeded reschedule)
    rec->GetRecordingRule()->Save(false);

    // + save recordid to recorded entry
    rec->ApplyRecordRecID();

    // + set proper recstatus (saved later)
    rec->SetRecordingStatus(rsRecording);

    // + pass proginfo to scheduler and reschedule
    QStringList prog;
    rec->ToStringList(prog);
    MythEvent me("SCHEDULER_ADD_RECORDING", prog);
    gCoreContext->dispatch(me);

    // Allow scheduler to end this recording before post-roll,
    // if it has another recording for this recorder.
    ClearFlags(kFlagCancelNextRecording);
}

/** \fn TVRec::SetLiveRecording(int)
 *  \brief Tells the Scheduler about changes to the recording status
 *         of the LiveTV recording.
 *
 *   NOTE: Currently the 'recording' parameter is ignored and decisions
 *         are based on the recording group alone.
 *
 *  \param recording Set to 1 to mark as rsRecording, set to 0 to mark as
 *         rsCancelled, and set to -1 to base the decision of the recording
 *         group.
 */
void TVRec::SetLiveRecording(int recording)
{
    VERBOSE(VB_IMPORTANT, LOC + QString("SetLiveRecording(%1)").arg(recording));
    QMutexLocker locker(&stateChangeLock);

    (void) recording;

    RecStatusType recstat = rsCancelled;
    bool was_rec = pseudoLiveTVRecording;
    CheckForRecGroupChange();
    if (was_rec && !pseudoLiveTVRecording)
    {
        VERBOSE(VB_IMPORTANT, LOC + "SetLiveRecording() -- cancel");
        // cancel -- 'recording' should be 0 or -1
        SetFlags(kFlagCancelNextRecording);
        curRecording->SetRecordingGroup("LiveTV");
        autoRunJobs = JOB_NONE;
    }
    else if (!was_rec && pseudoLiveTVRecording)
    {
        VERBOSE(VB_IMPORTANT, LOC + "SetLiveRecording() -- record");
        // record -- 'recording' should be 1 or -1

        // If the last recording was flagged for keeping
        // in the frontend, then add the recording rule
        // so that transcode, commfrag, etc can be run.
        recordEndTime = GetRecordEndTime(pseudoLiveTVRecording);
        NotifySchedulerOfRecording(curRecording);
        recstat = curRecording->GetRecordingStatus();
        curRecording->SetRecordingGroup("Default");

        RecordingProfile profile;
        load_profile(genOpt.cardtype, NULL, curRecording, profile);
        autoRunJobs = init_jobs(curRecording, profile, runJobOnHostOnly,
                                transcodeFirst, earlyCommFlag);
    }

    MythEvent me(QString("UPDATE_RECORDING_STATUS %1 %2 %3 %4 %5")
                 .arg(curRecording->GetCardID())
                 .arg(curRecording->GetChanID())
                 .arg(curRecording->GetScheduledStartTime(ISODate))
                 .arg(recstat)
                 .arg(curRecording->GetRecordingEndTime(ISODate)));

    gCoreContext->dispatch(me);
}

/** \fn TVRec::StopLiveTV(void)
 *  \brief Tells TVRec to stop a "Live TV" recorder.
 *  \sa EncoderLink::StopLiveTV(), RemoteEncoder::StopLiveTV()
 */
void TVRec::StopLiveTV(void)
{
    QMutexLocker lock(&stateChangeLock);
    VERBOSE(VB_RECORD, LOC + QString("StopLiveTV(void) curRec: 0x%1 "
            "pseudoRec: 0x%2")
            .arg((uint64_t)curRecording,0,16)
            .arg((uint64_t)pseudoLiveTVRecording,0,16));

    if (internalState != kState_WatchingLiveTV)
        return;

    bool hadPseudoLiveTVRec = pseudoLiveTVRecording;
    CheckForRecGroupChange();

    if (!hadPseudoLiveTVRec && pseudoLiveTVRecording)
        NotifySchedulerOfRecording(curRecording);

    // Figure out next state and if needed recording end time.
    TVState next_state = kState_None;
    if (pseudoLiveTVRecording)
    {
        recordEndTime = GetRecordEndTime(pseudoLiveTVRecording);
        next_state = kState_RecordingOnly;
    }

    // Change to the appropriate state
    ChangeState(next_state);

    // Wait for state change to take effect...
    WaitForEventThreadSleep();

    // We are done with the tvchain...
    tvchain = NULL;
}

/** \fn TVRec::PauseRecorder(void)
 *  \brief Tells "recorder" to pause, used for channel and input changes.
 *
 *   When the RecorderBase instance has paused it calls RecorderPaused(void)
 *
 *  \sa EncoderLink::PauseRecorder(void), RemoteEncoder::PauseRecorder(void),
 *      RecorderBase::Pause(void)
 */
void TVRec::PauseRecorder(void)
{
    QMutexLocker lock(&stateChangeLock);

    if (!recorder)
    {
        VERBOSE(VB_IMPORTANT, LOC + "PauseRecorder() "
                "called with no recorder");
        return;
    }

    recorder->Pause();
}

/** \fn TVRec::RecorderPaused(void)
 *  \brief This is a callback, called by the "recorder" instance when
 *         it has actually paused.
 *  \sa PauseRecorder(void)
 */
void TVRec::RecorderPaused(void)
{
    if (pauseNotify)
        WakeEventLoop();
}

/**
 *  \brief Toggles whether the current channel should be on our favorites list.
 */
void TVRec::ToggleChannelFavorite(QString changroupname)
{
    QMutexLocker lock(&stateChangeLock);

    if (!channel)
        return;

    // Get current channel id...
    uint    sourceid = channel->GetCurrentSourceID();
    QString channum  = channel->GetCurrentName();
    uint chanid = ChannelUtil::GetChanID(sourceid, channum);

    if (!chanid)
    {
        VERBOSE(VB_IMPORTANT, LOC_ERR + QString(
                "Channel: \'%1\' was not found in the database.\n"
                "\t\t\tMost likely, your DefaultTVChannel setting is wrong.\n"
                "\t\t\tCould not toggle favorite.").arg(channum));
        return;
    }

    int  changrpid;
    bool result;

    changrpid = ChannelGroup::GetChannelGroupId(changroupname);

    if (changrpid <1)
    {
          VERBOSE(VB_RECORD, LOC + QString("ToggleChannelFavorite: Invalid "
                   "channel group name %1, ").arg(changroupname));
    }
    else
    {
        result = ChannelGroup::ToggleChannel(chanid, changrpid, true);

        if (!result)
           VERBOSE(VB_RECORD, LOC + "Unable to toggle channel favorite.");
        else
           VERBOSE(VB_RECORD, LOC + QString("Toggled channel favorite."
                   "channum %1, chan group %2").arg(channum).arg(changroupname));
    }
}

/** \fn TVRec::ChangePictureAttribute(PictureAdjustType,PictureAttribute,bool)
 *  \brief Returns current value [0,100] if it succeeds, -1 otherwise.
 *
 *  Note: In practice this only works with frame grabbing recorders.
 */
int TVRec::GetPictureAttribute(PictureAttribute attr)
{
    QMutexLocker lock(&stateChangeLock);
    if (!channel)
        return -1;

    int ret = channel->GetPictureAttribute(attr);

    return (ret < 0) ? -1 : ret / 655;
}

/** \fn TVRec::ChangePictureAttribute(PictureAdjustType,PictureAttribute,bool)
 *  \brief Changes brightness/contrast/colour/hue of a recording.
 *
 *  Note: In practice this only works with frame grabbing recorders.
 *
 *  \return current value [0,100] if it succeeds, -1 otherwise.
 */
int TVRec::ChangePictureAttribute(PictureAdjustType type,
                                  PictureAttribute  attr,
                                  bool              direction)
{
    QMutexLocker lock(&stateChangeLock);
    if (!channel)
        return -1;

    int ret = channel->ChangePictureAttribute(type, attr, direction);

    return (ret < 0) ? -1 : ret / 655;
}

/** \fn TVRec::GetFreeInputs(const vector<uint>&) const
 *  \brief Returns the recorder's available inputs.
 *
 *   This filters out the connected inputs that belong to an input
 *   group which is busy. Recorders in the excluded cardids will
 *   not be considered busy for the sake of determining free inputs.
 *
 */
vector<InputInfo> TVRec::GetFreeInputs(
    const vector<uint> &excluded_cardids) const
{
    vector<InputInfo> list;
    if (channel)
        list = channel->GetFreeInputs(excluded_cardids);
    return list;
}

/** \fn TVRec::GetInput(void) const
 *  \brief Returns current input.
 */
QString TVRec::GetInput(void) const
{
    if (channel)
        return channel->GetCurrentInput();
    return QString::null;
}

/** \fn TVRec::SetInput(QString, uint)
 *  \brief Changes to the specified input.
 *
 *   You must call PauseRecorder(void) before calling this.
 *
 *  \param input Input to switch to, or "SwitchToNextInput".
 *  \return input we have switched to
 */
QString TVRec::SetInput(QString input, uint requestType)
{
    QMutexLocker lock(&stateChangeLock);
    QString origIn = input;
    VERBOSE(VB_RECORD, LOC + "SetInput(" + input + ") -- begin");

    if (!channel)
    {
        VERBOSE(VB_RECORD, LOC + "SetInput() -- end  no channel class");
        return QString::null;
    }

    input = (input == "SwitchToNextInput") ? channel->GetNextInput() : input;

    if (input == channel->GetCurrentInput())
    {
        VERBOSE(VB_RECORD, LOC + "SetInput(" + origIn + ":" + input +
                ") -- end  nothing to do");
        return input;
    }

    QString name = channel->GetNextInputStartChan();

    // Detect tuning request type if needed
    if (requestType & kFlagDetect)
    {
        WaitForEventThreadSleep();
        requestType = lastTuningRequest.flags & (kFlagRec | kFlagNoRec);
    }

    // Clear the RingBuffer reset flag, in case we wait for a reset below
    ClearFlags(kFlagRingBufferReady);

    // Actually add the tuning request to the queue, and
    // then wait for it to start tuning
    tuningRequests.enqueue(TuningRequest(requestType, name, input));
    WaitForEventThreadSleep();

    // If we are using a recorder, wait for a RingBuffer reset
    if (requestType & kFlagRec)
    {
        while (!HasFlags(kFlagRingBufferReady))
            WaitForEventThreadSleep();
    }
    VERBOSE(VB_RECORD, LOC + "SetInput(" + origIn + ":" + input + ") -- end");

    return GetInput();
}

/** \fn TVRec::SetChannel(QString,uint)
 *  \brief Changes to a named channel on the current tuner.
 *
 *   You must call PauseRecorder() before calling this.
 *
 *  \param name channum of channel to change to
 *  \param requestType tells us what kind of request to actually send to
 *                     the tuning thread, kFlagDetect is usually sufficient
 */
void TVRec::SetChannel(QString name, uint requestType)
{
    QMutexLocker lock(&stateChangeLock);
    VERBOSE(VB_CHANNEL, LOC + QString("SetChannel(%1) -- begin").arg(name));

    // Detect tuning request type if needed
    if (requestType & kFlagDetect)
    {
        WaitForEventThreadSleep();
        requestType = lastTuningRequest.flags & (kFlagRec | kFlagNoRec);
    }

    // Clear the RingBuffer reset flag, in case we wait for a reset below
    ClearFlags(kFlagRingBufferReady);

    // Actually add the tuning request to the queue, and
    // then wait for it to start tuning
    tuningRequests.enqueue(TuningRequest(requestType, name));
    WaitForEventThreadSleep();

    // If we are using a recorder, wait for a RingBuffer reset
    if (requestType & kFlagRec)
    {
        while (!HasFlags(kFlagRingBufferReady))
            WaitForEventThreadSleep();
    }
    VERBOSE(VB_CHANNEL, LOC + QString("SetChannel(%1) -- end").arg(name));
}

void TVRec::GetNextProgram(BrowseDirection direction,
                           QString &title,       QString &subtitle,
                           QString &desc,        QString &category,
                           QString &starttime,   QString &endtime,
                           QString &callsign,    QString &iconpath,
                           QString &channum,     uint    &sourceChanid,
                           QString &seriesid,    QString &programid)
{
    QString compare     = "<=";
    QString sortorder   = "desc";
    uint    chanid      = 0;

    if (sourceChanid)
    {
        chanid = sourceChanid;

        if (BROWSE_UP == direction)
            chanid = channel->GetNextChannel(chanid, CHANNEL_DIRECTION_UP);
        else if (BROWSE_DOWN == direction)
            chanid = channel->GetNextChannel(chanid, CHANNEL_DIRECTION_DOWN);
        else if (BROWSE_FAVORITE == direction)
            chanid = channel->GetNextChannel(
                chanid, CHANNEL_DIRECTION_FAVORITE);

        else if (BROWSE_LEFT == direction)
        {
            compare = "<";
        }
        else if (BROWSE_RIGHT == direction)
        {
            compare = ">";
            sortorder = "asc";
        }
    }

    if (!chanid)
    {
        if (BROWSE_SAME == direction)
            chanid = channel->GetNextChannel(channum, CHANNEL_DIRECTION_SAME);
        else if (BROWSE_UP == direction)
            chanid = channel->GetNextChannel(channum, CHANNEL_DIRECTION_UP);
        else if (BROWSE_DOWN == direction)
            chanid = channel->GetNextChannel(channum, CHANNEL_DIRECTION_DOWN);
        else if (BROWSE_FAVORITE == direction)
            chanid = channel->GetNextChannel(channum,
                                             CHANNEL_DIRECTION_FAVORITE);
        else if (BROWSE_LEFT == direction)
        {
            chanid = channel->GetNextChannel(channum, CHANNEL_DIRECTION_SAME);
            compare = "<";
        }
        else if (BROWSE_RIGHT == direction)
        {
            chanid = channel->GetNextChannel(channum, CHANNEL_DIRECTION_SAME);
            compare = ">";
            sortorder = "asc";
        }
    }

    QString querystr = QString(
        "SELECT title,     subtitle, description, category, "
        "       starttime, endtime,  callsign,    icon,     "
        "       channum,   seriesid, programid "
        "FROM program, channel "
        "WHERE program.chanid = channel.chanid AND "
        "      channel.chanid = :CHANID        AND "
        "      starttime %1 :STARTTIME "
        "ORDER BY starttime %2 "
        "LIMIT 1").arg(compare).arg(sortorder);

    MSqlQuery query(MSqlQuery::InitCon());
    query.prepare(querystr);
    query.bindValue(":CHANID",    chanid);
    query.bindValue(":STARTTIME", starttime);

    // Clear everything now in case either query fails.
    title     = subtitle  = desc      = category  = "";
    starttime = endtime   = callsign  = iconpath  = "";
    channum   = seriesid  = programid = "";
    sourceChanid = 0;

    // Try to get the program info
    if (!query.exec() && !query.isActive())
    {
        MythDB::DBError("GetNextProgram -- get program info", query);
    }
    else if (query.next())
    {
        title     = query.value(0).toString();
        subtitle  = query.value(1).toString();
        desc      = query.value(2).toString();
        category  = query.value(3).toString();
        starttime = query.value(4).toString();
        endtime   = query.value(5).toString();
        callsign  = query.value(6).toString();
        iconpath  = query.value(7).toString();
        channum   = query.value(8).toString();
        seriesid  = query.value(9).toString();
        programid = query.value(10).toString();
        sourceChanid = chanid;
        return;
    }

    // Couldn't get program info, so get the channel info instead
    query.prepare(
        "SELECT channum, callsign, icon "
        "FROM channel "
        "WHERE chanid = :CHANID");
    query.bindValue(":CHANID", chanid);

    if (!query.exec() || !query.isActive())
    {
        MythDB::DBError("GetNextProgram -- get channel info", query);
    }
    else if (query.next())
    {
        sourceChanid = chanid;
        channum  = query.value(0).toString();
        callsign = query.value(1).toString();
        iconpath = query.value(2).toString();
    }
}

bool TVRec::GetChannelInfo(uint &chanid, uint &sourceid,
                           QString &callsign, QString &channum,
                           QString &channame, QString &xmltvid) const
{
    callsign = "";
    channum  = "";
    channame = "";
    xmltvid  = "";

    if ((!chanid || !sourceid) && !channel)
        return false;

    if (!chanid)
        chanid = (uint) max(channel->GetChanID(), 0);

    if (!sourceid)
        sourceid = channel->GetCurrentSourceID();

    MSqlQuery query(MSqlQuery::InitCon());
    query.prepare(
        "SELECT callsign, channum, name, xmltvid "
        "FROM channel "
        "WHERE chanid = :CHANID");
    query.bindValue(":CHANID", chanid);
    if (!query.exec() || !query.isActive())
    {
        MythDB::DBError("GetChannelInfo", query);
        return false;
    }

    if (!query.next())
        return false;

    callsign = query.value(0).toString();
    channum  = query.value(1).toString();
    channame = query.value(2).toString();
    xmltvid  = query.value(3).toString();

    return true;
}

bool TVRec::SetChannelInfo(uint chanid, uint sourceid,
                           QString oldchannum,
                           QString callsign, QString channum,
                           QString channame, QString xmltvid)
{
    if (!chanid || !sourceid || channum.isEmpty())
        return false;

    MSqlQuery query(MSqlQuery::InitCon());
    query.prepare(
        "UPDATE channel "
        "SET callsign = :CALLSIGN, "
        "    channum  = :CHANNUM,  "
        "    name     = :CHANNAME, "
        "    xmltvid  = :XMLTVID   "
        "WHERE chanid   = :CHANID AND "
        "      sourceid = :SOURCEID");
    query.bindValue(":CALLSIGN", callsign);
    query.bindValue(":CHANNUM",  channum);
    query.bindValue(":CHANNAME", channame);
    query.bindValue(":XMLTVID",  xmltvid);
    query.bindValue(":CHANID",   chanid);
    query.bindValue(":SOURCEID", sourceid);

    if (!query.exec())
    {
        MythDB::DBError("SetChannelInfo", query);
        return false;
    }

    if (channel)
        channel->Renumber(sourceid, oldchannum, channum);

    return true;
}

/** \fn TVRec::SetRingBuffer(RingBuffer*)
 *  \brief Sets "ringBuffer", deleting any existing RingBuffer.
 */
void TVRec::SetRingBuffer(RingBuffer *rb)
{
    QMutexLocker lock(&stateChangeLock);

    RingBuffer *rb_old = ringBuffer;
    ringBuffer = rb;

    if (rb_old && (rb_old != rb))
    {
        if (HasFlags(kFlagDummyRecorderRunning))
            ClearFlags(kFlagDummyRecorderRunning);
        delete rb_old;
    }

    m_switchingBuffer = false;
}

void TVRec::RingBufferChanged(RingBuffer *rb, ProgramInfo *pginfo)
{
    VERBOSE(VB_IMPORTANT, LOC + "RingBufferChanged()");

    if (pginfo)
    {
        if (curRecording)
        {
            FinishedRecording(curRecording);
            curRecording->MarkAsInUse(false, kRecorderInUseID);
            delete curRecording;
        }
        curRecording = new RecordingInfo(*pginfo);
        curRecording->MarkAsInUse(true, kRecorderInUseID);
    }

    SetRingBuffer(rb);
}

QString TVRec::TuningGetChanNum(const TuningRequest &request,
                                QString &input) const
{
    QString channum = QString::null;

    if (request.program)
    {
        request.program->QueryTuningInfo(channum, input);
        return channum;
    }

    channum = request.channel;
    input   = request.input;

    // If this is Live TV startup, we need a channel...
    if (channum.isEmpty() && (request.flags & kFlagLiveTV))
    {
        if (!LiveTVStartChannel.isEmpty())
            channum = LiveTVStartChannel;
        else
        {
            input   = genOpt.defaultinput;
            channum = GetStartChannel(cardid, input);
        }
    }
    if (request.flags & kFlagLiveTV)
        channel->Init(input, channum, false);

    if (channel && !channum.isEmpty() && (channum.indexOf("NextChannel") >= 0))
    {
        int dir     = channum.right(channum.length() - 12).toInt();
        uint chanid = channel->GetNextChannel(0, dir);
        channum     = ChannelUtil::GetChanNum(chanid);
    }

    return channum;
}

bool TVRec::TuningOnSameMultiplex(TuningRequest &request)
{
    if ((request.flags & kFlagAntennaAdjust) || request.input.isEmpty() ||
        !GetDTVRecorder() || signalMonitor || !channel || !channel->IsOpen())
    {
        return false;
    }

    uint    sourceid   = channel->GetCurrentSourceID();
    QString oldchannum = channel->GetCurrentName();
    QString newchannum = request.channel;

    if (ChannelUtil::IsOnSameMultiplex(sourceid, newchannum, oldchannum))
    {
        MPEGStreamData *mpeg = GetDTVRecorder()->GetStreamData();
        ATSCStreamData *atsc = dynamic_cast<ATSCStreamData*>(mpeg);

        if (atsc)
        {
            uint major, minor = 0;
            ChannelUtil::GetATSCChannel(sourceid, newchannum, major, minor);

            if (minor && atsc->HasChannel(major, minor))
            {
                request.majorChan = major;
                request.minorChan = minor;
                return true;
            }
        }

        if (mpeg)
        {
            uint progNum = ChannelUtil::GetProgramNumber(sourceid, newchannum);
            if (mpeg->HasProgram(progNum))
            {
                request.progNum = progNum;
                return true;
            }
        }
    }

    return false;
}

/** \fn TVRec::HandleTuning(void)
 *  \brief Handles all tuning events.
 *
 *   This method pops tuning events off the tuningState queue
 *   and does what needs to be done, mostly by calling one of
 *   the Tuning... methods.
 */
void TVRec::HandleTuning(void)
{
    if (tuningRequests.size())
    {
        TuningRequest request = tuningRequests.front();
        VERBOSE(VB_RECORD, LOC + "HandleTuning Request: " + request.toString());

        QString input;
        request.channel = TuningGetChanNum(request, input);
        request.input   = input;

        if (TuningOnSameMultiplex(request))
            VERBOSE(VB_PLAYBACK, LOC + "On same multiplex");

        TuningShutdowns(request);

        // The dequeue isn't safe to do until now because we
        // release the stateChangeLock to teardown a recorder
        tuningRequests.dequeue();

        // Now we start new stuff
        if (request.flags & (kFlagRecording|kFlagLiveTV|
                             kFlagEITScan|kFlagAntennaAdjust))
        {
            if (!recorder)
            {
                VERBOSE(VB_RECORD, LOC +
                        "No recorder yet, calling TuningFrequency");
                TuningFrequency(request);
            }
            else
            {
                VERBOSE(VB_RECORD, LOC + "Waiting for recorder pause..");
                SetFlags(kFlagWaitingForRecPause);
            }
        }
        lastTuningRequest = request;
    }

    if (HasFlags(kFlagWaitingForRecPause))
    {
        if (!recorder->IsPaused())
            return;

        ClearFlags(kFlagWaitingForRecPause);
        VERBOSE(VB_RECORD, LOC + "Recorder paused, calling TuningFrequency");
        TuningFrequency(lastTuningRequest);
    }

    MPEGStreamData *streamData = NULL;
    if (HasFlags(kFlagWaitingForSignal) && !(streamData = TuningSignalCheck()))
        return;

    if (HasFlags(kFlagNeedToStartRecorder))
    {
        if (recorder)
            TuningRestartRecorder();
        else
            TuningNewRecorder(streamData);

        // If we got this far it is safe to set a new starting channel...
        if (channel)
            channel->StoreInputChannels();
    }
}

/** \fn TVRec::TuningCheckForHWChange(const TuningRequest&,QString&,QString&)
 *  \brief Returns cardid for device info row in capturecard if it changes.
 */
uint TVRec::TuningCheckForHWChange(const TuningRequest &request,
                                   QString &channum,
                                   QString &inputname)
{
    if (!channel)
        return 0;

    uint curCardID = 0, newCardID = 0;
    channum   = request.channel;
    inputname = request.input;

    if (request.program)
        request.program->QueryTuningInfo(channum, inputname);

    if (!channum.isEmpty() && inputname.isEmpty())
        channel->CheckChannel(channum, inputname);

    if (!inputname.isEmpty())
    {
        int current_input = channel->GetCurrentInputNum();
        int new_input     = channel->GetInputByName(inputname);
        curCardID = channel->GetInputCardID(current_input);
        newCardID = channel->GetInputCardID(new_input);
        VERBOSE(VB_IMPORTANT, LOC + QString("HW Tuner: %1->%2")
                .arg(curCardID).arg(newCardID));
    }

    if (curCardID != newCardID)
    {
        if (channum.isEmpty())
            channum = GetStartChannel(newCardID, inputname);
        return newCardID;
    }

    return 0;
}

/** \fn TVRec::TuningShutdowns(const TuningRequest&)
 *  \brief This shuts down anything that needs to be shut down
 *         before handling the passed in tuning request.
 */
void TVRec::TuningShutdowns(const TuningRequest &request)
{
    QString channum, inputname;
    uint newCardID = TuningCheckForHWChange(request, channum, inputname);

    if (!(request.flags & kFlagEITScan) && HasFlags(kFlagEITScannerRunning))
    {
        scanner->StopActiveScan();
        ClearFlags(kFlagEITScannerRunning);
    }

    if (scanner && !request.IsOnSameMultiplex())
        scanner->StopPassiveScan();

    if (HasFlags(kFlagSignalMonitorRunning))
    {
        MPEGStreamData *sd = NULL;
        if (GetDTVSignalMonitor())
            sd = GetDTVSignalMonitor()->GetStreamData();
        TeardownSignalMonitor();
        ClearFlags(kFlagSignalMonitorRunning);

        // Delete StreamData if it is not in use by the recorder.
        MPEGStreamData *rec_sd = NULL;
        if (GetDTVRecorder())
            rec_sd = GetDTVRecorder()->GetStreamData();
        if (sd && (sd != rec_sd))
            delete sd;
    }
    if (HasFlags(kFlagWaitingForSignal))
        ClearFlags(kFlagWaitingForSignal);

    // At this point any waits are canceled.

    if (newCardID || (request.flags & kFlagNoRec))
    {
        if (HasFlags(kFlagDummyRecorderRunning))
        {
            ClearFlags(kFlagDummyRecorderRunning);
            FinishedRecording(curRecording);
            curRecording->MarkAsInUse(false, kRecorderInUseID);
        }

        if (request.flags & kFlagCloseRec)
            FinishedRecording(lastTuningRequest.program);

        if (HasFlags(kFlagRecorderRunning) ||
            (curRecording && curRecording->GetRecordingStatus() == rsFailed))
        {
            stateChangeLock.unlock();
            TeardownRecorder(request.flags & kFlagKillRec);
            stateChangeLock.lock();
            ClearFlags(kFlagRecorderRunning);
        }
        // At this point the recorders are shut down

        CloseChannel();
        // At this point the channel is shut down
    }

    // handle HW change for digital/analog cards
    if (newCardID)
    {
        VERBOSE(VB_IMPORTANT, "Recreating channel...");
        channel->Close();
        delete channel;
        channel = NULL;

        GetDevices(newCardID, genOpt, dvbOpt, fwOpt);
        genOpt.defaultinput = inputname;
        CreateChannel(channum);
        if (!(request.flags & kFlagNoRec))
            channel->Open();
    }

    if (ringBuffer && (request.flags & kFlagKillRingBuffer))
    {
        VERBOSE(VB_RECORD, LOC + "Tearing down RingBuffer");
        SetRingBuffer(NULL);
        // At this point the ringbuffer is shut down
    }

    // Clear pending actions from last request
    ClearFlags(kFlagPendingActions);
}

/** \fn TVRec::TuningFrequency(const TuningRequest&)
 *  \brief Performs initial tuning required for any tuning event.
 *
 *   This figures out the channel name, and possibly the
 *   input name we need to pass to "channel" and then calls
 *   channel appropriately.
 *
 *   Then it adds any filters and sets any video capture attributes
 *   that need to be set.
 *
 *   The signal monitoring is started if possible. If it is started
 *   the kFlagWaitForSignal flag is set.
 *
 *   The kFlagNeedToStartRecorder flag is ald set if this isn't
 *   an EIT scan so that the recorder is started or restarted a
 *   appropriate.
 */
void TVRec::TuningFrequency(const TuningRequest &request)
{
    if (!channel)
    {
        VERBOSE(VB_IMPORTANT, LOC_ERR +
                "TuningFrequency called without a valid channel object");
        return;
    }

    DTVChannel *dtvchan = GetDTVChannel();
    bool livetv = request.flags & kFlagLiveTV;
    bool antadj = request.flags & kFlagAntennaAdjust;
    bool has_dummy = false;
    bool ok = true;

    if (dtvchan)
    {
        MPEGStreamData *mpeg = NULL;

        if (GetDTVRecorder())
            mpeg = GetDTVRecorder()->GetStreamData();

        const QString tuningmode = (HasFlags(kFlagEITScannerRunning)) ?
                                   dtvchan->GetSIStandard() :
                                   dtvchan->GetSuggestedTuningMode
                                   (kState_WatchingLiveTV == internalState);

        dtvchan->SetTuningMode(tuningmode);

        if (request.minorChan && (tuningmode == "atsc"))
        {
            channel->SelectChannel(request.channel, false);
            ATSCStreamData *atsc = dynamic_cast<ATSCStreamData*>(mpeg);
            if (atsc)
                atsc->SetDesiredChannel(request.majorChan, request.minorChan);
        }
        else if (request.progNum >= 0)
        {
            channel->SelectChannel(request.channel, false);
            if (mpeg)
                mpeg->SetDesiredProgram(request.progNum);
        }
    }

    if (request.IsOnSameMultiplex())
    {
        QStringList slist;
        slist<<"message"<<QObject::tr("On known multiplex...");
        MythEvent me(QString("SIGNAL %1").arg(cardid), slist);
        gCoreContext->dispatch(me);

        SetFlags(kFlagNeedToStartRecorder);
        return;
    }

    QString input   = request.input;
    QString channum = request.channel;

    channel->Open();

    if (livetv || antadj)
    {
        // We need there to be a ringbuffer for these modes
        ProgramInfo *tmp = pseudoLiveTVRecording;
        pseudoLiveTVRecording = NULL;

        tvchain->SetCardType("DUMMY");

        if (!ringBuffer)
            ok = CreateLiveTVRingBuffer(channum);
        else
            ok = SwitchLiveTVRingBuffer(channum, true, false);
        pseudoLiveTVRecording = tmp;

        tvchain->SetCardType(genOpt.cardtype);

        if (!ok)
        {
            VERBOSE(VB_IMPORTANT, LOC_ERR + "Failed to create RingBuffer 1");
            return;
        }

        has_dummy = true;
    }

    if (!channum.isEmpty())
    {
        if (!input.isEmpty())
            channel->SelectInput(input, channum, true);
        else
            channel->SelectChannel(channum, true);
    }

    // Start signal (or channel change) monitoring
    VERBOSE(VB_RECORD, LOC + "Starting Signal Monitor");
    bool error = false;
    if (!SetupSignalMonitor(!antadj, request.flags & kFlagEITScan,
                            livetv | antadj))
    {
        VERBOSE(VB_IMPORTANT, LOC_ERR + "Failed to setup signal monitor");
        if (signalMonitor)
        {
            delete signalMonitor;
            signalMonitor = NULL;
        }

        // pretend the signal monitor is running to prevent segfault
        SetFlags(kFlagSignalMonitorRunning);
        ClearFlags(kFlagWaitingForSignal);
        error = true;
    }
    else if (signalMonitor)
    {
        SetFlags(kFlagSignalMonitorRunning);
        ClearFlags(kFlagWaitingForSignal);
        if (!antadj)
            SetFlags(kFlagWaitingForSignal);
    }

    if (has_dummy && ringBuffer)
    {
        // Make sure recorder doesn't point to bogus ringbuffer before
        // it is potentially restarted without a new ringbuffer, if
        // the next channel won't tune and the user exits LiveTV.
        if (recorder)
            recorder->SetRingBuffer(NULL);

        SetFlags(kFlagDummyRecorderRunning);
        VERBOSE(VB_RECORD, "DummyDTVRecorder -- started");
        SetFlags(kFlagRingBufferReady);
    }

    // if we had problems starting the signal monitor,
    // we don't want to start the recorder...
    if (error)
        return;

    // Request a recorder, if the command is a recording command
    ClearFlags(kFlagNeedToStartRecorder);
    if (request.flags & kFlagRec && !antadj)
        SetFlags(kFlagNeedToStartRecorder);
}

/** \fn TVRec::TuningSignalCheck(void)
 *  \brief This checks if we have a channel lock.
 *
 *   If we have a channel lock this shuts down the signal monitoring.
 *
 *  \return MPEGStreamData pointer if we have a complete lock, NULL otherwise
 */
MPEGStreamData *TVRec::TuningSignalCheck(void)
{
    if (signalMonitor->IsAllGood())
    {
        VERBOSE(VB_RECORD, LOC + "Got good signal");

        pendingRecLock.lock();
        m_recStatus = rsRecording;
        pendingRecLock.unlock();
        if (curRecording)
            curRecording->SetRecordingStatus(rsRecording);
    }
    else if (signalMonitor->IsErrored())
    {
        VERBOSE(VB_RECORD, LOC_ERR + "SignalMonitor failed");
        ClearFlags(kFlagNeedToStartRecorder);

        pendingRecLock.lock();
        m_recStatus = rsFailed;
        pendingRecLock.unlock();
        if (curRecording)
            curRecording->SetRecordingStatus(rsFailed);

        if (HasFlags(kFlagEITScannerRunning))
        {
            scanner->StopActiveScan();
            ClearFlags(kFlagEITScannerRunning);
        }
    }
    else
        return NULL;

    if (curRecording)
    {
        MythEvent me(QString("UPDATE_RECORDING_STATUS %1 %2 %3 %4 %5")
                     .arg(curRecording->GetCardID())
                     .arg(curRecording->GetChanID())
                     .arg(curRecording->GetScheduledStartTime(ISODate))
                     .arg(curRecording->GetRecordingStatus())
                     .arg(curRecording->GetRecordingEndTime(ISODate)));
        gCoreContext->dispatch(me);
    }

    // grab useful data from DTV signal monitor before we kill it...
    MPEGStreamData *streamData = NULL;
    if (GetDTVSignalMonitor())
        streamData = GetDTVSignalMonitor()->GetStreamData();

    if (!HasFlags(kFlagEITScannerRunning))
    {
        // shut down signal monitoring
        TeardownSignalMonitor();
        ClearFlags(kFlagSignalMonitorRunning);
    }
    ClearFlags(kFlagWaitingForSignal);

    if (streamData)
    {
        DVBStreamData *dsd = dynamic_cast<DVBStreamData*>(streamData);
        if (dsd)
            dsd->SetDishNetEIT(is_dishnet_eit(cardid));
        if (!get_use_eit(GetCaptureCardNum()))
        {
            VERBOSE(VB_EIT, LOC + "EIT scanning disabled "
                    "for all sources on this card.");
        }
        else if (scanner)
            scanner->StartPassiveScan(channel, streamData);
    }

    return streamData;
}

static int init_jobs(const RecordingInfo *rec, RecordingProfile &profile,
                      bool on_host, bool transcode_bfr_comm, bool on_line_comm)
{
    if (!rec)
        return 0; // no jobs for Live TV recordings..

    int jobs = 0; // start with no jobs

    // grab standard jobs flags from program info
    JobQueue::AddJobsToMask(rec->GetAutoRunJobs(), jobs);

    // disable commercial flagging on PBS, BBC, etc.
    if (rec->IsCommercialFree())
        JobQueue::RemoveJobsFromMask(JOB_COMMFLAG, jobs);

    // disable transcoding if the profile does not allow auto transcoding
    const Setting *autoTrans = profile.byName("autotranscode");
    if ((!autoTrans) || (autoTrans->getValue().toInt() == 0))
        JobQueue::RemoveJobsFromMask(JOB_TRANSCODE, jobs);

    // is commercial flagging enabled, and is on-line comm flagging enabled?
    bool rt = JobQueue::JobIsInMask(JOB_COMMFLAG, jobs) && on_line_comm;
    // also, we either need transcoding to be disabled or
    // we need to be allowed to commercial flag before transcoding?
    rt &= JobQueue::JobIsNotInMask(JOB_TRANSCODE, jobs) ||
        !transcode_bfr_comm;
    if (rt)
    {
        // queue up real-time (i.e. on-line) commercial flagging.
        QString host = (on_host) ? gCoreContext->GetHostName() : "";
        JobQueue::QueueJob(JOB_COMMFLAG,
                           rec->GetChanID(),
                           rec->GetRecordingStartTime(), "", "",
                           host, JOB_LIVE_REC);

        // don't do regular comm flagging, we won't need it.
        JobQueue::RemoveJobsFromMask(JOB_COMMFLAG, jobs);
    }

    return jobs;
}

static QString load_profile(QString cardtype, void *tvchain,
                            RecordingInfo *rec, RecordingProfile &profile)
{
    // Determine the correct recording profile.
    // In LiveTV mode use "Live TV" profile, otherwise use the
    // recording's specified profile. If the desired profile can't
    // be found, fall back to the "Default" profile for card type.
    QString profileName = "Live TV";
    if (!tvchain && rec)
        profileName = rec->GetRecordingRule()->m_recProfile;

    if (!profile.loadByType(profileName, cardtype))
    {
        profileName = "Default";
        profile.loadByType(profileName, cardtype);
    }

    VERBOSE(VB_RECORD, QString("Using profile '%1' to record")
            .arg(profileName));

    return profileName;
}

/** \fn TVRec::TuningNewRecorder(MPEGStreamData*)
 *  \brief Creates a recorder instance.
 */
void TVRec::TuningNewRecorder(MPEGStreamData *streamData)
{
    VERBOSE(VB_RECORD, LOC + "Starting Recorder");

    bool had_dummyrec = false;
    if (HasFlags(kFlagDummyRecorderRunning))
    {
        ClearFlags(kFlagDummyRecorderRunning);
        FinishedRecording(curRecording);
        curRecording->MarkAsInUse(false, kRecorderInUseID);
        had_dummyrec = true;
    }

    RecordingInfo *rec = lastTuningRequest.program;

    RecordingProfile profile;
    QString profileName = load_profile(genOpt.cardtype, tvchain, rec, profile);

    if (tvchain)
    {
        bool ok;
        if (!ringBuffer)
        {
            ok = CreateLiveTVRingBuffer(channel->GetCurrentName());
            SetFlags(kFlagRingBufferReady);
        }
        else
            ok = SwitchLiveTVRingBuffer(channel->GetCurrentName(),
                                        true, !had_dummyrec && recorder);
        if (!ok)
        {
            VERBOSE(VB_IMPORTANT, LOC_ERR + "Failed to create RingBuffer 2");
            goto err_ret;
        }
        rec = curRecording;  // new'd in Create/SwitchLiveTVRingBuffer()
    }

    if (lastTuningRequest.flags & kFlagRecording)
    {
        bool write = genOpt.cardtype != "IMPORT";
        VERBOSE(VB_IMPORTANT, LOC + QString("rec->GetPathname(): '%1'")
                .arg(rec->GetPathname()));
        SetRingBuffer(RingBuffer::Create(rec->GetPathname(), write));
        if (!ringBuffer->IsOpen() && write)
        {
            VERBOSE(VB_IMPORTANT, LOC_ERR +
                    QString("RingBuffer '%1' not open...")
                    .arg(rec->GetPathname()));
            SetRingBuffer(NULL);
            ClearFlags(kFlagPendingActions);
            goto err_ret;
        }
    }

    if (!ringBuffer)
    {
        VERBOSE(VB_IMPORTANT, LOC_ERR + QString(
                    "Failed to start recorder!  ringBuffer is NULL\n"
                    "\t\t\t\t  Tuning request was %1\n")
                .arg(lastTuningRequest.toString()));

        if (HasFlags(kFlagLiveTV))
        {
            QString message = QString("QUIT_LIVETV %1").arg(cardid);
            MythEvent me(message);
            gCoreContext->dispatch(me);
        }
        goto err_ret;
    }

    if (channel && genOpt.cardtype == "MJPEG")
        channel->Close(); // Needed because of NVR::MJPEGInit()

    if (!SetupRecorder(profile))
    {
        VERBOSE(VB_IMPORTANT, LOC_ERR + QString(
                    "Failed to start recorder!\n"
                    "\t\t\t\t  Tuning request was %1\n")
                .arg(lastTuningRequest.toString()));

        if (HasFlags(kFlagLiveTV))
        {
            QString message = QString("QUIT_LIVETV %1").arg(cardid);
            MythEvent me(message);
            gCoreContext->dispatch(me);
        }
        TeardownRecorder(true);
        goto err_ret;
    }

    if (GetDTVRecorder() && streamData)
    {
        const Setting *setting = profile.byName("recordingtype");
        if (setting)
            streamData->SetRecordingType(setting->getValue());
        GetDTVRecorder()->SetStreamData(streamData);
    }

    if (channel && genOpt.cardtype == "MJPEG")
        channel->Open(); // Needed because of NVR::MJPEGInit()

    if (rec)
        recorder->SetRecording(rec);

    // Setup for framebuffer capture devices..
    if (channel)
    {
        SetVideoFiltersForChannel(channel->GetCurrentSourceID(),
                                  channel->GetCurrentName());
    }

#ifdef USING_V4L
    if (GetV4LChannel())
    {
        channel->InitPictureAttributes();
        CloseChannel();
    }
#endif

    recorderThread = new RecorderThread(recorder);
    recorderThread->start();

    // Wait for recorder to start.
    stateChangeLock.unlock();
    while (!recorder->IsRecording() && !recorder->IsErrored())
        usleep(5 * 1000);
    stateChangeLock.lock();

    if (GetV4LChannel())
        channel->SetFd(recorder->GetVideoFd());

    SetFlags(kFlagRecorderRunning | kFlagRingBufferReady);

    if (!tvchain)
        autoRunJobs = init_jobs(rec, profile, runJobOnHostOnly,
                                transcodeFirst, earlyCommFlag);

    ClearFlags(kFlagNeedToStartRecorder);
    return;

  err_ret:
    ChangeState(kState_None);
    if (tvchain)
        delete rec;
}

/** \fn TVRec::TuningRestartRecorder(void)
 *  \brief Restarts a stopped recorder or unpauses a paused recorder.
 */
void TVRec::TuningRestartRecorder(void)
{
    VERBOSE(VB_RECORD, LOC + "Restarting Recorder");

    bool had_dummyrec = false;
    if (HasFlags(kFlagDummyRecorderRunning))
    {
        ClearFlags(kFlagDummyRecorderRunning);
        had_dummyrec = true;
    }

    if (curRecording)
    {
        FinishedRecording(curRecording);
        curRecording->MarkAsInUse(false, kRecorderInUseID);

        if (pseudoLiveTVRecording)
        {
            int secsSince = curRecording->GetRecordingStartTime()
                .secsTo(QDateTime::currentDateTime());
            if (secsSince < 120)
            {
                JobQueue::RemoveJobsFromMask(JOB_COMMFLAG, autoRunJobs);
                JobQueue::RemoveJobsFromMask(JOB_TRANSCODE, autoRunJobs);
            }

            if (autoRunJobs)
                JobQueue::QueueRecordingJobs(*curRecording, autoRunJobs);
        }
    }

    SwitchLiveTVRingBuffer(channel->GetCurrentName(), true, !had_dummyrec);

    if (had_dummyrec)
    {
        recorder->SetRingBuffer(ringBuffer);
        ProgramInfo *progInfo = tvchain->GetProgramAt(-1);
        recorder->SetRecording(progInfo);
        delete progInfo;
    }
    recorder->Reset();

    // Set file descriptor of channel from recorder for V4L
    channel->SetFd(recorder->GetVideoFd());

    // Some recorders unpause on Reset, others do not...
    recorder->Unpause();

    if (pseudoLiveTVRecording)
    {
        ProgramInfo *rcinfo1 = pseudoLiveTVRecording;
        QString msg1 = QString("Recording: %1 %2 %3 %4")
            .arg(rcinfo1->GetTitle()).arg(rcinfo1->GetChanID())
            .arg(rcinfo1->GetRecordingStartTime(ISODate))
            .arg(rcinfo1->GetRecordingEndTime(ISODate));
        ProgramInfo *rcinfo2 = tvchain->GetProgramAt(-1);
        QString msg2 = QString("Recording: %1 %2 %3 %4")
            .arg(rcinfo2->GetTitle()).arg(rcinfo2->GetChanID())
            .arg(rcinfo2->GetRecordingStartTime(ISODate))
            .arg(rcinfo2->GetRecordingEndTime(ISODate));
        delete rcinfo2;
        VERBOSE(VB_RECORD, LOC + "Pseudo LiveTV recording starting." +
                "\n\t\t\t" + msg1 + "\n\t\t\t" + msg2);

        curRecording->SaveAutoExpire(
            curRecording->GetRecordingRule()->GetAutoExpire());

        curRecording->ApplyRecordRecGroupChange(
            curRecording->GetRecordingRule()->m_recGroup);

        RecordingProfile profile;
        QString profileName = load_profile(genOpt.cardtype, NULL,
                                           curRecording, profile);
        autoRunJobs = init_jobs(curRecording, profile, runJobOnHostOnly,
                                transcodeFirst, earlyCommFlag);
    }

    ClearFlags(kFlagNeedToStartRecorder);
}

void TVRec::SetFlags(uint f)
{
    QMutexLocker lock(&stateChangeLock);
    stateFlags |= f;
    VERBOSE(VB_RECORD, LOC + QString("SetFlags(%1) -> %2")
            .arg(FlagToString(f)).arg(FlagToString(stateFlags)));
    WakeEventLoop();
}

void TVRec::ClearFlags(uint f)
{
    QMutexLocker lock(&stateChangeLock);
    stateFlags &= ~f;
    VERBOSE(VB_RECORD, LOC + QString("ClearFlags(%1) -> %2")
            .arg(FlagToString(f)).arg(FlagToString(stateFlags)));
    WakeEventLoop();
}

QString TVRec::FlagToString(uint f)
{
    QString msg("");

    // General flags
    if (kFlagFrontendReady & f)
        msg += "FrontendReady,";
    if (kFlagRunMainLoop & f)
        msg += "RunMainLoop,";
    if (kFlagExitPlayer & f)
        msg += "ExitPlayer,";
    if (kFlagFinishRecording & f)
        msg += "FinishRecording,";
    if (kFlagErrored & f)
        msg += "Errored,";
    if (kFlagCancelNextRecording & f)
        msg += "CancelNextRecording,";

    // Tuning flags
    if ((kFlagRec & f) == kFlagRec)
        msg += "REC,";
    else
    {
        if (kFlagLiveTV & f)
            msg += "LiveTV,";
        if (kFlagRecording & f)
            msg += "Recording,";
    }
    if ((kFlagNoRec & f) == kFlagNoRec)
        msg += "NOREC,";
    else
    {
        if (kFlagEITScan & f)
            msg += "EITScan,";
        if (kFlagCloseRec & f)
            msg += "CloseRec,";
        if (kFlagKillRec & f)
            msg += "KillRec,";
        if (kFlagAntennaAdjust & f)
            msg += "AntennaAdjust,";
    }
    if ((kFlagPendingActions & f) == kFlagPendingActions)
        msg += "PENDINGACTIONS,";
    else
    {
        if (kFlagWaitingForRecPause & f)
            msg += "WaitingForRecPause,";
        if (kFlagWaitingForSignal & f)
            msg += "WaitingForSignal,";
        if (kFlagNeedToStartRecorder & f)
            msg += "NeedToStartRecorder,";
        if (kFlagKillRingBuffer & f)
            msg += "KillRingBuffer,";
    }
    if ((kFlagAnyRunning & f) == kFlagAnyRunning)
        msg += "ANYRUNNING,";
    else
    {
        if (kFlagSignalMonitorRunning & f)
            msg += "SignalMonitorRunning,";
        if (kFlagEITScannerRunning & f)
            msg += "EITScannerRunning,";
        if ((kFlagAnyRecRunning & f) == kFlagAnyRecRunning)
            msg += "ANYRECRUNNING,";
        else
        {
            if (kFlagDummyRecorderRunning & f)
                msg += "DummyRecorderRunning,";
            if (kFlagRecorderRunning & f)
                msg += "RecorderRunning,";
        }
    }
    if (kFlagRingBufferReady & f)
        msg += "RingBufferReady,";

    if (msg.isEmpty())
        msg = QString("0x%1").arg(f,0,16);

    return msg;
}

bool TVRec::WaitForNextLiveTVDir(void)
{
    QMutexLocker lock(&nextLiveTVDirLock);

    bool found = !nextLiveTVDir.isEmpty();
    if (!found && triggerLiveTVDir.wait(&nextLiveTVDirLock, 500))
    {
        found = !nextLiveTVDir.isEmpty();
    }

    return found;
}

void TVRec::SetNextLiveTVDir(QString dir)
{
    QMutexLocker lock(&nextLiveTVDirLock);

    nextLiveTVDir = dir;
    triggerLiveTVDir.wakeAll();
}

bool TVRec::GetProgramRingBufferForLiveTV(RecordingInfo **pginfo,
                                          RingBuffer **rb,
                                          const QString & channum,
                                          int inputID)
{
    VERBOSE(VB_RECORD, LOC + "GetProgramRingBufferForLiveTV()");
    if (!channel || !tvchain || !pginfo || !rb)
        return false;

    nextLiveTVDirLock.lock();
    nextLiveTVDir.clear();
    nextLiveTVDirLock.unlock();

    // Dispatch this early, the response can take a while.
    MythEvent me(QString("QUERY_NEXT_LIVETV_DIR %1").arg(cardid));
    gCoreContext->dispatch(me);

    uint    sourceid = channel->GetSourceID(inputID);
    int     chanid   = ChannelUtil::GetChanID(sourceid, channum);

    if (chanid < 0)
    {
        // Test setups might have zero channels
        if (genOpt.cardtype == "IMPORT" || genOpt.cardtype == "DEMO")
            chanid = 9999;
        else
        {
            VERBOSE(VB_IMPORTANT, (LOC_ERR +
                "Channel: \'%1\' was not found in the database.\n"
                "\t\t\tMost likely, your DefaultTVChannel setting is wrong.\n"
                "\t\t\tCould not start livetv.").arg(channum));
            return false;
        }
    }

    int hoursMax = gCoreContext->GetNumSetting("MaxHoursPerLiveTVRecording", 8);
    if (hoursMax <= 0)
        hoursMax = 8;

    RecordingInfo *prog = NULL;
    if (pseudoLiveTVRecording)
        prog = new RecordingInfo(*pseudoLiveTVRecording);
    else
    {
        prog = new RecordingInfo(
            chanid, mythCurrentDateTime(), true, hoursMax);
    }

    prog->SetCardID(cardid);

    if (prog->GetRecordingStartTime() == prog->GetRecordingEndTime())
    {
        VERBOSE(VB_IMPORTANT, LOC_ERR + "GetProgramRingBufferForLiveTV()"
                "\n\t\t\tProgramInfo is invalid."
                "\n" + prog->toString());
        prog->SetScheduledEndTime(prog->GetRecordingStartTime().addSecs(3600));
        prog->SetRecordingEndTime(prog->GetScheduledEndTime());

        prog->SetChanID(chanid);
    }

    if (!pseudoLiveTVRecording)
        prog->SetRecordingStartTime(mythCurrentDateTime());

    prog->SetStorageGroup("LiveTV");

    if (WaitForNextLiveTVDir())
    {
        QMutexLocker lock(&nextLiveTVDirLock);
        prog->SetPathname(nextLiveTVDir);
    }
    else
    {
        StorageGroup sgroup("LiveTV", gCoreContext->GetHostName());
        prog->SetPathname(sgroup.FindNextDirMostFree());
    }

    StartedRecording(prog);

    *rb = RingBuffer::Create(prog->GetPathname(), true);
    if (!(*rb)->IsOpen())
    {
        VERBOSE(VB_IMPORTANT, LOC_ERR +
                QString("RingBuffer '%1' not open...")
                .arg(prog->GetPathname()));

        delete *rb;
        delete prog;

        return false;
    }

    *pginfo = prog;
    return true;
}

bool TVRec::CreateLiveTVRingBuffer(const QString & channum)
{
    VERBOSE(VB_RECORD, LOC + QString("CreateLiveTVRingBuffer(%1)")
            .arg(channum));

    RecordingInfo *pginfo = NULL;
    RingBuffer    *rb = NULL;
    QString        inputName;
    int            inputID = -1;

    if (!channel->CheckChannel(channum, inputName))
    {
        ChangeState(kState_None);
        return false;
    }

    inputID = inputName.isEmpty() ?
      channel->GetCurrentInputNum() : channel->GetInputByName(inputName);

    if (!GetProgramRingBufferForLiveTV(&pginfo, &rb, channum, inputID))
    {
        ClearFlags(kFlagPendingActions);
        ChangeState(kState_None);
        VERBOSE(VB_IMPORTANT, LOC_ERR +
                QString("CreateLiveTVRingBuffer(%1) failed").arg(channum));
        return false;
    }

    SetRingBuffer(rb);

    pginfo->SaveAutoExpire(kLiveTVAutoExpire);
    pginfo->ApplyRecordRecGroupChange("LiveTV");

    bool discont = (tvchain->TotalSize() > 0);
    tvchain->AppendNewProgram(pginfo, channel->GetCurrentName(),
                              channel->GetCurrentInput(), discont);

    if (curRecording)
    {
        curRecording->MarkAsInUse(false, kRecorderInUseID);
        delete curRecording;
    }

    curRecording = pginfo;
    curRecording->MarkAsInUse(true, kRecorderInUseID);

    return true;
}

bool TVRec::SwitchLiveTVRingBuffer(const QString & channum,
                                   bool discont, bool set_rec)
{
    VERBOSE(VB_RECORD, LOC + QString("SwitchLiveTVRingBuffer(discont %1, "
            "set_rec %2").arg(discont).arg(set_rec));

    RecordingInfo *pginfo = NULL;
    RingBuffer    *rb = NULL;
    QString        inputName;
    int            inputID = -1;

    if (!channel->CheckChannel(channum, inputName))
    {
        ChangeState(kState_None);
        return false;
    }

    inputID = inputName.isEmpty() ?
      channel->GetCurrentInputNum() : channel->GetInputByName(inputName);

    if (!GetProgramRingBufferForLiveTV(&pginfo, &rb, channum, inputID))
    {
        ChangeState(kState_None);
        return false;
    }

    ProgramInfo *pi = tvchain->GetProgramAt(-1);
    if (pi)
    {
        RecordingInfo *oldinfo = new RecordingInfo(*pi);
        delete pi;
        FinishedRecording(oldinfo);
        if (tvchain->GetCardType(-1) != "DUMMY")
        {
            if (!oldinfo->IsLocal())
                oldinfo->SetPathname(oldinfo->GetPlaybackURL(false,true));
            if (oldinfo->IsLocal())
                PreviewGeneratorQueue::GetPreviewImage(*oldinfo, "");
        }
        delete oldinfo;
    }

    pginfo->MarkAsInUse(true, kRecorderInUseID);
    pginfo->SaveAutoExpire(kLiveTVAutoExpire);
    pginfo->ApplyRecordRecGroupChange("LiveTV");
    tvchain->AppendNewProgram(pginfo, channel->GetCurrentName(),
                              channel->GetCurrentInput(), discont);

    if (set_rec && recorder)
    {
        recorder->SetNextRecording(pginfo, rb);
        if (discont)
            recorder->CheckForRingBufferSwitch();
        delete pginfo;
        SetFlags(kFlagRingBufferReady);
    }
    else if (!set_rec)
    {
        if (curRecording)
        {
            curRecording->MarkAsInUse(false, kRecorderInUseID);
            delete curRecording;
        }
        curRecording = pginfo;
        SetRingBuffer(rb);
    }

    return true;
}

TVRec* TVRec::GetTVRec(uint cardid)
{
    QMutexLocker locker(&cardsLock);
    QMap<uint,TVRec*>::const_iterator it = cards.find(cardid);
    if (it == cards.end())
        return NULL;
    return *it;
}

QString TuningRequest::toString(void) const
{
    return QString("Program(%1) channel(%2) input(%3) flags(%4)")
        .arg((program != 0) ? "yes" : "no").arg(channel).arg(input)
        .arg(TVRec::FlagToString(flags));
}

/* vim: set expandtab tabstop=4 shiftwidth=4: */
<|MERGE_RESOLUTION|>--- conflicted
+++ resolved
@@ -1311,34 +1311,11 @@
  */
 void TVRecEventThread::run(void)
 {
-<<<<<<< HEAD
-    if (!m_parent)
-        return;
-
     threadRegister("TVRecEvent");
-=======
->>>>>>> 0434cd98
     m_parent->RunTV();
     threadDeregister();
 }
 
-<<<<<<< HEAD
-/** \fn TVReRecordThread::run(void)
- *  \brief Thunk that allows recorder thread to
- *         call RecorderBase::StartRecording().
- */
-void TVRecRecordThread::run(void)
-{
-    if (!m_parent || !m_parent->recorder)
-        return;
-
-    threadRegister("TVRecRecord");
-    m_parent->recorder->StartRecording();
-    threadDeregister();
-}
-
-=======
->>>>>>> 0434cd98
 static bool get_use_eit(uint cardid)
 {
     MSqlQuery query(MSqlQuery::InitCon());
