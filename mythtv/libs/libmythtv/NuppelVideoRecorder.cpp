#include <cstdio>
#include <cstdlib>
#include <fcntl.h>
#include <unistd.h>
#include <sys/types.h>
#include <sys/stat.h>
#include "mythconfig.h"
#if HAVE_SYS_SOUNDCARD_H
    #include <sys/soundcard.h>
#elif HAVE_SOUNDCARD_H
    #include <soundcard.h>
#endif
#include <sys/ioctl.h>
#include <sys/mman.h>
#include <cerrno>
#include <cmath>

#include <QStringList>

#include <iostream>
using namespace std;

#include "util.h"
#include "mythcontext.h"
#include "mythverbose.h"
#include "NuppelVideoRecorder.h"
#include "vbitext/cc.h"
#include "channelbase.h"
#include "filtermanager.h"
#include "recordingprofile.h"
#include "tv_rec.h"
#include "tv_play.h"
#include "audioinput.h"
#include "mythlogging.h"

#if HAVE_BIGENDIAN
extern "C" {
#include "bswap.h"
}
#endif

extern "C" {
#include "libswscale/swscale.h"
}

#ifdef USING_V4L
#include <linux/videodev.h>
#include <linux/videodev2.h>

#include "go7007_myth.h"

#ifndef MJPIOC_S_PARAMS
#include "videodev_mjpeg.h"
#endif

extern "C" {
#include "vbitext/vbi.h"
}
#else  // USING_V4l
#define VT_WIDTH 0
#endif // USING_V4l

#define KEYFRAMEDIST   30

#include "ringbuffer.h"
#include "RTjpegN.h"

#include "programinfo.h"

#define LOC QString("NVR(%1): ").arg(videodevice)
#define LOC_ERR QString("NVR(%1) Error: ").arg(videodevice)

void NVRWriteThread::run(void)
{
    m_parent->doWriteThread();
}

void NVRAudioThread::run(void)
{
    m_parent->doAudioThread();
}

void NVRVBIThread::run(void)
{
    m_parent->doVbiThread();
}

NuppelVideoRecorder::NuppelVideoRecorder(TVRec *rec, ChannelBase *channel) :
    RecorderBase(rec), audio_device(NULL),
    write_thread(NULL), audio_thread(NULL),
    vbi_thread(NULL)
{
    channelObj = channel;

    encoding = false;
    fd = -1;
    channelfd = -1;
    lf = tf = 0;
    M1 = 0, M2 = 0, Q = 255;
    pid = pid2 = 0;
    inputchannel = 1;
    compression = 1;
    compressaudio = 1;
    usebttv = 1;
    width  = 352;
    height = 240;
    pip_mode = 0;
    video_aspect = 1.33333;

    skip_btaudio = false;

    framerate_multiplier = 1.0;
    height_multiplier = 1.0;

    mp3quality = 3;
    gf = NULL;
    rtjc = NULL;
    strm = NULL;
    mp3buf = NULL;

    transcoding = false;

    act_video_encode = 0;
    act_video_buffer = 0;
    video_buffer_count = 0;
    video_buffer_size = 0;

    act_audio_encode = 0;
    act_audio_buffer = 0;
    audio_buffer_count = 0;
    audio_buffer_size = 0;

    act_text_encode = 0;
    act_text_buffer = 0;
    text_buffer_count = 0;
    text_buffer_size = 0;

    childrenLive = false;
    errored = false;

    recording = false;

    writepaused = false;
    audiopaused = false;
    mainpaused = false;

    keyframedist = KEYFRAMEDIST;

    audiobytes = 0;
    audio_bits = 16;
    audio_channels = 2;
    audio_samplerate = 44100;
    audio_bytes_per_sample = audio_channels * audio_bits / 8;

    picture_format = PIX_FMT_YUV420P;
    v4l2_pixelformat = 0;

    avcodec_register_all();

    mpa_vidcodec = 0;
    mpa_vidctx = NULL;

    useavcodec = false;

    targetbitrate = 2200;
    scalebitrate = 1;
    maxquality = 2;
    minquality = 31;
    qualdiff = 3;
    mp4opts = 0;
    mb_decision = FF_MB_DECISION_SIMPLE;
    encoding_thread_count = 1;

    oldtc = 0;
    startnum = 0;
    frameofgop = 0;
    lasttimecode = 0;
    audio_behind = 0;

    extendeddataOffset = 0;
    seektable = new vector<struct seektable_entry>;

    hardware_encode = false;
    hmjpg_quality = 80;
    hmjpg_hdecimation = 2;
    hmjpg_vdecimation = 2;
    hmjpg_maxw = 640;

    videoFilterList = "";
    videoFilters = NULL;
    FiltMan = new FilterManager;
    inpixfmt = FMT_YV12;
    correct_bttv = false;

    usingv4l2 = false;

    prev_bframe_save_pos = -1;

    volume = 100;

    ccd = new CC608Decoder(this);

    go7007 = false;
    resetcapture = false;

    SetPositionMapType(MARK_KEYFRAME);
}

NuppelVideoRecorder::~NuppelVideoRecorder(void)
{
    if (weMadeBuffer && ringBuffer)
    {
        delete ringBuffer;
        ringBuffer = NULL;
    }
    if (rtjc)
        delete rtjc;
    if (mp3buf)
        delete [] mp3buf;
    if (gf)
        lame_close(gf);
    if (strm)
        delete [] strm;
    if (audio_device)
    {
        delete audio_device;
        audio_device = NULL;
    }
    if (fd >= 0)
        close(fd);
    if (seektable)
    {
        seektable->clear();
        delete seektable;
    }

    while (videobuffer.size() > 0)
    {
        struct vidbuffertype *vb = videobuffer.back();
        delete [] vb->buffer;
        delete vb;
        videobuffer.pop_back();
    }
    while (audiobuffer.size() > 0)
    {
        struct audbuffertype *ab = audiobuffer.back();
        delete [] ab->buffer;
        delete ab;
        audiobuffer.pop_back();
    }
    while (textbuffer.size() > 0)
    {
        struct txtbuffertype *tb = textbuffer.back();
        delete [] tb->buffer;
        delete tb;
        textbuffer.pop_back();
    }

    if (mpa_vidcodec)
    {
        QMutexLocker locker(avcodeclock);
        avcodec_close(mpa_vidctx);
    }

    if (mpa_vidctx)
        av_free(mpa_vidctx);
    mpa_vidctx = NULL;

    if (videoFilters)
        delete videoFilters;
    if (FiltMan)
        delete FiltMan;
    if (ccd)
        delete ccd;
}

void NuppelVideoRecorder::SetOption(const QString &opt, int value)
{
    if (opt == "width")
        w_out = width = value;
    else if (opt == "height")
        h_out = height = value;
    else if (opt == "rtjpegchromafilter")
        M1 = value;
    else if (opt == "rtjpeglumafilter")
        M2 = value;
    else if (opt == "rtjpegquality")
        Q = value;
    else if ((opt == "mpeg4bitrate") || (opt == "mpeg2bitrate"))
        targetbitrate = value;
    else if (opt == "scalebitrate")
        scalebitrate = value;
    else if (opt == "mpeg4maxquality")
    {
        if (value > 0)
            maxquality = value;
        else
            maxquality = 1;
    }
    else if (opt == "mpeg4minquality")
        minquality = value;
    else if (opt == "mpeg4qualdiff")
        qualdiff = value;
    else if (opt == "encodingthreadcount")
        encoding_thread_count = value;
    else if (opt == "mpeg4optionvhq")
    {
        if (value)
            mb_decision = FF_MB_DECISION_RD;
        else
            mb_decision = FF_MB_DECISION_SIMPLE;
    }
    else if (opt == "mpeg4option4mv")
    {
        if (value)
            mp4opts |= CODEC_FLAG_4MV;
        else
            mp4opts &= ~CODEC_FLAG_4MV;
    }
    else if (opt == "mpeg4optionidct")
    {
        if (value)
            mp4opts |= CODEC_FLAG_INTERLACED_DCT;
        else
            mp4opts &= ~CODEC_FLAG_INTERLACED_DCT;
    }
    else if (opt == "mpeg4optionime")
    {
        if (value)
            mp4opts |= CODEC_FLAG_INTERLACED_ME;
        else
            mp4opts &= ~CODEC_FLAG_INTERLACED_ME;
    }
    else if (opt == "hardwaremjpegquality")
        hmjpg_quality = value;
    else if (opt == "hardwaremjpeghdecimation")
        hmjpg_hdecimation = value;
    else if (opt == "hardwaremjpegvdecimation")
        hmjpg_vdecimation = value;
    else if (opt == "audiocompression")
        compressaudio = value;
    else if (opt == "mp3quality")
        mp3quality = value;
    else if (opt == "samplerate")
        audio_samplerate = value;
    else if (opt == "audioframesize")
        audio_buffer_size = value;
    else if (opt == "pip_mode")
        pip_mode = value;
    else if (opt == "inpixfmt")
        inpixfmt = (VideoFrameType)value;
    else if (opt == "skipbtaudio")
        skip_btaudio = value;
    else if (opt == "volume")
        volume = value;
    else
        RecorderBase::SetOption(opt, value);
}

void NuppelVideoRecorder::SetOptionsFromProfile(RecordingProfile *profile,
                                                const QString &videodev,
                                                const QString &audiodev,
                                                const QString &vbidev)
{
    SetOption("videodevice", videodev);
    SetOption("vbidevice", vbidev);
    SetOption("tvformat", gCoreContext->GetSetting("TVFormat"));
    SetOption("vbiformat", gCoreContext->GetSetting("VbiFormat"));
    SetOption("audiodevice", audiodev);

    QString setting = QString::null;
    const Setting *tmp = profile->byName("videocodec");
    if (tmp)
        setting = tmp->getValue();

    if (setting == "MPEG-4")
    {
        SetOption("videocodec", "mpeg4");

        SetIntOption(profile, "mpeg4bitrate");
        SetIntOption(profile, "scalebitrate");
        SetIntOption(profile, "mpeg4maxquality");
        SetIntOption(profile, "mpeg4minquality");
        SetIntOption(profile, "mpeg4qualdiff");
#ifdef USING_FFMPEG_THREADS
        SetIntOption(profile, "encodingthreadcount");
#endif
        SetIntOption(profile, "mpeg4optionvhq");
        SetIntOption(profile, "mpeg4option4mv");
        SetIntOption(profile, "mpeg4optionidct");
        SetIntOption(profile, "mpeg4optionime");
    }
    else if (setting == "MPEG-2")
    {
        SetOption("videocodec", "mpeg2video");

        SetIntOption(profile, "mpeg2bitrate");
        SetIntOption(profile, "scalebitrate");
#ifdef USING_FFMPEG_THREADS
        SetIntOption(profile, "encodingthreadcount");
#endif
    }
    else if (setting == "RTjpeg")
    {
        SetOption("videocodec", "rtjpeg");

        SetIntOption(profile, "rtjpegquality");
        SetIntOption(profile, "rtjpegchromafilter");
        SetIntOption(profile, "rtjpeglumafilter");
    }
    else if (setting == "Hardware MJPEG")
    {
        SetOption("videocodec", "hardware-mjpeg");

        SetIntOption(profile, "hardwaremjpegquality");
        SetIntOption(profile, "hardwaremjpeghdecimation");
        SetIntOption(profile, "hardwaremjpegvdecimation");
    }
    else
    {
        VERBOSE(VB_IMPORTANT, LOC + "Unknown video codec.  "
                "Please go into the TV Settings, Recording Profiles and "
                "setup the four 'Software Encoders' profiles.  "
                "Assuming RTjpeg for now.");

        SetOption("videocodec", "rtjpeg");

        SetIntOption(profile, "rtjpegquality");
        SetIntOption(profile, "rtjpegchromafilter");
        SetIntOption(profile, "rtjpeglumafilter");
    }

    setting = QString::null;
    if ((tmp = profile->byName("audiocodec")))
        setting = tmp->getValue();

    if (setting == "MP3")
    {
        SetOption("audiocompression", 1);
        SetIntOption(profile, "mp3quality");
        SetIntOption(profile, "samplerate");
    }
    else if (setting == "Uncompressed")
    {
        SetOption("audiocompression", 0);
        SetIntOption(profile, "samplerate");
    }
    else
    {
        VERBOSE(VB_IMPORTANT, LOC_ERR + "Unknown audio codec");
        SetOption("audiocompression", 0);
    }

    SetIntOption(profile, "volume");

    SetIntOption(profile, "width");
    SetIntOption(profile, "height");
}

void NuppelVideoRecorder::Pause(bool clear)
{
    QMutexLocker locker(&pauseLock);
    cleartimeonpause = clear;
    writepaused = audiopaused = mainpaused = false;
    request_pause = true;

    // The wakeAll is to make sure [write|audio|main]paused are
    // set immediately, even if we were already paused previously.
    unpauseWait.wakeAll();
}

bool NuppelVideoRecorder::IsPaused(bool holding_lock) const
{
    if (!holding_lock)
        pauseLock.lock();
    bool ret = audiopaused && mainpaused && writepaused;
    if (!holding_lock)
        pauseLock.unlock();
    return ret;
}

void NuppelVideoRecorder::SetVideoFilters(QString &filters)
{
    videoFilterList = filters;
    InitFilters();
}

bool NuppelVideoRecorder::IsRecording(void)
{
    return recording;
}

bool NuppelVideoRecorder::IsErrored(void)
{
    return errored;
}

long long NuppelVideoRecorder::GetFramesWritten(void)
{
    return framesWritten;
}

int NuppelVideoRecorder::GetVideoFd(void)
{
    return channelfd;
}

bool NuppelVideoRecorder::SetupAVCodecVideo(void)
{
    if (!useavcodec)
        useavcodec = true;

    if (mpa_vidcodec)
    {
        QMutexLocker locker(avcodeclock);
        avcodec_close(mpa_vidctx);
    }

    if (mpa_vidctx)
        av_free(mpa_vidctx);
    mpa_vidctx = NULL;

    QByteArray vcodec = videocodec.toAscii();
    mpa_vidcodec = avcodec_find_encoder_by_name(vcodec.constData());

    if (!mpa_vidcodec)
    {
        VERBOSE(VB_IMPORTANT, LOC_ERR + QString("Video Codec not found: %1")
                .arg(vcodec.constData()));
        return false;
    }

    mpa_vidctx = avcodec_alloc_context();

    avcodec_get_frame_defaults(&mpa_picture);

    switch (picture_format)
    {
        case PIX_FMT_YUV420P:
        case PIX_FMT_YUV422P:
        case PIX_FMT_YUVJ420P:
            mpa_vidctx->pix_fmt = picture_format;
            mpa_picture.linesize[0] = w_out;
            mpa_picture.linesize[1] = w_out / 2;
            mpa_picture.linesize[2] = w_out / 2;
            break;
        default:
            VERBOSE(VB_IMPORTANT, LOC_ERR +
                    QString("Unknown picture format: %1").arg(picture_format));
    }

    mpa_vidctx->width = w_out;
    mpa_vidctx->height = (int)(height * height_multiplier);

    int usebitrate = targetbitrate * 1000;
    if (scalebitrate)
    {
        float diff = (w_out * h_out) / (640.0 * 480.0);
        usebitrate = (int)(diff * usebitrate);
    }

    if (targetbitrate == -1)
        usebitrate = -1;

    mpa_vidctx->time_base.den = (int)ceil(video_frame_rate * 100 *
                                    framerate_multiplier);
    mpa_vidctx->time_base.num = 100;

    // avcodec needs specific settings for mpeg2 compression
    switch (mpa_vidctx->time_base.den)
    {
        case 2397:
        case 2398: mpa_vidctx->time_base.den = 24000;
                   mpa_vidctx->time_base.num = 1001;
                   break;
        case 2997:
        case 2998: mpa_vidctx->time_base.den = 30000;
                   mpa_vidctx->time_base.num = 1001;
                   break;
        case 5994:
        case 5995: mpa_vidctx->time_base.den = 60000;
                   mpa_vidctx->time_base.num = 1001;
                   break;
    }

    mpa_vidctx->bit_rate = usebitrate;
    mpa_vidctx->bit_rate_tolerance = usebitrate * 100;
    mpa_vidctx->qmin = maxquality;
    mpa_vidctx->qmax = minquality;
    mpa_vidctx->mb_qmin = maxquality;
    mpa_vidctx->mb_qmax = minquality;
    mpa_vidctx->max_qdiff = qualdiff;
    mpa_vidctx->flags = mp4opts;
    mpa_vidctx->mb_decision = mb_decision;

    mpa_vidctx->qblur = 0.5;
    mpa_vidctx->max_b_frames = 0;
    mpa_vidctx->b_quant_factor = 0;
    mpa_vidctx->rc_strategy = 2;
    mpa_vidctx->b_frame_strategy = 0;
    mpa_vidctx->gop_size = 30;
    mpa_vidctx->rc_max_rate = 0;
    mpa_vidctx->rc_min_rate = 0;
    mpa_vidctx->rc_buffer_size = 0;
    mpa_vidctx->rc_buffer_aggressivity = 1.0;
    mpa_vidctx->rc_override_count = 0;
    mpa_vidctx->rc_initial_cplx = 0;
    mpa_vidctx->dct_algo = FF_DCT_AUTO;
    mpa_vidctx->idct_algo = FF_IDCT_AUTO;
    mpa_vidctx->prediction_method = FF_PRED_LEFT;
    if (videocodec.toLower() == "huffyuv" || videocodec.toLower() == "mjpeg")
        mpa_vidctx->strict_std_compliance = FF_COMPLIANCE_INOFFICIAL;

    QMutexLocker locker(avcodeclock);

#ifdef USING_FFMPEG_THREADS
    if ((encoding_thread_count > 1) &&
        avcodec_thread_init(mpa_vidctx, encoding_thread_count))
    {
        VERBOSE(VB_IMPORTANT, LOC + "FFMPEG couldn't start threading...");
    }
#endif

    if (avcodec_open(mpa_vidctx, mpa_vidcodec) < 0)
    {
        VERBOSE(VB_IMPORTANT, LOC_ERR +
                QString("Unable to open FFMPEG/%1 codec").arg(videocodec));
        return false;
    }


    return true;
}

void NuppelVideoRecorder::SetupRTjpeg(void)
{
    picture_format = PIX_FMT_YUV420P;

    int setval;
    rtjc = new RTjpeg();
    setval = RTJ_YUV420;
    rtjc->SetFormat(&setval);
    setval = (int)(h_out * height_multiplier);
    rtjc->SetSize(&w_out, &setval);
    rtjc->SetQuality(&Q);
    setval = 2;
    rtjc->SetIntra(&setval, &M1, &M2);
}


void NuppelVideoRecorder::UpdateResolutions(void)
{
    int tot_height = (int)(height * height_multiplier);
    double aspectnum = w_out / (double)tot_height;
    uint aspect;

    if (aspectnum == 0.0)
        aspect = 0;
    else if (fabs(aspectnum - 1.3333333333333333) < 0.001)
        aspect = 2;
    else if (fabs(aspectnum - 1.7777777777777777) < 0.001)
        aspect = 3;
    else if (fabs(aspectnum - 2.21) < 0.001)
        aspect = 4;
    else
        aspect = aspectnum * 1000000;

    if ((aspect > 0) && (aspect != m_videoAspect))
    {
        m_videoAspect = aspect;
        AspectChange((AspectRatio)aspect, 0);
    }

    if (w_out && tot_height &&
        ((uint)tot_height != m_videoHeight ||
         (uint)w_out      != m_videoWidth))
    {
        m_videoHeight = tot_height;
        m_videoWidth = w_out;
        ResolutionChange(w_out, tot_height, 0);
    }

    int den = (int)ceil(video_frame_rate * 100 * framerate_multiplier);
    int num = 100;

    // avcodec needs specific settings for mpeg2 compression
    switch (den)
    {
        case 2397:
        case 2398: den = 24000;
                   num = 1001;
                   break;
        case 2997:
        case 2998: den = 30000;
                   num = 1001;
                   break;
        case 5994:
        case 5995: den = 60000;
                   num = 1001;
                   break;
    }

    uint frameRate = (den * 1000) / num;
    if (frameRate && frameRate != m_frameRate)
    {
        m_frameRate = frameRate;
        VERBOSE(VB_RECORD, QString("NVR: frame rate = %1")
                .arg(frameRate));
        FrameRateChange(frameRate, 0);
    }
}

void NuppelVideoRecorder::Initialize(void)
{
    if (AudioInit() != 0)
    {
        VERBOSE(VB_IMPORTANT, LOC_ERR + "Failed to init audio input device");
    }

    if (videocodec == "hardware-mjpeg")
    {
        videocodec = "mjpeg";
        hardware_encode = true;

        MJPEGInit();

        width = hmjpg_maxw / hmjpg_hdecimation;

        if (ntsc)
        {
            switch (hmjpg_vdecimation)
            {
                case 2: height = 240; break;
                case 4: height = 120; break;
                default: height = 480; break;
            }
        }
        else
        {
            switch (hmjpg_vdecimation)
            {
                case 2: height = 288; break;
                case 4: height = 144; break;
                default: height = 576; break;
            }
        }
    }

    if (!ringBuffer)
    {
        VERBOSE(VB_IMPORTANT, LOC + "Warning, old RingBuffer creation");
        ringBuffer = RingBuffer::Create("output.nuv", true);
        weMadeBuffer = true;
        livetv = false;
        if (!ringBuffer->IsOpen())
        {
            VERBOSE(VB_IMPORTANT, LOC_ERR + "Could not open RingBuffer");
            errored = true;
            return;
        }
    }
    else
        livetv = ringBuffer->LiveMode();

    audiobytes = 0;

    InitBuffers();
    InitFilters();
}

int NuppelVideoRecorder::AudioInit(bool skipdevice)
{
    int blocksize;
    int tmp;

    if (!skipdevice)
    {
        audio_device = AudioInput::CreateDevice(audiodevice.toAscii());
        if (!audio_device)
        {
            VERBOSE(VB_IMPORTANT, LOC_ERR +
                    QString("Failed to create audio device: %1")
                            .arg(audiodevice));
            return 1;
        }

        if (!audio_device->Open(audio_bits, audio_samplerate, audio_channels))
        {
            VERBOSE(VB_IMPORTANT, LOC_ERR +
                    QString("Failed to open audio device %1").arg(audiodevice));
            return 1;
        }

        if ((blocksize = audio_device->GetBlockSize()) <= 0)
        {
            blocksize = 1024;
            VERBOSE(VB_GENERAL, LOC_ERR +
                    QString("Failed to determine audio block size on %1,"
                            "using default 1024 bytes").arg(audiodevice));
        }

        audio_device->Close();
        audio_buffer_size = blocksize;
    }

    audio_bytes_per_sample = audio_channels * audio_bits / 8;
    VERBOSE(VB_AUDIO, LOC + QString("Audio device %1 buffer size: %1 bytes")
                                    .arg(audio_buffer_size));

    if (compressaudio)
    {
        gf = lame_init();
        lame_set_bWriteVbrTag(gf, 0);
        lame_set_quality(gf, mp3quality);
        lame_set_compression_ratio(gf, 11);
        lame_set_mode(gf, audio_channels == 2 ? STEREO : MONO);
        lame_set_num_channels(gf, audio_channels);
        lame_set_in_samplerate(gf, audio_samplerate);
        if ((tmp = lame_init_params(gf)) != 0)
        {
            VERBOSE(VB_IMPORTANT, LOC_ERR +
                    QString("AudioInit(): lame_init_params error %1").arg(tmp));
            compressaudio = false;
        }

        if (audio_bits != 16)
        {
            VERBOSE(VB_IMPORTANT, LOC_ERR +
                    "AudioInit(): lame support requires 16bit audio");
            compressaudio = false;
        }
    }
    mp3buf_size = (int)(1.25 * 16384 + 7200);
    mp3buf = new char[mp3buf_size];

    return 0;
}

/** \fn NuppelVideoRecorder::MJPEGInit(void)
 *  \brief Determines MJPEG capture resolution.
 *
 *   This function requires an file descriptor for the device, which
 *   means Channel cannot be open when NVR::Initialize() is called.
 *   It is safe for the recorder to be open.
 *
 *  \return true on success
 */
bool NuppelVideoRecorder::MJPEGInit(void)
{
#ifdef USING_V4L
    bool we_opened_fd = false;
    int init_fd = fd;
    if (init_fd < 0)
    {
        QByteArray vdevice = videodevice.toAscii();
        init_fd = open(vdevice.constData(), O_RDWR);
        we_opened_fd = true;

        if (init_fd < 0)
        {
            VERBOSE(VB_IMPORTANT, LOC_ERR + "Can't open video device" + ENO);
            return false;
        }
    }

    struct video_capability vc;
    memset(&vc, 0, sizeof(vc));
    int ret = ioctl(init_fd, VIDIOCGCAP, &vc);

    if (ret < 0)
        VERBOSE(VB_IMPORTANT, LOC_ERR + "Can't query V4L capabilities" + ENO);

    if (we_opened_fd)
        close(init_fd);

    if (ret < 0)
        return false;

    if (vc.maxwidth != 768 && vc.maxwidth != 640)
        vc.maxwidth = 720;

    if (vc.type & VID_TYPE_MJPEG_ENCODER)
    {
        if (vc.maxwidth >= 768)
            hmjpg_maxw = 768;
        else if (vc.maxwidth >= 704)
            hmjpg_maxw = 704;
        else
            hmjpg_maxw = 640;
        return true;
    }
#endif // USING_V4L

    VERBOSE(VB_IMPORTANT, LOC_ERR + "MJPEG not supported by device");
    return false;
}

void NuppelVideoRecorder::InitFilters(void)
{
    int btmp = video_buffer_size;
    if (videoFilters)
        delete videoFilters;

    QString tmpVideoFilterList;

    w_out = width;
    h_out = height;
    VideoFrameType tmp = FMT_YV12;

    if (correct_bttv && !videoFilterList.contains("adjust"))
    {
        if (videoFilterList.isEmpty())
            tmpVideoFilterList = "adjust";
        else
            tmpVideoFilterList = "adjust," + videoFilterList;
    }
    else
        tmpVideoFilterList = videoFilterList;

    videoFilters = FiltMan->LoadFilters(tmpVideoFilterList, inpixfmt, tmp,
                                        w_out, h_out, btmp);
    if (video_buffer_size && btmp != video_buffer_size)
    {
        video_buffer_size = btmp;
        ResizeVideoBuffers();
    }
}

void NuppelVideoRecorder::InitBuffers(void)
{
    int videomegs;
    int audiomegs = 2;

    if (!video_buffer_size)
    {
        if (picture_format == PIX_FMT_YUV422P)
            video_buffer_size = w_out * h_out * 2;
        else
            video_buffer_size = w_out * h_out * 3 / 2;
    }

    if (width >= 480 || height > 288)
        videomegs = 20;
    else
        videomegs = 12;

    video_buffer_count = (videomegs * 1000 * 1000) / video_buffer_size;

    if (audio_buffer_size != 0)
        audio_buffer_count = (audiomegs * 1000 * 1000) / audio_buffer_size;
    else
        audio_buffer_count = 0;

    text_buffer_size = 8 * (sizeof(teletextsubtitle) + VT_WIDTH);
    text_buffer_count = video_buffer_count;

    for (int i = 0; i < video_buffer_count; i++)
    {
        vidbuffertype *vidbuf = new vidbuffertype;
        vidbuf->buffer = new unsigned char[video_buffer_size];
        vidbuf->sample = 0;
        vidbuf->freeToEncode = 0;
        vidbuf->freeToBuffer = 1;
        vidbuf->bufferlen = 0;
        vidbuf->forcekey = 0;

        videobuffer.push_back(vidbuf);
    }

    for (int i = 0; i < audio_buffer_count; i++)
    {
        audbuffertype *audbuf = new audbuffertype;
        audbuf->buffer = new unsigned char[audio_buffer_size];
        audbuf->sample = 0;
        audbuf->freeToEncode = 0;
        audbuf->freeToBuffer = 1;

        audiobuffer.push_back(audbuf);
    }

    for (int i = 0; i < text_buffer_count; i++)
    {
        txtbuffertype *txtbuf = new txtbuffertype;
        txtbuf->buffer = new unsigned char[text_buffer_size];
        txtbuf->freeToEncode = 0;
        txtbuf->freeToBuffer = 1;

        textbuffer.push_back(txtbuf);
    }
}

void NuppelVideoRecorder::ResizeVideoBuffers(void)
{
    for (unsigned int i = 0; i < videobuffer.size(); i++)
    {
        delete [] (videobuffer[i]->buffer);
        videobuffer[i]->buffer = new unsigned char[video_buffer_size];
    }
}

void NuppelVideoRecorder::StopRecording(void)
{
    encoding = false;
}

void NuppelVideoRecorder::StreamAllocate(void)
{
    strm = new signed char[width * height * 2 + 10];
}

bool NuppelVideoRecorder::Open(void)
{
    if (channelfd>0)
        return true;

    int retries = 0;
    QByteArray vdevice = videodevice.toAscii();
    fd = open(vdevice.constData(), O_RDWR);
    while (fd < 0)
    {
        usleep(30000);
        fd = open(vdevice.constData(), O_RDWR);
        if (retries++ > 5)
        {
            VERBOSE(VB_IMPORTANT, LOC_ERR +
                    QString("Can't open video device: %1").arg(videodevice));
            perror("open video:");
            KillChildren();
            errored = true;
            return false;
        }
    }

    channelfd = fd;
    return true;
}

void NuppelVideoRecorder::ProbeV4L2(void)
{
#ifdef USING_V4L
    usingv4l2 = true;

    struct v4l2_capability vcap;
    memset(&vcap, 0, sizeof(vcap));

    if (ioctl(channelfd, VIDIOC_QUERYCAP, &vcap) < 0)
    {
        usingv4l2 = false;
    }

    if (usingv4l2 && !(vcap.capabilities & V4L2_CAP_VIDEO_CAPTURE))
    {
        VERBOSE(VB_IMPORTANT, LOC + "Not a v4l2 capture device, falling back to v4l");
        usingv4l2 = false;
    }

    if (usingv4l2 && !(vcap.capabilities & V4L2_CAP_STREAMING))
    {
        VERBOSE(VB_IMPORTANT, LOC + "Won't work with the streaming interface, falling back");
        usingv4l2 = false;
    }

    if (vcap.card[0] == 'B' && vcap.card[1] == 'T' &&
        vcap.card[2] == '8' && vcap.card[4] == '8')
        correct_bttv = true;

    QString driver = (char *)vcap.driver;
    if (driver == "go7007")
        go7007 = true;
#endif // USING_V4L
}

void NuppelVideoRecorder::StartRecording(void)
{
    if (lzo_init() != LZO_E_OK)
    {
        VERBOSE(VB_IMPORTANT, LOC_ERR + "lzo_init() failed, exiting");
        errored = true;
        return;
    }

    if (!Open())
    {
        errored = true;
        return;
    }

    ProbeV4L2();

    if (usingv4l2 && !SetFormatV4L2())
    {
        errored = true;
        return;
    }

    StreamAllocate();

    positionMapLock.lock();
    positionMap.clear();
    positionMapDelta.clear();
    positionMapLock.unlock();

    if (videocodec.toLower() == "rtjpeg")
        useavcodec = false;
    else
        useavcodec = true;

    if (useavcodec)
        useavcodec = SetupAVCodecVideo();

    if (!useavcodec)
        SetupRTjpeg();

    UpdateResolutions();

    if (CreateNuppelFile() != 0)
    {
        VERBOSE(VB_IMPORTANT, LOC_ERR + QString("Cannot open '%1' for writing")
                .arg(ringBuffer->GetFilename()));
        errored = true;
        return;
    }

    if (childrenLive)
    {
        VERBOSE(VB_IMPORTANT, LOC_ERR + "Children are already alive");
        errored = true;
        return;
    }

    if (!SpawnChildren())
    {
        VERBOSE(VB_IMPORTANT, LOC_ERR + "Couldn't spawn children");
        errored = true;
        return;
    }

    // save the start time
    gettimeofday(&stm, &tzone);

    // try to get run at higher scheduling priority, ignore failure
    myth_nice(-10);

    if (usingv4l2)
    {
        inpixfmt = FMT_NONE;
        InitFilters();
        DoV4L2();
        return;
    }
    else
        DoV4L();
}

#ifdef USING_V4L
void NuppelVideoRecorder::DoV4L(void)
{
    struct video_capability vc;
    struct video_mmap mm;
    struct video_mbuf vm;
    struct video_channel vchan;
    struct video_audio va;
    struct video_tuner vt;

    memset(&mm, 0, sizeof(mm));
    memset(&vm, 0, sizeof(vm));
    memset(&vchan, 0, sizeof(vchan));
    memset(&va, 0, sizeof(va));
    memset(&vt, 0, sizeof(vt));
    memset(&vc, 0, sizeof(vc));

    if (ioctl(fd, VIDIOCGCAP, &vc) < 0)
    {
        perror("VIDIOCGCAP:");
        KillChildren();
        errored = true;
        return;
    }

    int channelinput = 0;

    if (channelObj)
        channelinput = channelObj->GetCurrentInputNum();

    vchan.channel = channelinput;

    if (ioctl(fd, VIDIOCGCHAN, &vchan) < 0)
        perror("VIDIOCGCHAN");

    // Set volume level for audio recording (unless feature is disabled).
    if (!skip_btaudio)
    {
        // v4l1 compat in Linux 2.6.18 does not set VIDEO_VC_AUDIO,
        // so we just use VIDIOCGAUDIO unconditionally.. then only
        // report a get failure as an error if VIDEO_VC_AUDIO is set.
        if (ioctl(fd, VIDIOCGAUDIO, &va) < 0)
        {
            bool reports_audio = vchan.flags & VIDEO_VC_AUDIO;
            uint err_level = reports_audio ? VB_IMPORTANT : VB_AUDIO;
            // print at VB_IMPORTANT if driver reports audio.
            VERBOSE(err_level, LOC_ERR + "Failed to get audio" + ENO);
        }
        else
        {
            // if channel has a audio then activate it
            va.flags &= ~VIDEO_AUDIO_MUTE; // now this really has to work
            va.volume = volume * 65535 / 100;
            if (ioctl(fd, VIDIOCSAUDIO, &va) < 0)
                VERBOSE(VB_IMPORTANT, LOC_ERR + "Failed to set audio" + ENO);
        }
    }

    if ((vc.type & VID_TYPE_MJPEG_ENCODER) && hardware_encode)
    {
        DoMJPEG();
        errored = true;
        return;
    }

    inpixfmt = FMT_NONE;
    InitFilters();

    if (ioctl(fd, VIDIOCGMBUF, &vm) < 0)
    {
        perror("VIDIOCGMBUF:");
        KillChildren();
        errored = true;
        return;
    }

    if (vm.frames < 2)
    {
        fprintf(stderr, "need a minimum of 2 capture buffers\n");
        KillChildren();
        errored = true;
        return;
    }

    int frame;

    unsigned char *buf = (unsigned char *)mmap(0, vm.size,
                                               PROT_READ|PROT_WRITE,
                                               MAP_SHARED,
                                               fd, 0);
    if (buf <= 0)
    {
        perror("mmap");
        KillChildren();
        errored = true;
        return;
    }

    mm.height = height;
    mm.width  = width;
    if (inpixfmt == FMT_YUV422P)
        mm.format = VIDEO_PALETTE_YUV422P;
    else
        mm.format = VIDEO_PALETTE_YUV420P;

    mm.frame  = 0;
    if (ioctl(fd, VIDIOCMCAPTURE, &mm)<0)
        perror("VIDIOCMCAPTUREi0");
    mm.frame  = 1;
    if (ioctl(fd, VIDIOCMCAPTURE, &mm)<0)
        perror("VIDIOCMCAPTUREi1");

    encoding = true;
    recording = true;

    int syncerrors = 0;

    while (encoding)
    {
        {
            QMutexLocker locker(&pauseLock);
            if (request_pause)
            {
                if (!mainpaused)
                {
                    mainpaused = true;
                    pauseWait.wakeAll();
                    if (IsPaused(true) && tvrec)
                        tvrec->RecorderPaused();
                }
                unpauseWait.wait(&pauseLock, 100);
                if (cleartimeonpause)
                    gettimeofday(&stm, &tzone);
                continue;
            }
            
            if (!request_pause && mainpaused)
            {
                mainpaused = false;
                unpauseWait.wakeAll();
            }
        }

        frame = 0;
        mm.frame = 0;
        if (ioctl(fd, VIDIOCSYNC, &frame)<0)
        {
            syncerrors++;
            if (syncerrors == 10)
                VERBOSE(VB_IMPORTANT, LOC_ERR + "Multiple bttv errors, "
                        "further messages supressed");
            else if (syncerrors < 10)
                perror("VIDIOCSYNC");
        }
        else
        {
            BufferIt(buf+vm.offsets[0], video_buffer_size);
            //memset(buf+vm.offsets[0], 0, video_buffer_size);
        }

        if (ioctl(fd, VIDIOCMCAPTURE, &mm)<0)
            perror("VIDIOCMCAPTURE0");

        frame = 1;
        mm.frame = 1;
        if (ioctl(fd, VIDIOCSYNC, &frame)<0)
        {
            syncerrors++;
            if (syncerrors == 10)
                VERBOSE(VB_IMPORTANT, LOC_ERR + "Multiple bttv errors, further messages supressed");
            else if (syncerrors < 10)
                perror("VIDIOCSYNC");
        }
        else
        {
            BufferIt(buf+vm.offsets[1], video_buffer_size);
            //memset(buf+vm.offsets[1], 0, video_buffer_size);
        }
        if (ioctl(fd, VIDIOCMCAPTURE, &mm)<0)
            perror("VIDIOCMCAPTURE1");
    }

    munmap(buf, vm.size);

    KillChildren();

    FinishRecording();

    recording = false;
    close(fd);
}

bool NuppelVideoRecorder::SetFormatV4L2(void)
{
    struct v4l2_format     vfmt;
    memset(&vfmt, 0, sizeof(vfmt));

    vfmt.type = V4L2_BUF_TYPE_VIDEO_CAPTURE;

    vfmt.fmt.pix.width = width;
    vfmt.fmt.pix.height = height;
    vfmt.fmt.pix.field = V4L2_FIELD_INTERLACED;

    if (go7007)
        vfmt.fmt.pix.pixelformat = V4L2_PIX_FMT_MPEG;
    else if (inpixfmt == FMT_YUV422P)
        vfmt.fmt.pix.pixelformat = V4L2_PIX_FMT_YUV422P;
    else
        vfmt.fmt.pix.pixelformat = V4L2_PIX_FMT_YUV420;

    if (ioctl(fd, VIDIOC_S_FMT, &vfmt) < 0)
    {
        // this is supported by the cx88 and various ati cards.
        vfmt.fmt.pix.pixelformat = V4L2_PIX_FMT_YUYV;

        if (ioctl(fd, VIDIOC_S_FMT, &vfmt) < 0)
        {
            // this is supported by the HVR-950q
            vfmt.fmt.pix.pixelformat = V4L2_PIX_FMT_UYVY;
            if (ioctl(fd, VIDIOC_S_FMT, &vfmt) < 0)
            {
                VERBOSE(VB_IMPORTANT, LOC_ERR + "v4l2: Unable to set desired format");
                return false;
            }
            else
            {
                // we need to convert the buffer - we can't deal with uyvy directly.
                if (inpixfmt == FMT_YUV422P)
                {
                    VERBOSE(VB_IMPORTANT, LOC_ERR + "v4l2: uyvy format supported, but yuv422 requested.");
                    VERBOSE(VB_IMPORTANT, LOC_ERR + "v4l2: unfortunately, this converter hasn't been written yet, exiting");
                    return false;
                }
                VERBOSE(VB_RECORD, LOC + "v4l2: format set, getting uyvy from v4l, converting");
            }
        }
        else
        {
            // we need to convert the buffer - we can't deal with yuyv directly.
            if (inpixfmt == FMT_YUV422P)
            {
                VERBOSE(VB_IMPORTANT, LOC_ERR + "v4l2: yuyv format supported, but yuv422 requested.");
                VERBOSE(VB_IMPORTANT, LOC_ERR + "v4l2: unfortunately, this converter hasn't been written yet, exiting");
                return false;
            }
            VERBOSE(VB_RECORD, LOC + "v4l2: format set, getting yuyv from v4l, converting");
        }
    }
    else // cool, we can do our preferred format, most likely running on bttv.
        VERBOSE(VB_RECORD, LOC + "v4l2: format set, getting yuv420 from v4l");

    // VIDIOC_S_FMT might change the format, check it
    if (width  != (int)vfmt.fmt.pix.width ||
        height != (int)vfmt.fmt.pix.height)
    {
        VERBOSE(VB_RECORD, LOC + QString("v4l2: resolution changed. reuested "
                                         "%1x%2, using %3x%4 now")
                .arg(width).arg(height)
                .arg(vfmt.fmt.pix.width)
                .arg(vfmt.fmt.pix.height));
        w_out = width  = vfmt.fmt.pix.width;
        h_out = height = vfmt.fmt.pix.height;
    }

    v4l2_pixelformat = vfmt.fmt.pix.pixelformat;

    return true;
}

#define MAX_VIDEO_BUFFERS 5
void NuppelVideoRecorder::DoV4L2(void)
{
    struct v4l2_buffer     vbuf;
    struct v4l2_requestbuffers vrbuf;
    struct v4l2_control    vc;

    memset(&vbuf, 0, sizeof(vbuf));
    memset(&vrbuf, 0, sizeof(vrbuf));
    memset(&vc, 0, sizeof(vc));

    vc.id = V4L2_CID_AUDIO_MUTE;
    vc.value = 0;

    if (ioctl(fd, VIDIOC_S_CTRL, &vc) < 0)
        perror("VIDIOC_S_CTRL:V4L2_CID_AUDIO_MUTE");

    if (go7007)
    {
        struct go7007_comp_params comp;
        struct go7007_mpeg_params mpeg;

        memset(&comp, 0, sizeof(comp));
        comp.gop_size = keyframedist;
        comp.max_b_frames = 0;

        if (fabs(video_aspect - 1.33333) < 0.01f)
        {
            if (ntsc)
                comp.aspect_ratio = GO7007_ASPECT_RATIO_4_3_NTSC;
            else
                comp.aspect_ratio = GO7007_ASPECT_RATIO_4_3_PAL;
        }
        else if (fabs(video_aspect - 1.77777) < 0.01f)
        {
            if (ntsc)
                comp.aspect_ratio = GO7007_ASPECT_RATIO_16_9_NTSC;
            else
                comp.aspect_ratio = GO7007_ASPECT_RATIO_16_9_PAL;
        }
        else
        {
            comp.aspect_ratio = GO7007_ASPECT_RATIO_1_1;
        }

        comp.flags |= GO7007_COMP_CLOSED_GOP;
        if (ioctl(fd, GO7007IOC_S_COMP_PARAMS, &comp) < 0)
        {
            VERBOSE(VB_IMPORTANT, LOC_ERR + "Unable to set compression params");
            errored = true;
            return;
        }

        memset(&mpeg, 0, sizeof(mpeg));

        if (videocodec == "mpeg2video")
            mpeg.mpeg_video_standard = GO7007_MPEG_VIDEO_MPEG2;
        else
            mpeg.mpeg_video_standard = GO7007_MPEG_VIDEO_MPEG4;

        if (ioctl(fd, GO7007IOC_S_MPEG_PARAMS, &mpeg) < 0)
        {
            VERBOSE(VB_IMPORTANT, LOC_ERR + "Unable to set MPEG params");
            errored = true;
            return;
        }

        int usebitrate = targetbitrate * 1000;
        if (scalebitrate)
        {
            float diff = (width * height) / (640.0 * 480.0);
            usebitrate = (int)(diff * usebitrate);
        }

        if (ioctl(fd, GO7007IOC_S_BITRATE, &usebitrate) < 0)
        {
            VERBOSE(VB_IMPORTANT, LOC_ERR + "Unable to set bitrate");
            errored = true;
            return;
        }

        hardware_encode = true;
    }

    uint numbuffers = MAX_VIDEO_BUFFERS;

    vrbuf.type = V4L2_BUF_TYPE_VIDEO_CAPTURE;
    vrbuf.memory = V4L2_MEMORY_MMAP;
    vrbuf.count = numbuffers;

    if (ioctl(fd, VIDIOC_REQBUFS, &vrbuf) < 0)
    {
        VERBOSE(VB_IMPORTANT, LOC_ERR + "Not able to get any capture buffers, exiting");
        errored = true;
        return;
    }

    if (vrbuf.count < numbuffers)
    {
        VERBOSE(VB_IMPORTANT, LOC + QString("Requested %1 buffers, but only %2 are available. Proceeding anyway").arg(numbuffers).arg(vrbuf.count));
    }

    numbuffers = vrbuf.count;

    unsigned char *buffers[MAX_VIDEO_BUFFERS];
    int bufferlen[MAX_VIDEO_BUFFERS];

    for (uint i = 0; i < numbuffers; i++)
    {
        vbuf.type = vrbuf.type;
        vbuf.index = i;

        if (ioctl(fd, VIDIOC_QUERYBUF, &vbuf) < 0)
        {
            VERBOSE(VB_IMPORTANT, LOC_ERR + QString("unable to query capture buffer %1").arg(i));
            errored = true;
            return;
        }

        buffers[i] = (unsigned char *)mmap(NULL, vbuf.length,
                                           PROT_READ|PROT_WRITE, MAP_SHARED,
                                           fd, vbuf.m.offset);

        if (buffers[i] == MAP_FAILED)
        {
            perror("mmap");
            VERBOSE(VB_IMPORTANT, LOC_ERR + QString("Memory map failed"));
            errored = true;
            return;
        }
        bufferlen[i] = vbuf.length;
    }

    for (uint i = 0; i < numbuffers; i++)
    {
        memset(buffers[i], 0, bufferlen[i]);
        vbuf.type = V4L2_BUF_TYPE_VIDEO_CAPTURE;
        vbuf.index = i;
        ioctl(fd, VIDIOC_QBUF, &vbuf);
    }

    int turnon = V4L2_BUF_TYPE_VIDEO_CAPTURE;
    ioctl(fd, VIDIOC_STREAMON, &turnon);

    struct timeval tv;
    fd_set rdset;
    int frame = 0;
    bool forcekey = false;

    encoding = true;
    recording = true;
    resetcapture = false;

    // setup pixel format conversions for YUYV and UYVY
    uint8_t *output_buffer = NULL;
    struct SwsContext *convert_ctx = NULL;
    AVPicture img_out;
    if (v4l2_pixelformat == V4L2_PIX_FMT_YUYV ||
        v4l2_pixelformat == V4L2_PIX_FMT_UYVY)
    {
        PixelFormat in_pixfmt = v4l2_pixelformat == V4L2_PIX_FMT_YUYV ?
                                PIX_FMT_YUYV422 :
                                PIX_FMT_UYVY422;

        output_buffer = (uint8_t*)av_malloc(height * width * 3 / 2);
        if (!output_buffer)
        {
            VERBOSE(VB_IMPORTANT, LOC_ERR + "Cannot initialize image conversion"
                    "buffer");
            errored = true;
            return;
        }

        convert_ctx = sws_getCachedContext(convert_ctx, width, height, in_pixfmt,
                                           width, height, PIX_FMT_YUV420P,
                                           SWS_FAST_BILINEAR, NULL, NULL, NULL);
        if (!convert_ctx)
        {
            VERBOSE(VB_IMPORTANT, LOC_ERR + "Cannot initialize image conversion "
                    "context");
            errored = true;
            return;
        }

        avpicture_fill(&img_out, output_buffer, PIX_FMT_YUV420P, width, height);
    }

    while (encoding) {
again:
        {
            QMutexLocker locker(&pauseLock);
            if (request_pause)
            {
                if (!mainpaused)
                {
                    mainpaused = true;
                    pauseWait.wakeAll();
                    if (IsPaused(true) && tvrec)
                        tvrec->RecorderPaused();
                }
                unpauseWait.wait(&pauseLock, 100);
                if (cleartimeonpause)
                    gettimeofday(&stm, &tzone);
                continue;
            }
            
            if (!request_pause && mainpaused)
            {
                mainpaused = false;
                unpauseWait.wakeAll();
            }
        }

        if (resetcapture)
        {
            VERBOSE(VB_IMPORTANT, LOC_ERR + "Resetting and re-queueing");
            turnon = V4L2_BUF_TYPE_VIDEO_CAPTURE;
            ioctl(fd, VIDIOC_STREAMOFF, &turnon);

            for (uint i = 0; i < numbuffers; i++)
            {
                memset(buffers[i], 0, bufferlen[i]);
                vbuf.type = V4L2_BUF_TYPE_VIDEO_CAPTURE;
                vbuf.index = i;
                ioctl(fd, VIDIOC_QBUF, &vbuf);
             }

             ioctl(fd, VIDIOC_STREAMON, &turnon);
             resetcapture = false;
        }

        tv.tv_sec = 5;
        tv.tv_usec = 0;
        FD_ZERO(&rdset);
        FD_SET(fd, &rdset);

        switch (select(fd+1, &rdset, NULL, NULL, &tv))
        {
            case -1:
                  if (errno == EINTR)
                      goto again;
                  perror("select");
                  continue;
            case 0:
                  printf("select timeout\n");
                  continue;
           default: break;
        }

        memset(&vbuf, 0, sizeof(vbuf));
        vbuf.type = V4L2_BUF_TYPE_VIDEO_CAPTURE;
        vbuf.memory = V4L2_MEMORY_MMAP;
        if (ioctl(fd, VIDIOC_DQBUF, &vbuf) < 0)
        {
            VERBOSE(VB_IMPORTANT, LOC_ERR + "DQBUF ioctl failed." + ENO);

            // EIO failed DQBUF de-tunes post 2.6.15.3 for cx88
            // EIO or EINVAL on bttv means we need to reset the buffers..
            if (errno == EIO && channelObj)
            {
                channelObj->Retune();
                resetcapture = true;
                continue;
            }

            if (errno == EIO || errno == EINVAL)
            {
                resetcapture = true;
                continue;
            }

            if (errno == EAGAIN)
                continue;
        }

        frame = vbuf.index;
        if (go7007)
            forcekey = vbuf.flags & V4L2_BUF_FLAG_KEYFRAME;

        if (!request_pause)
        {
            if (v4l2_pixelformat == V4L2_PIX_FMT_YUYV)
            {
                AVPicture img_in;
                avpicture_fill(&img_in, buffers[frame], PIX_FMT_YUYV422, width, height);
                sws_scale(convert_ctx, img_in.data, img_in.linesize,
                          0, height, img_out.data, img_out.linesize);
                BufferIt(output_buffer, video_buffer_size);
            }
            else if (v4l2_pixelformat == V4L2_PIX_FMT_UYVY)
            {
                AVPicture img_in;
                avpicture_fill(&img_in, buffers[frame], PIX_FMT_UYVY422, width, height);
                sws_scale(convert_ctx, img_in.data, img_in.linesize,
                          0, height, img_out.data, img_out.linesize);
                BufferIt(output_buffer, video_buffer_size);
            }
            else
            {
                // buffer the frame directly
                BufferIt(buffers[frame], vbuf.bytesused, forcekey);
            }
        }

        vbuf.type = V4L2_BUF_TYPE_VIDEO_CAPTURE;
        ioctl(fd, VIDIOC_QBUF, &vbuf);
    }

    KillChildren();

    ioctl(fd, VIDIOC_STREAMOFF, &turnon);

    for (uint i = 0; i < numbuffers; i++)
    {
        munmap(buffers[i], bufferlen[i]);
    }

    FinishRecording();

    av_free(output_buffer);
    sws_freeContext(convert_ctx);

    recording = false;
    close(fd);
    close(channelfd);
}

void NuppelVideoRecorder::DoMJPEG(void)
{
    struct mjpeg_params bparm;

    if (ioctl(fd, MJPIOC_G_PARAMS, &bparm) < 0)
    {
        perror("MJPIOC_G_PARAMS:");
        return;
    }

    //bparm.input = 2;
    //bparm.norm = 1;
    bparm.quality = hmjpg_quality;

    if (hmjpg_hdecimation == hmjpg_vdecimation)
    {
        bparm.decimation = hmjpg_hdecimation;
    }
    else
    {
        bparm.decimation = 0;
        bparm.HorDcm = hmjpg_hdecimation;
        bparm.VerDcm = (hmjpg_vdecimation + 1) / 2;

        if (hmjpg_vdecimation == 1)
        {
            bparm.TmpDcm = 1;
            bparm.field_per_buff = 2;
        }
        else
        {
            bparm.TmpDcm = 2;
            bparm.field_per_buff = 1;
        }

        bparm.img_width = hmjpg_maxw;

        if (ntsc)
            bparm.img_height = 240;
        else
            bparm.img_height = 288;

        bparm.img_x = 0;
        bparm.img_y = 0;
    }

    bparm.APPn = 0;

    if (hmjpg_vdecimation == 1)
        bparm.APP_len = 14;
    else
        bparm.APP_len = 0;

    bparm.odd_even = !(hmjpg_vdecimation > 1);

    for (int n = 0; n < bparm.APP_len; n++)
        bparm.APP_data[n] = 0;

    if (ioctl(fd, MJPIOC_S_PARAMS, &bparm) < 0)
    {
        perror("MJPIOC_S_PARAMS:");
        return;
    }

    struct mjpeg_requestbuffers breq;

    breq.count = 64;
    breq.size = 256 * 1024;

    if (ioctl(fd, MJPIOC_REQBUFS, &breq) < 0)
    {
        perror("MJPIOC_REQBUFS:");
        return;
    }

    uint8_t *MJPG_buff = (uint8_t *)mmap(0, breq.count * breq.size,
                                         PROT_READ|PROT_WRITE, MAP_SHARED, fd,
                                         0);

    if (MJPG_buff == MAP_FAILED)
    {
        VERBOSE(VB_IMPORTANT, LOC_ERR + "mapping mjpeg buffers");
        return;
    }

    struct mjpeg_sync bsync;

    for (unsigned int count = 0; count < breq.count; count++)
    {
        if (ioctl(fd, MJPIOC_QBUF_CAPT, &count) < 0)
            perror("MJPIOC_QBUF_CAPT:");
    }

    encoding = true;
    recording = true;

    while (encoding)
    {
        {
            QMutexLocker locker(&pauseLock);
            if (request_pause)
            {
                if (!mainpaused)
                {
                    mainpaused = true;
                    pauseWait.wakeAll();
                    if (IsPaused(true) && tvrec)
                        tvrec->RecorderPaused();
                }
                unpauseWait.wait(&pauseLock, 100);
                if (cleartimeonpause)
                    gettimeofday(&stm, &tzone);
                continue;
            }
            
            if (!request_pause && mainpaused)
            {
                mainpaused = false;
                unpauseWait.wakeAll();
            }
        }

        if (ioctl(fd, MJPIOC_SYNC, &bsync) < 0)
            encoding = false;

        BufferIt((unsigned char *)(MJPG_buff + bsync.frame * breq.size),
                 bsync.length);

        if (ioctl(fd, MJPIOC_QBUF_CAPT, &(bsync.frame)) < 0)
            encoding = false;
    }

    munmap(MJPG_buff, breq.count * breq.size);
    KillChildren();

    FinishRecording();

    recording = false;
    close(fd);
}

#else  // USING_V4L
void NuppelVideoRecorder::DoV4L(void)         {}
bool NuppelVideoRecorder::SetFormatV4L2(void) { return false; }
void NuppelVideoRecorder::DoV4L2(void)        {}
void NuppelVideoRecorder::DoMJPEG(void)       {}
#endif // USING_V4L

bool NuppelVideoRecorder::SpawnChildren(void)
{
    childrenLive = true;

    write_thread = new NVRWriteThread(this);
    write_thread->start();

    audio_thread = new NVRAudioThread(this);
    audio_thread->start();

    if (vbimode)
    {
        vbi_thread = new NVRVBIThread(this);
        vbi_thread->start();
    }

    return true;
}

void NuppelVideoRecorder::KillChildren(void)
{
    childrenLive = false;
    {
        QMutexLocker locker(&pauseLock);
        unpauseWait.wakeAll();
    }

    if (write_thread)
    {
        write_thread->wait();
        delete write_thread;
        write_thread = NULL;
    }

    if (audio_thread)
    {
        audio_thread->wait();
        delete audio_thread;
        audio_thread = NULL;
    }

    if (vbi_thread)
    {
        vbi_thread->wait();
        delete vbi_thread;
        vbi_thread = NULL;
    }

#ifdef USING_FFMPEG_THREADS
    if (useavcodec && encoding_thread_count > 1)
        avcodec_thread_free(mpa_vidctx);
#endif
}

void NuppelVideoRecorder::BufferIt(unsigned char *buf, int len, bool forcekey)
{
    int act;
    long tcres;
    int fn;
    struct timeval now;

    act = act_video_buffer;

    if (!videobuffer[act]->freeToBuffer) {
        return;
    }

    gettimeofday(&now, &tzone);

    tcres = (now.tv_sec-stm.tv_sec)*1000 + now.tv_usec/1000 - stm.tv_usec/1000;

    usebttv = 0;
    // here is the non preferable timecode - drop algorithm - fallback
    if (!usebttv)
    {
        if (tf==0)
            tf = 2;
        else
        {
            fn = tcres - oldtc;

     // the difference should be less than 1,5*timeperframe or we have
     // missed at least one frame, this code might be inaccurate!

            if (ntsc_framerate)
                fn = (fn+16)/33;
            else
                fn = (fn+20)/40;
            if (fn<1)
                fn=1;
            tf += 2*fn; // two fields
        }
    }

    oldtc = tcres;

    if (!videobuffer[act]->freeToBuffer)
    {
        printf("DROPPED frame due to full buffer in the recorder.\n");
        return; // we can't buffer the current frame
    }

    videobuffer[act]->sample = tf;

    // record the time at the start of this frame.
    // 'tcres' is at the end of the frame, so subtract the right # of ms
    videobuffer[act]->timecode = (ntsc_framerate) ? (tcres - 33) : (tcres - 40);

    memcpy(videobuffer[act]->buffer, buf, len);
    videobuffer[act]->bufferlen = len;
    videobuffer[act]->forcekey = forcekey;

    videobuffer[act]->freeToBuffer = 0;
    act_video_buffer++;
    if (act_video_buffer >= video_buffer_count)
        act_video_buffer = 0; // cycle to begin of buffer
    videobuffer[act]->freeToEncode = 1; // set last to prevent race
    return;
}

inline void NuppelVideoRecorder::WriteFrameheader(rtframeheader *fh)
{
#if HAVE_BIGENDIAN
    fh->timecode     = bswap_32(fh->timecode);
    fh->packetlength = bswap_32(fh->packetlength);
#endif
    ringBuffer->Write(fh, FRAMEHEADERSIZE);
}

void NuppelVideoRecorder::SetNewVideoParams(double newaspect)
{
    if (newaspect == video_aspect)
        return;

    video_aspect = newaspect;

    struct rtframeheader frameheader;
    memset(&frameheader, 0, sizeof(frameheader));

    frameheader.frametype = 'S';
    frameheader.comptype = 'M';
    frameheader.packetlength = sizeof(struct rtfileheader);

    WriteFrameheader(&frameheader);

    WriteFileHeader();
}

void NuppelVideoRecorder::WriteFileHeader(void)
{
    struct rtfileheader fileheader;
    static const char finfo[12] = "MythTVVideo";
    static const char vers[5]   = "0.07";

    memset(&fileheader, 0, sizeof(fileheader));
    memcpy(fileheader.finfo, finfo, sizeof(fileheader.finfo));
    memcpy(fileheader.version, vers, sizeof(fileheader.version));
    fileheader.width  = w_out;
    fileheader.height = (int)(h_out * height_multiplier);
    fileheader.desiredwidth  = 0;
    fileheader.desiredheight = 0;
    fileheader.pimode = 'P';
    fileheader.aspect = video_aspect;
    fileheader.fps = video_frame_rate;
    fileheader.fps *= framerate_multiplier;
    fileheader.videoblocks = -1;
    fileheader.audioblocks = -1;
    fileheader.textsblocks = -1; // TODO: make only -1 if VBI support active?
    fileheader.keyframedist = KEYFRAMEDIST;

#if HAVE_BIGENDIAN
    fileheader.width         = bswap_32(fileheader.width);
    fileheader.height        = bswap_32(fileheader.height);
    fileheader.desiredwidth  = bswap_32(fileheader.desiredwidth);
    fileheader.desiredheight = bswap_32(fileheader.desiredheight);
    fileheader.aspect        = bswap_dbl(fileheader.aspect);
    fileheader.fps           = bswap_dbl(fileheader.fps);
    fileheader.videoblocks   = bswap_32(fileheader.videoblocks);
    fileheader.audioblocks   = bswap_32(fileheader.audioblocks);
    fileheader.textsblocks   = bswap_32(fileheader.textsblocks);
    fileheader.keyframedist  = bswap_32(fileheader.keyframedist);
#endif
    ringBuffer->Write(&fileheader, FILEHEADERSIZE);
}

void NuppelVideoRecorder::WriteHeader(void)
{
    struct rtframeheader frameheader;
    static unsigned long int tbls[128];

    if (!videoFilters)
        InitFilters();

    WriteFileHeader();

    memset(&frameheader, 0, sizeof(frameheader));
    frameheader.frametype = 'D'; // compressor data

    if (useavcodec)
    {
        frameheader.comptype = 'F';
        frameheader.packetlength = mpa_vidctx->extradata_size;

        WriteFrameheader(&frameheader);
        ringBuffer->Write(mpa_vidctx->extradata, frameheader.packetlength);
    }
    else
    {
        frameheader.comptype = 'R'; // compressor data for RTjpeg
        frameheader.packetlength = sizeof(tbls);

        // compression configuration header
        WriteFrameheader(&frameheader);

        memset(tbls, 0, sizeof(tbls));
        ringBuffer->Write(tbls, sizeof(tbls));
    }

    memset(&frameheader, 0, sizeof(frameheader));
    frameheader.frametype = 'X'; // extended data
    frameheader.packetlength = sizeof(extendeddata);

    // extended data header
    WriteFrameheader(&frameheader);

    struct extendeddata moredata;
    memset(&moredata, 0, sizeof(extendeddata));

    moredata.version = 1;
    if (useavcodec)
    {
        int vidfcc = 0;
        switch(mpa_vidcodec->id)
        {
            case CODEC_ID_MPEG4:      vidfcc = FOURCC_DIVX; break;
            case CODEC_ID_WMV1:       vidfcc = FOURCC_WMV1; break;
            case CODEC_ID_MSMPEG4V3:  vidfcc = FOURCC_DIV3; break;
            case CODEC_ID_MSMPEG4V2:  vidfcc = FOURCC_MP42; break;
            case CODEC_ID_MSMPEG4V1:  vidfcc = FOURCC_MPG4; break;
            case CODEC_ID_MJPEG:      vidfcc = FOURCC_MJPG; break;
            case CODEC_ID_H263:       vidfcc = FOURCC_H263; break;
            case CODEC_ID_H263P:      vidfcc = FOURCC_H263; break;
            case CODEC_ID_H263I:      vidfcc = FOURCC_I263; break;
            case CODEC_ID_MPEG1VIDEO: vidfcc = FOURCC_MPEG; break;
            case CODEC_ID_MPEG2VIDEO: vidfcc = FOURCC_MPG2; break;
            case CODEC_ID_HUFFYUV:    vidfcc = FOURCC_HFYU; break;
            default: break;
        }
        moredata.video_fourcc = vidfcc;
        moredata.lavc_bitrate = mpa_vidctx->bit_rate;
        moredata.lavc_qmin = mpa_vidctx->qmin;
        moredata.lavc_qmax = mpa_vidctx->qmax;
        moredata.lavc_maxqdiff = mpa_vidctx->max_qdiff;
    }
    else
    {
        moredata.video_fourcc = FOURCC_RJPG;
        moredata.rtjpeg_quality = Q;
        moredata.rtjpeg_luma_filter = M1;
        moredata.rtjpeg_chroma_filter = M2;
    }

    if (compressaudio)
    {
        moredata.audio_fourcc = FOURCC_LAME;
        moredata.audio_compression_ratio = 11;
        moredata.audio_quality = mp3quality;
    }
    else
    {
        moredata.audio_fourcc = FOURCC_RAWA;
    }

    moredata.audio_sample_rate = audio_samplerate;
    moredata.audio_channels = audio_channels;
    moredata.audio_bits_per_sample = audio_bits;

    extendeddataOffset = ringBuffer->GetWritePosition();

#if HAVE_BIGENDIAN
    moredata.version                 = bswap_32(moredata.version);
    moredata.video_fourcc            = bswap_32(moredata.video_fourcc);
    moredata.audio_fourcc            = bswap_32(moredata.audio_fourcc);
    moredata.audio_sample_rate       = bswap_32(moredata.audio_sample_rate);
    moredata.audio_bits_per_sample   = bswap_32(moredata.audio_bits_per_sample);
    moredata.audio_channels          = bswap_32(moredata.audio_channels);
    moredata.audio_compression_ratio = bswap_32(moredata.audio_compression_ratio);
    moredata.audio_quality           = bswap_32(moredata.audio_quality);
    moredata.rtjpeg_quality          = bswap_32(moredata.rtjpeg_quality);
    moredata.rtjpeg_luma_filter      = bswap_32(moredata.rtjpeg_luma_filter);
    moredata.rtjpeg_chroma_filter    = bswap_32(moredata.rtjpeg_chroma_filter);
    moredata.lavc_bitrate            = bswap_32(moredata.lavc_bitrate);
    moredata.lavc_qmin               = bswap_32(moredata.lavc_qmin);
    moredata.lavc_qmax               = bswap_32(moredata.lavc_qmax);
    moredata.lavc_maxqdiff           = bswap_32(moredata.lavc_maxqdiff);
    moredata.seektable_offset        = bswap_64(moredata.seektable_offset);
    moredata.keyframeadjust_offset   = bswap_64(moredata.keyframeadjust_offset);
#endif
    ringBuffer->Write(&moredata, sizeof(moredata));

    last_block = 0;
    lf = 0; // that resets framenumber so that seeking in the
            // continues parts works too
}

void NuppelVideoRecorder::WriteSeekTable(void)
{
    int numentries = seektable->size();

    struct rtframeheader frameheader;
    memset(&frameheader, 0, sizeof(frameheader));
    frameheader.frametype = 'Q'; // SeekTable
    frameheader.packetlength = sizeof(struct seektable_entry) * numentries;

    long long currentpos = ringBuffer->GetWritePosition();

    ringBuffer->Write(&frameheader, sizeof(frameheader));

    char *seekbuf = new char[frameheader.packetlength];
    int offset = 0;

    vector<struct seektable_entry>::iterator i = seektable->begin();
    for (; i != seektable->end(); i++)
    {
        memcpy(seekbuf + offset, (const void *)&(*i),
               sizeof(struct seektable_entry));
        offset += sizeof(struct seektable_entry);
    }

    ringBuffer->Write(seekbuf, frameheader.packetlength);

    ringBuffer->WriterSeek(extendeddataOffset +
                           offsetof(struct extendeddata, seektable_offset),
                           SEEK_SET);

    ringBuffer->Write(&currentpos, sizeof(long long));

    ringBuffer->WriterSeek(0, SEEK_END);

    delete [] seekbuf;
}

void NuppelVideoRecorder::WriteKeyFrameAdjustTable(
    const vector<struct kfatable_entry> &kfa_table)
{
    int numentries = kfa_table.size();

    struct rtframeheader frameheader;
    memset(&frameheader, 0, sizeof(frameheader));
    frameheader.frametype = 'K'; // KFA Table
    frameheader.packetlength = sizeof(struct kfatable_entry) * numentries;

    long long currentpos = ringBuffer->GetWritePosition();

    ringBuffer->Write(&frameheader, sizeof(frameheader));

    char *kfa_buf = new char[frameheader.packetlength];
    uint offset = 0;

    vector<struct kfatable_entry>::const_iterator it = kfa_table.begin();
    for (; it != kfa_table.end() ; ++it)
    {
        memcpy(kfa_buf + offset, &(*it),
               sizeof(struct kfatable_entry));
        offset += sizeof(struct kfatable_entry);
    }

    ringBuffer->Write(kfa_buf, frameheader.packetlength);


    ringBuffer->WriterSeek(extendeddataOffset +
                           offsetof(struct extendeddata, keyframeadjust_offset),
                           SEEK_SET);

    ringBuffer->Write(&currentpos, sizeof(long long));

    ringBuffer->WriterSeek(0, SEEK_END);

    delete [] kfa_buf;
}

void NuppelVideoRecorder::UpdateSeekTable(int frame_num, long offset)
{
    long long position = ringBuffer->GetWritePosition() + offset;
    struct seektable_entry ste;
    ste.file_offset = position;
    ste.keyframe_number = frame_num;
    seektable->push_back(ste);

    positionMapLock.lock();
    if (!positionMap.contains(ste.keyframe_number))
    {
        positionMapDelta[ste.keyframe_number] = position;
        positionMap[ste.keyframe_number] = position;
        lastPositionMapPos = position;
    }
    positionMapLock.unlock();
}

int NuppelVideoRecorder::CreateNuppelFile(void)
{
    framesWritten = 0;

    if (!ringBuffer)
    {
        VERBOSE(VB_IMPORTANT, LOC_ERR + "No ringbuffer, recorder wasn't initialized.");
        return -1;
    }

    if (!ringBuffer->IsOpen())
    {
        VERBOSE(VB_IMPORTANT, LOC_ERR + "Ringbuffer isn't open");
        return -1;
    }

    WriteHeader();

    return 0;
}

void NuppelVideoRecorder::Reset(void)
{
    ResetForNewFile();

    for (int i = 0; i < video_buffer_count; i++)
    {
        vidbuffertype *vidbuf = videobuffer[i];
        vidbuf->sample = 0;
        vidbuf->timecode = 0;
        vidbuf->freeToEncode = 0;
        vidbuf->freeToBuffer = 1;
        vidbuf->forcekey = 0;
    }

    for (int i = 0; i < audio_buffer_count; i++)
    {
        audbuffertype *audbuf = audiobuffer[i];
        audbuf->sample = 0;
        audbuf->timecode = 0;
        audbuf->freeToEncode = 0;
        audbuf->freeToBuffer = 1;
    }

    for (int i = 0; i < text_buffer_count; i++)
    {
        txtbuffertype *txtbuf = textbuffer[i];
        txtbuf->freeToEncode = 0;
        txtbuf->freeToBuffer = 1;
    }

    act_video_encode = 0;
    act_video_buffer = 0;
    act_audio_encode = 0;
    act_audio_buffer = 0;
    act_audio_sample = 0;
    act_text_encode = 0;
    act_text_buffer = 0;

    audiobytes = 0;
    effectivedsp = 0;

    if (useavcodec)
        SetupAVCodecVideo();

    if (curRecording)
        curRecording->ClearPositionMap(MARK_KEYFRAME);
}

<<<<<<< HEAD
void NVRWriteThread::run(void)
{
    if (!m_parent)
        return;

    threadRegister("NVRWrite");
    m_parent->doWriteThread();
    threadDeregister();
}

void NVRAudioThread::run(void)
{
    if (!m_parent)
        return;

    threadRegister("NVRAudio");
    m_parent->doAudioThread();
    threadDeregister();
}

void NVRVbiThread::run(void)
{
    if (!m_parent)
        return;

    threadRegister("NVRVbi");
    m_parent->doVbiThread();
    threadDeregister();
}

=======
>>>>>>> 0434cd98
void NuppelVideoRecorder::doAudioThread(void)
{
    if (!audio_device)
    {
        VERBOSE(VB_IMPORTANT, LOC_ERR +
                QString("Invalid audio device (%1), exiting").arg(audiodevice));
        return;
    }

    if (!audio_device->Open(audio_bits, audio_samplerate, audio_channels))
    {
        VERBOSE(VB_IMPORTANT, LOC_ERR +
                QString("Failed to open audio device %1").arg(audiodevice));
        return;
    }

    if (!audio_device->Start())
    {
        VERBOSE(VB_IMPORTANT, LOC_ERR +
                QString("Failed to start audio capture on %1").arg(audiodevice));
        return;
    }

    struct timeval anow;
    unsigned char *buffer = new unsigned char[audio_buffer_size];
    int act = 0, lastread = 0;
    audio_bytes_per_sample = audio_channels * audio_bits / 8;

    while (childrenLive)
    {
        {
            QMutexLocker locker(&pauseLock);
            if (request_pause)
            {
                if (!audiopaused)
                {
                    audiopaused = true;
                    pauseWait.wakeAll();
                    if (IsPaused(true) && tvrec)
                        tvrec->RecorderPaused();
                }
                unpauseWait.wait(&pauseLock, 100);
                continue;
            }
            
            if (!request_pause && audiopaused)
            {
                audiopaused = false;
                unpauseWait.wakeAll();
            }
        }

        lastread = audio_device->GetSamples(buffer, audio_buffer_size);
        if (audio_buffer_size != lastread)
        {
            VERBOSE(VB_IMPORTANT, LOC_ERR
                    + QString("Short read, %1 of %2 bytes from ")
                              .arg(lastread).arg(audio_buffer_size)
                    + audiodevice);
        }

        /* record the current time */
        /* Don't assume that the sound device's record buffer is empty
           (like we used to.) Measure to see how much stuff is in there,
           and correct for it when calculating the timestamp */
        gettimeofday(&anow, &tzone);
        int bytes_read = max(audio_device->GetNumReadyBytes(), 0);

        act = act_audio_buffer;

        if (!audiobuffer[act]->freeToBuffer)
        {
            VERBOSE(VB_IMPORTANT, LOC_ERR + "Ran out of free AUDIO buffers :-(");
            act_audio_sample++;
            continue;
        }

        audiobuffer[act]->sample = act_audio_sample;

        /* calculate timecode. First compute the difference
           between now and stm (start time) */
        audiobuffer[act]->timecode = (anow.tv_sec - stm.tv_sec) * 1000 +
                                     anow.tv_usec / 1000 - stm.tv_usec / 1000;
        /* We want the timestamp to point to the start of this
           audio chunk. So, subtract off the length of the chunk
           and the length of audio still in the capture buffer. */
        audiobuffer[act]->timecode -= (int)(
                (bytes_read + audio_buffer_size)
                 * 1000.0 / (audio_samplerate * audio_bytes_per_sample));

        memcpy(audiobuffer[act]->buffer, buffer, audio_buffer_size);

        audiobuffer[act]->freeToBuffer = 0;
        act_audio_buffer++;
        if (act_audio_buffer >= audio_buffer_count)
            act_audio_buffer = 0;
        audiobuffer[act]->freeToEncode = 1;

        act_audio_sample++;
    }

    delete [] buffer;

    if (audio_device->IsOpen())
        audio_device->Close();
}

#ifdef USING_V4L
struct VBIData
{
    NuppelVideoRecorder *nvr;
    vt_page teletextpage;
    bool foundteletextpage;
};

void NuppelVideoRecorder::FormatTeletextSubtitles(struct VBIData *vbidata)
{
    struct timeval tnow;
    gettimeofday(&tnow, &tzone);

    int act = act_text_buffer;
    if (!textbuffer[act]->freeToBuffer)
    {
        VERBOSE(VB_IMPORTANT, LOC_ERR + QString("Teletext #%1: ran out of free TEXT buffers :-(").arg(act));
        return;
    }

    // calculate timecode:
    // compute the difference  between now and stm (start time)
    textbuffer[act]->timecode = (tnow.tv_sec-stm.tv_sec) * 1000 +
                                tnow.tv_usec/1000 - stm.tv_usec/1000;
    textbuffer[act]->pagenr = (vbidata->teletextpage.pgno << 16) +
                              vbidata->teletextpage.subno;

    unsigned char *inpos = vbidata->teletextpage.data[0];
    unsigned char *outpos = textbuffer[act]->buffer;
    *outpos = 0;
    struct teletextsubtitle st;
    unsigned char linebuf[VT_WIDTH + 1];
    unsigned char *linebufpos = linebuf;

    for (int y = 0; y < VT_HEIGHT; y++)
    {
        char c = ' ';
        char last_c = ' ';
        int hid = 0;
        int gfx = 0;
        int dbl = 0;
        int box = 0;
        int sep = 0;
        int hold = 0;
        int visible = 0;
        int fg = 7;
        int bg = 0;

        for (int x = 0; x < VT_WIDTH; ++x)
        {
            c = *inpos++;
            switch (c)
            {
                case 0x00 ... 0x07:     /* alpha + fg color */
                    fg = c & 7;
                    gfx = 0;
                    sep = 0;
                    hid = 0;
                    goto ctrl;
                case 0x08:              /* flash */
                    goto ctrl;
                case 0x09:              /* steady */
                    goto ctrl;
                case 0x0a:              /* end box */
                    box = 0;
                    goto ctrl;
                case 0x0b:              /* start box */
                    box = 1;
                    goto ctrl;
                case 0x0c:              /* normal height */
                    dbl = 0;
                    goto ctrl;
                case 0x0d:              /* double height */
                    if (y < VT_HEIGHT-2)        /* ignored on last 2 lines */
                    {
                        dbl = 1;
                    }
                    goto ctrl;
                case 0x10 ... 0x17:     /* gfx + fg color */
                    fg = c & 7;
                    gfx = 1;
                    hid = 0;
                    goto ctrl;
                case 0x18:              /* conceal */
                    hid = 1;
                    goto ctrl;
                case 0x19:              /* contiguous gfx */
                    hid = 0;
                    sep = 0;
                    goto ctrl;
                case 0x1a:              /* separate gfx */
                    sep = 1;
                    goto ctrl;
                case 0x1c:              /* black bf */
                    bg = 0;
                    goto ctrl;
                case 0x1d:              /* new bg */
                    bg = fg;
                    goto ctrl;
                case 0x1e:              /* hold gfx */
                    hold = 1;
                    goto ctrl;
                case 0x1f:              /* release gfx */
                    hold = 0;
                    goto ctrl;
                case 0x0e:              /* SO */
                    goto ctrl;
                case 0x0f:              /* SI */
                    goto ctrl;
                case 0x1b:              /* ESC */
                    goto ctrl;

                ctrl:
                    c = ' ';
                    if (hold && gfx)
                        c = last_c;
                    break;
            }
            if (gfx)
                if ((c & 0xa0) == 0x20)
                {
                    last_c = c;
                    c += (c & 0x40) ? 32 : -32;
                }
            if (hid)
                c = ' ';

            if (visible || (c != ' '))
            {
                if (!visible)
                {
                    st.row = y;
                    st.col = x;
                    st.dbl = dbl;
                    st.fg  = fg;
                    st.bg  = bg;
                    linebufpos = linebuf;
                    *linebufpos = 0;
                }
                *linebufpos++ = c;
                *linebufpos = 0;
                visible = 1;
            }
        }
        if (visible)
        {
            st.len = linebufpos - linebuf + 1;;
            int max = 200;
            int bufsize = ((outpos - textbuffer[act]->buffer + 1) + st.len);
            if (bufsize > max)
                break;
            memcpy(outpos, &st, sizeof(st));
            outpos += sizeof(st);
            if (st.len < 42)
            {
                memcpy(outpos, linebuf, st.len);
                outpos += st.len;
            }
            else
            {
                memcpy(outpos, linebuf, 41);
                outpos += 41;
            }
            *outpos = 0;
        }
    }

    textbuffer[act]->bufferlen = outpos - textbuffer[act]->buffer + 1;
    textbuffer[act]->freeToBuffer = 0;
    act_text_buffer++;
    if (act_text_buffer >= text_buffer_count)
        act_text_buffer = 0;
    textbuffer[act]->freeToEncode = 1;
}
#else  // USING_V4L
void NuppelVideoRecorder::FormatTeletextSubtitles(struct VBIData *vbidata) {}
#endif // USING_V4L

void NuppelVideoRecorder::FormatCC(struct cc *cc)
{
    struct timeval tnow;
    gettimeofday (&tnow, &tzone);

    // calculate timecode:
    // compute the difference  between now and stm (start time)
    int tc = (tnow.tv_sec - stm.tv_sec) * 1000 +
             tnow.tv_usec / 1000 - stm.tv_usec / 1000;

    ccd->FormatCC(tc, cc->code1, cc->code2);
}

void NuppelVideoRecorder::AddTextData(unsigned char *buf, int len,
                                      int64_t timecode, char /*type*/)
{
    int act = act_text_buffer;
    if (!textbuffer[act]->freeToBuffer)
    {
        VERBOSE(VB_IMPORTANT, LOC_ERR + QString("Teletext#%1").arg(act) +
                " ran out of free TEXT buffers :-(");
        return;
    }

    textbuffer[act]->timecode = timecode;
    memcpy(textbuffer[act]->buffer, buf, len);
    textbuffer[act]->bufferlen = len + sizeof(ccsubtitle);

    textbuffer[act]->freeToBuffer = 0;
    act_text_buffer++;
    if (act_text_buffer >= text_buffer_count)
        act_text_buffer = 0;
    textbuffer[act]->freeToEncode = 1;
}

#ifdef USING_V4L
static void vbi_event(struct VBIData *data, struct vt_event *ev)
{
    switch (ev->type)
    {
       case EV_PAGE:
       {
            struct vt_page *vtp = (struct vt_page *) ev->p1;
            if (vtp->flags & PG_SUBTITLE)
            {
                //printf("subtitle page %x.%x\n", vtp->pgno, vtp->subno);
                data->foundteletextpage = true;
                memcpy(&(data->teletextpage), vtp, sizeof(vt_page));
            }
       }

       case EV_HEADER:
       case EV_XPACKET:
           break;
    }
}

/*
These are the default values for various VBI drivers
// bttv
vbi_format  rate: 28636363
samples_per_line: 2048
          starts: 10, 273
          counts: 16, 16
           flags: 0x0
// cx88
vbi_format  rate: 28636363
samples_per_line: 2048
          starts: 9, 272
          counts: 17, 17
           flags: 0x0
*/

void NuppelVideoRecorder::doVbiThread(void)
{
    //VERBOSE(VB_IMPORTANT, LOC + "vbi begin");
    struct VBIData vbicallbackdata;
    struct vbi *pal_tt = NULL;
    struct cc *ntsc_cc = NULL;
    int vbifd = -1;
    char *ptr = NULL;
    char *ptr_end = NULL;

    QByteArray vbidev = vbidevice.toAscii();
    if (VBIMode::PAL_TT == vbimode)
    {
        pal_tt = vbi_open(vbidev.constData(), NULL, 99, -1);
        if (pal_tt)
        {
            vbifd = pal_tt->fd;
            vbicallbackdata.nvr = this;
            vbi_add_handler(pal_tt, (void*) vbi_event, &vbicallbackdata);
        }
    }
    else if (VBIMode::NTSC_CC == vbimode)
    {
        ntsc_cc = new struct cc;
        memset(ntsc_cc, 0, sizeof(struct cc));
        ntsc_cc->fd = open(vbidev.constData(), O_RDONLY|O_NONBLOCK);
        ntsc_cc->code1 = -1;
        ntsc_cc->code2 = -1;

        vbifd   = ntsc_cc->fd;
        ptr     = ntsc_cc->buffer;

        if (vbifd < 0)
            delete ntsc_cc;
    }
    else
    {
        VERBOSE(VB_IMPORTANT, LOC_ERR + "Invalid CC/Teletext mode");
        return;
    }

    if (vbifd < 0)
    {
        VERBOSE(VB_IMPORTANT, LOC_ERR +
                QString("Can't open vbi device: '%1'").arg(vbidevice));
        return;
    }

    if (VBIMode::NTSC_CC == vbimode)
    {
        // V4L v1 VBI ioctls
        struct vbi_format vfmt;
        memset(&vfmt, 0, sizeof(vbi_format));
        if (ioctl(vbifd, VIDIOCGVBIFMT, &vfmt) < 0)
        {
            VERBOSE(VB_IMPORTANT, LOC_ERR +
                    "Failed to query vbi capabilities (v4l1)");
            cc_close(ntsc_cc);
            return;
        }
        VERBOSE(VB_RECORD, LOC + 
                QString("vbi_format  rate: %1").arg(vfmt.sampling_rate) +
                QString("\n\t\t\tsamples_per_line: %1").arg(vfmt.samples_per_line) +
                QString("\n\t\t\t          starts: %1, %2").arg(vfmt.start[0])
                .arg(vfmt.start[1]) +
                QString("\n\t\t\t          counts: %1, %2").arg(vfmt.count[0])
                .arg(vfmt.count[1]) +
                QString("n\t\t\t           flags: 0x%1").arg(vfmt.flags,0,16));
        uint sz = vfmt.samples_per_line * (vfmt.count[0] + vfmt.count[1]);
        ntsc_cc->samples_per_line = vfmt.samples_per_line;
        ntsc_cc->start_line       = vfmt.start[0];
        ntsc_cc->line_count       = vfmt.count[0];
        ntsc_cc->scale0           = (vfmt.sampling_rate + 503488 / 2) / 503488;
        ntsc_cc->scale1           = (ntsc_cc->scale0 * 2 + 3) / 5; /* 40% */
        ptr_end = ntsc_cc->buffer + sz;
        if (sz > CC_VBIBUFSIZE)
        {
            VERBOSE(VB_IMPORTANT, LOC_ERR +
                    "VBI format has too many samples per frame");
            cc_close(ntsc_cc);
            return;
        }
    }

    while (childrenLive)
    {
        {
            QMutexLocker locker(&pauseLock);
            if (request_pause)
            {
                unpauseWait.wait(&pauseLock, 100);
                continue;
            }
        }

        struct timeval tv;
        fd_set rdset;

        tv.tv_sec = 0;
        tv.tv_usec = 5000;
        FD_ZERO(&rdset);
        FD_SET(vbifd, &rdset);

        int nr = select(vbifd + 1, &rdset, 0, 0, &tv);
        if (nr < 0)
            VERBOSE(VB_IMPORTANT, LOC_ERR + "vbi select failed" + ENO);

        if (nr <= 0)
            continue; // either failed or timed out..

        if (VBIMode::PAL_TT == vbimode)
        {
            vbicallbackdata.foundteletextpage = false;
            vbi_handler(pal_tt, pal_tt->fd);
            if (vbicallbackdata.foundteletextpage)
            {
                // decode VBI as teletext subtitles
                FormatTeletextSubtitles(&vbicallbackdata);
            }
        }
        else if (VBIMode::NTSC_CC == vbimode)
        {
            int ret = read(vbifd, ptr, ptr_end - ptr);
            ptr = (ret > 0) ? ptr + ret : ptr;
            if ((ptr_end - ptr) == 0)
            {
                cc_decode(ntsc_cc);
                FormatCC(ntsc_cc);
                ptr = ntsc_cc->buffer;
            }
            else if (ret < 0)
            {
                VERBOSE(VB_IMPORTANT, LOC_ERR + "Reading VBI data" + ENO);
            }
        }
    }
    //VERBOSE(VB_RECORD, LOC + "vbi shutdown");

    if (pal_tt)
    {
        vbi_del_handler(pal_tt, (void*) vbi_event, &vbicallbackdata);
        vbi_close(pal_tt);
    }

    if (ntsc_cc)
        cc_close(ntsc_cc);

    //VERBOSE(VB_RECORD, LOC + "vbi end");
}

#else  // USING_V4L
void NuppelVideoRecorder::doVbiThread(void) { }
#endif // USING_V4L

void NuppelVideoRecorder::doWriteThread(void)
{
    while (childrenLive && !IsErrored())
    {
        {
            QMutexLocker locker(&pauseLock);
            if (request_pause)
            {
                if (!writepaused)
                {
                    writepaused = true;
                    pauseWait.wakeAll();
                    if (IsPaused(true) && tvrec)
                        tvrec->RecorderPaused();
                }
                unpauseWait.wait(&pauseLock, 100);
                continue;
            }
            
            if (!request_pause && writepaused)
            {
                writepaused = false;
                unpauseWait.wakeAll();
            }
        }

        CheckForRingBufferSwitch();

        enum
        { ACTION_NONE,
          ACTION_VIDEO,
          ACTION_AUDIO,
          ACTION_TEXT
        } action = ACTION_NONE;
        int firsttimecode = -1;

        if (videobuffer[act_video_encode]->freeToEncode)
        {
            action = ACTION_VIDEO;
            firsttimecode = videobuffer[act_video_encode]->timecode;
        }

        if (audio_buffer_count &&
            audiobuffer[act_audio_encode]->freeToEncode &&
            (action == ACTION_NONE ||
             (audiobuffer[act_audio_encode]->timecode < firsttimecode)))
        {
            action = ACTION_AUDIO;
            firsttimecode = audiobuffer[act_audio_encode]->timecode;
        }

        if (text_buffer_count &&
            textbuffer[act_text_encode]->freeToEncode &&
            (action == ACTION_NONE ||
             (textbuffer[act_text_encode]->timecode < firsttimecode)))
        {
            action = ACTION_TEXT;
        }

        switch (action)
        {
            case ACTION_VIDEO:
            {
                VideoFrame frame;
                init(&frame,
                     FMT_YV12, videobuffer[act_video_encode]->buffer,
                     width, height, videobuffer[act_video_encode]->bufferlen);

                frame.frameNumber = videobuffer[act_video_encode]->sample;
                frame.timecode = videobuffer[act_video_encode]->timecode;
                frame.forcekey = videobuffer[act_video_encode]->forcekey;

                WriteVideo(&frame);

                videobuffer[act_video_encode]->sample = 0;
                videobuffer[act_video_encode]->freeToEncode = 0;
                videobuffer[act_video_encode]->freeToBuffer = 1;
                videobuffer[act_video_encode]->forcekey = 0;
                act_video_encode++;
                if (act_video_encode >= video_buffer_count)
                    act_video_encode = 0;
                break;
            }
            case ACTION_AUDIO:
            {
                WriteAudio(audiobuffer[act_audio_encode]->buffer,
                           audiobuffer[act_audio_encode]->sample,
                           audiobuffer[act_audio_encode]->timecode);
                if (IsErrored()) {
                    VERBOSE(VB_IMPORTANT, LOC_ERR + "ACTION_AUDIO cannot be completed due to error.");
                    StopRecording();
                    break;
                }
                audiobuffer[act_audio_encode]->sample = 0;
                audiobuffer[act_audio_encode]->freeToEncode = 0;
                audiobuffer[act_audio_encode]->freeToBuffer = 1;
                act_audio_encode++;
                if (act_audio_encode >= audio_buffer_count)
                    act_audio_encode = 0;
                break;
            }
            case ACTION_TEXT:
            {
                WriteText(textbuffer[act_text_encode]->buffer,
                          textbuffer[act_text_encode]->bufferlen,
                          textbuffer[act_text_encode]->timecode,
                          textbuffer[act_text_encode]->pagenr);
                textbuffer[act_text_encode]->freeToEncode = 0;
                textbuffer[act_text_encode]->freeToBuffer = 1;
                act_text_encode++;
                if (act_text_encode >= text_buffer_count)
                    act_text_encode = 0;
                break;
            }
            default:
            {
                usleep(100);
                break;
            }
        }
    }
}

void NuppelVideoRecorder::SetNextRecording(const ProgramInfo *progInf,
                                           RingBuffer *rb)
{
    // First we do some of the time consuming stuff we can do now
    SavePositionMap(true);
    ringBuffer->WriterFlush();
    if (curRecording)
        curRecording->SaveFilesize(ringBuffer->GetRealFileSize());

    // Then we set the next info
    QMutexLocker locker(&nextRingBufferLock);
    nextRecording = NULL;
    if (progInf)
        nextRecording = new ProgramInfo(*progInf);
    nextRingBuffer = rb;
}

void NuppelVideoRecorder::ResetForNewFile(void)
{
    framesWritten = 0;
    lf = 0;
    last_block = 0;

    seektable->clear();

    positionMapLock.lock();
    positionMap.clear();
    positionMapDelta.clear();
    positionMapLock.unlock();

    if (go7007)
        resetcapture = true;
}

void NuppelVideoRecorder::StartNewFile(void)
{
    CreateNuppelFile();
}

void NuppelVideoRecorder::FinishRecording(void)
{
    ringBuffer->WriterFlush();

    WriteSeekTable();

    if (curRecording)
    {
        curRecording->SaveFilesize(ringBuffer->GetRealFileSize());
        SavePositionMap(true);
    }
    positionMapLock.lock();
    positionMap.clear();
    positionMapDelta.clear();
    positionMapLock.unlock();
}

void NuppelVideoRecorder::WriteVideo(VideoFrame *frame, bool skipsync,
                                     bool forcekey)
{
    int tmp = 0;
    lzo_uint out_len = OUT_LEN;
    struct rtframeheader frameheader;
    int raw = 0, compressthis = compression;
    uint8_t *planes[3];
    int len = frame->size;
    int fnum = frame->frameNumber;
    long long timecode = frame->timecode;
    unsigned char *buf = frame->buf;

    memset(&frameheader, 0, sizeof(frameheader));

    planes[0] = buf;
    planes[1] = planes[0] + frame->width * frame->height;
    planes[2] = planes[1] + (frame->width * frame->height) /
                            (picture_format == PIX_FMT_YUV422P ? 2 : 4);

    if (lf == 0)
    {   // this will be triggered every new file
        lf = fnum;
        startnum = fnum;
        lasttimecode = 0;
        frameofgop = 0;
        forcekey = true;
    }

    // see if it's time for a seeker header, sync information and a keyframe
    frameheader.keyframe  = frameofgop;             // no keyframe defaulted

    bool wantkeyframe = forcekey;

    bool writesync = false;

    if (!go7007 && (((fnum-startnum)>>1) % keyframedist == 0 && !skipsync))
        writesync = true;
    else if (go7007 && frame->forcekey)
        writesync = true;

    if (writesync)
    {
        ringBuffer->Write("RTjjjjjjjjjjjjjjjjjjjjjjjj", FRAMEHEADERSIZE);

        UpdateSeekTable(((fnum - startnum) >> 1) / keyframedist);

        frameheader.frametype    = 'S';           // sync frame
        frameheader.comptype     = 'V';           // video sync information
        frameheader.filters      = 0;             // no filters applied
        frameheader.packetlength = 0;             // no data packet
        frameheader.timecode     = (fnum-startnum)>>1;
        // write video sync info
        WriteFrameheader(&frameheader);
        frameheader.frametype    = 'S';           // sync frame
        frameheader.comptype     = 'A';           // video sync information
        frameheader.filters      = 0;             // no filters applied
        frameheader.packetlength = 0;             // no data packet
        frameheader.timecode     = effectivedsp;  // effective dsp frequency
        // write audio sync info
        WriteFrameheader(&frameheader);

        wantkeyframe = true;
        //ringBuffer->Sync();
    }

    if (wantkeyframe)
    {
        frameheader.keyframe=0;
        frameofgop=0;
    }

    if (videoFilters)
        videoFilters->ProcessFrame(frame);

    if (useavcodec)
    {
        mpa_picture.data[0] = planes[0];
        mpa_picture.data[1] = planes[1];
        mpa_picture.data[2] = planes[2];
        mpa_picture.linesize[0] = frame->width;
        mpa_picture.linesize[1] = frame->width / 2;
        mpa_picture.linesize[2] = frame->width / 2;
        mpa_picture.type = FF_BUFFER_TYPE_SHARED;

        if (wantkeyframe)
            mpa_picture.pict_type = FF_I_TYPE;
        else
            mpa_picture.pict_type = 0;

        if (!hardware_encode)
        {
            QMutexLocker locker(avcodeclock);
            tmp = avcodec_encode_video(mpa_vidctx, (unsigned char *)strm,
                                       len, &mpa_picture);
            if (tmp == -1)
            {
                VERBOSE(VB_IMPORTANT,
                        LOC_ERR + "NuppelVideoRecorder::WriteVideo : "
                                  "avcodec_encode_video() failed");
                return;
            }
        }
    }
    else
    {
        int freecount = 0;
        freecount = act_video_buffer > act_video_encode ?
                    video_buffer_count - (act_video_buffer - act_video_encode) :
                    act_video_encode - act_video_buffer;

        if (freecount < (video_buffer_count / 3))
            compressthis = 0; // speed up the encode process

        if (freecount < 5)
            raw = 1; // speed up the encode process

        if (raw == 1 || compressthis == 0)
        {
            if (ringBuffer->IsIOBound())
            {
                /* need to compress, the disk can't handle any more bandwidth*/
                raw=0;
                compressthis=1;
            }
        }

        if (transcoding)
        {
            raw = 0;
            compressthis = 1;
        }

        if (!raw)
        {
            if (wantkeyframe)
                rtjc->SetNextKey();
            tmp = rtjc->Compress(strm, planes);
        }
        else
            tmp = len;

        // here is lzo compression afterwards
        if (compressthis)
        {
            int r = 0;
            if (raw)
                r = lzo1x_1_compress((unsigned char*)buf, len,
                                     out, &out_len, wrkmem);
            else
                r = lzo1x_1_compress((unsigned char *)strm, tmp, out,
                                     &out_len, wrkmem);
            if (r != LZO_E_OK)
            {
                VERBOSE(VB_IMPORTANT, LOC_ERR + "lzo compression failed");
                return;
            }
        }
    }

    frameheader.frametype = 'V'; // video frame
    frameheader.timecode  = timecode;
    lasttimecode = frameheader.timecode;
    frameheader.filters   = 0;             // no filters applied

    // compr ends here
    if (useavcodec)
    {
        if (mpa_vidcodec->id == CODEC_ID_RAWVIDEO)
        {
            frameheader.comptype = '0';
            frameheader.packetlength = len;
            WriteFrameheader(&frameheader);
            ringBuffer->Write(buf, len);
        }
        else if (hardware_encode)
        {
            frameheader.comptype = '4';
            frameheader.packetlength = len;
            WriteFrameheader(&frameheader);
            ringBuffer->Write(buf, len);
        }
        else
        {
            frameheader.comptype = '4';
            frameheader.packetlength = tmp;
            WriteFrameheader(&frameheader);
            ringBuffer->Write(strm, tmp);
        }
    }
    else if (compressthis == 0 || (tmp < (int)out_len))
    {
        if (!raw)
        {
            frameheader.comptype  = '1'; // video compression: RTjpeg only
            frameheader.packetlength = tmp;
            WriteFrameheader(&frameheader);
            ringBuffer->Write(strm, tmp);
        }
        else
        {
            frameheader.comptype  = '0'; // raw YUV420
            frameheader.packetlength = len;
            WriteFrameheader(&frameheader);
            ringBuffer->Write(buf, len); // we write buf directly
        }
    }
    else
    {
        if (!raw)
            frameheader.comptype  = '2'; // video compression: RTjpeg with lzo
        else
            frameheader.comptype  = '3'; // raw YUV420 with lzo
        frameheader.packetlength = out_len;
        WriteFrameheader(&frameheader);
        ringBuffer->Write(out, out_len);
    }

    frameofgop++;
    framesWritten++;

    // now we reset the last frame number so that we can find out
    // how many frames we didn't get next time
    lf = fnum;
}

#if HAVE_BIGENDIAN
static void bswap_16_buf(short int *buf, int buf_cnt, int audio_channels)
    __attribute__ ((unused)); /* <- suppress compiler warning */

static void bswap_16_buf(short int *buf, int buf_cnt, int audio_channels)
{
    for (int i = 0; i < audio_channels * buf_cnt; i++)
        buf[i] = bswap_16(buf[i]);
}
#endif

void NuppelVideoRecorder::WriteAudio(unsigned char *buf, int fnum, int timecode)
{
    struct rtframeheader frameheader;
    double mt;
    double eff;
    double abytes;

    if (last_block == 0)
    {
        firsttc = -1;
    }

    if (last_block != 0)
    {
        if (fnum != (last_block+1))
        {
            audio_behind = fnum - (last_block+1);
            VERBOSE(VB_RECORD, LOC + QString("audio behind %1 %2").
                    arg(last_block).arg(fnum));
        }
    }

    frameheader.frametype = 'A'; // audio frame
    frameheader.timecode = timecode;

    if (firsttc == -1)
    {
        firsttc = timecode;
        //fprintf(stderr, "first timecode=%d\n", firsttc);
    }
    else
    {
        timecode -= firsttc; // this is to avoid the lack between the beginning
                             // of recording and the first timestamp, maybe we
                             // can calculate the audio-video +-lack at the
                            // beginning too
        abytes = (double)audiobytes; // - (double)audio_buffer_size;
                                     // wrong guess ;-)
        // need seconds instead of msec's
        mt = (double)timecode;
        if (mt > 0.0)
        {
            eff = (abytes / mt) * (100000.0 / audio_bytes_per_sample);
            effectivedsp = (int)eff;
        }
    }

    if (compressaudio)
    {
        char mp3gapless[7200];
        int compressedsize = 0;
        int gaplesssize = 0;
        int lameret = 0;

        int sample_cnt = audio_buffer_size / audio_bytes_per_sample;

#if HAVE_BIGENDIAN
        bswap_16_buf((short int*) buf, sample_cnt, audio_channels);
#endif

        if (audio_channels == 2)
        {
            lameret = lame_encode_buffer_interleaved(
                gf, (short int*) buf, sample_cnt,
                (unsigned char*) mp3buf, mp3buf_size);
        }
        else
        {
            lameret = lame_encode_buffer(
                gf, (short int*) buf, (short int*) buf, sample_cnt,
                (unsigned char*) mp3buf, mp3buf_size);
        }

        if (lameret < 0)
        {
            VERBOSE(VB_IMPORTANT, LOC_ERR + QString("lame error '%1'").arg(lameret));
            errored = true;
            return;
        }
        compressedsize = lameret;

        lameret = lame_encode_flush_nogap(gf, (unsigned char *)mp3gapless,
                                          7200);
        if (lameret < 0)
        {
            VERBOSE(VB_IMPORTANT, LOC_ERR + QString("lame error '%1'").arg(lameret));
            errored = true;
            return;
        }
        gaplesssize = lameret;

        frameheader.comptype = '3'; // audio is compressed
        frameheader.packetlength = compressedsize + gaplesssize;

        if (frameheader.packetlength > 0)
        {
            WriteFrameheader(&frameheader);
            ringBuffer->Write(mp3buf, compressedsize);
            ringBuffer->Write(mp3gapless, gaplesssize);
        }
        audiobytes += audio_buffer_size;
    }
    else
    {
        frameheader.comptype = '0'; // uncompressed audio
        frameheader.packetlength = audio_buffer_size;

        WriteFrameheader(&frameheader);
        ringBuffer->Write(buf, audio_buffer_size);
        audiobytes += audio_buffer_size; // only audio no header!!
    }

    // this will probably never happen and if there would be a
    // 'uncountable' video frame drop -> material==worthless
    if (audio_behind > 0)
    {
        VERBOSE(VB_RECORD, LOC + "audio behind");
        frameheader.frametype = 'A'; // audio frame
        frameheader.comptype  = 'N'; // output a nullframe with
        frameheader.packetlength = 0;
        WriteFrameheader(&frameheader);
        audiobytes += audio_buffer_size;
        audio_behind--;
    }

    last_block = fnum;
}

void NuppelVideoRecorder::WriteText(unsigned char *buf, int len, int timecode,
                                    int pagenr)
{
    struct rtframeheader frameheader;

    frameheader.frametype = 'T'; // text frame
    frameheader.timecode = timecode;

    if (vbimode == 1)
    {
        frameheader.comptype = 'T'; // european teletext
        frameheader.packetlength = sizeof(int) + len;

        WriteFrameheader(&frameheader);
        ringBuffer->Write(&pagenr, sizeof(int));
        ringBuffer->Write(buf, len);
    }
    else if (vbimode == 2)
    {
        frameheader.comptype = 'C';      // NTSC CC
        frameheader.packetlength = len;

        WriteFrameheader(&frameheader);
        ringBuffer->Write(buf, len);
    }
}

/* vim: set expandtab tabstop=4 shiftwidth=4: */
<|MERGE_RESOLUTION|>--- conflicted
+++ resolved
@@ -72,17 +72,23 @@
 
 void NVRWriteThread::run(void)
 {
+    threadRegister("NVRWrite");
     m_parent->doWriteThread();
+    threadDeregister();
 }
 
 void NVRAudioThread::run(void)
 {
+    threadRegister("NVRAudio");
     m_parent->doAudioThread();
+    threadDeregister();
 }
 
 void NVRVBIThread::run(void)
 {
+    threadRegister("NVRVbi");
     m_parent->doVbiThread();
+    threadDeregister();
 }
 
 NuppelVideoRecorder::NuppelVideoRecorder(TVRec *rec, ChannelBase *channel) :
@@ -2364,39 +2370,6 @@
         curRecording->ClearPositionMap(MARK_KEYFRAME);
 }
 
-<<<<<<< HEAD
-void NVRWriteThread::run(void)
-{
-    if (!m_parent)
-        return;
-
-    threadRegister("NVRWrite");
-    m_parent->doWriteThread();
-    threadDeregister();
-}
-
-void NVRAudioThread::run(void)
-{
-    if (!m_parent)
-        return;
-
-    threadRegister("NVRAudio");
-    m_parent->doAudioThread();
-    threadDeregister();
-}
-
-void NVRVbiThread::run(void)
-{
-    if (!m_parent)
-        return;
-
-    threadRegister("NVRVbi");
-    m_parent->doVbiThread();
-    threadDeregister();
-}
-
-=======
->>>>>>> 0434cd98
 void NuppelVideoRecorder::doAudioThread(void)
 {
     if (!audio_device)
