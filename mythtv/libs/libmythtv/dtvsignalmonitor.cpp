--- conflicted
+++ resolved
@@ -371,12 +371,8 @@
 
 void DTVSignalMonitor::HandleSTT(const SystemTimeTable*)
 {
-<<<<<<< HEAD
-    VERBOSE(VB_CHANNEL, LOC + QString("Time Offset: %1")
+    VERBOSE(VB_CHANNEL+VB_EXTRA, LOC + QString("Time Offset: %1")
             .arg(GetStreamData()->TimeOffset()));
-=======
-    VERBOSE(VB_CHANNEL+VB_EXTRA, LOC + "Time Offset: "<<GetStreamData()->TimeOffset());
->>>>>>> 1df0e588
 }
 
 void DTVSignalMonitor::HandleMGT(const MasterGuideTable* mgt)
@@ -445,12 +441,8 @@
 
 void DTVSignalMonitor::HandleTDT(const TimeDateTable*)
 {
-<<<<<<< HEAD
-    VERBOSE(VB_CHANNEL, LOC + QString("Time Offset: %1")
+    VERBOSE(VB_CHANNEL+VB_EXTRA, LOC + QString("Time Offset: %1")
             .arg(GetStreamData()->TimeOffset()));
-=======
-    VERBOSE(VB_CHANNEL+VB_EXTRA, LOC + "Time Offset: "<<GetStreamData()->TimeOffset());
->>>>>>> 1df0e588
 }
 
 void DTVSignalMonitor::HandleNIT(const NetworkInformationTable *nit)
