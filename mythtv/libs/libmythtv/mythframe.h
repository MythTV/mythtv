#ifndef _FRAME_H
#define _FRAME_H

#ifdef __cplusplus
#include <cstdint>
#include <cstring>
#else
#include <stdint.h>
#include <string.h>
#endif
#include "mythtvexp.h" // for MTV_PUBLIC

extern "C" {
#include "libavcodec/avcodec.h"
}

#ifdef __cplusplus
extern "C" {
#endif

<<<<<<< HEAD
enum VideoFrameType
=======
#define MYTH_WIDTH_ALIGNMENT 64
#define MYTH_HEIGHT_ALIGNMENT 16
typedef enum FrameType_
>>>>>>> cc6298d8
{
    FMT_NONE = -1,
    // YV12 and variants
    FMT_YV12 = 0,
    FMT_YUV420P9,
    FMT_YUV420P10,
    FMT_YUV420P12,
    FMT_YUV420P14,
    FMT_YUV420P16,
    // RGB variants
    FMT_RGB24,
    FMT_BGRA,
    FMT_RGB32,   ///< endian dependent format, ARGB or BGRA
    FMT_ARGB32,
    FMT_RGBA32,
    // YUV422P and variants
    FMT_YUV422P,
    FMT_YUV422P9,
    FMT_YUV422P10,
    FMT_YUV422P12,
    FMT_YUV422P14,
    FMT_YUV422P16,
    // YUV444P and variants
    FMT_YUV444P,
    FMT_YUV444P9,
    FMT_YUV444P10,
    FMT_YUV444P12,
    FMT_YUV444P14,
    FMT_YUV444P16,
    // Packed YUV
    FMT_YUY2,
    // NV12 and variants
    FMT_NV12,
    FMT_P010,
    FMT_P016,
    // hardware formats
    FMT_VDPAU,
    FMT_VAAPI,
    FMT_DXVA2,
    FMT_MMAL,
    FMT_MEDIACODEC,
    FMT_VTB,
    FMT_NVDEC,
    FMT_DRMPRIME
};

const char* format_description(VideoFrameType Type);

static inline int format_is_hw(VideoFrameType Type)
{
    return (Type == FMT_VDPAU) || (Type == FMT_VAAPI) ||
           (Type == FMT_DXVA2) || (Type == FMT_MMAL) ||
           (Type == FMT_MEDIACODEC) || (Type == FMT_VTB) ||
           (Type == FMT_NVDEC) || (Type == FMT_DRMPRIME);
}

static inline int format_is_hwframes(VideoFrameType Type)
{
    return (Type == FMT_VDPAU) || (Type == FMT_VAAPI);
}

static inline int format_is_420(VideoFrameType Type)
{
    return (Type == FMT_YV12) || (Type == FMT_YUV420P9) || (Type == FMT_YUV420P10) ||
           (Type == FMT_YUV420P12) || (Type == FMT_YUV420P14) || (Type == FMT_YUV420P16);
}

static inline int format_is_422(VideoFrameType Type)
{
    return (Type == FMT_YUV422P)   || (Type == FMT_YUV422P9) || (Type == FMT_YUV422P10) ||
           (Type == FMT_YUV422P12) || (Type == FMT_YUV422P14) || (Type == FMT_YUV422P16);
}

static inline int format_is_444(VideoFrameType Type)
{
    return (Type == FMT_YUV444P)   || (Type == FMT_YUV444P9) || (Type == FMT_YUV444P10) ||
           (Type == FMT_YUV444P12) || (Type == FMT_YUV444P14) || (Type == FMT_YUV444P16);

}

static inline int format_is_nv12(VideoFrameType Type)
{
    return (Type == FMT_NV12) || (Type == FMT_P010) || (Type == FMT_P016);
}

static inline int format_is_packed(VideoFrameType Type)
{
    return Type == FMT_YUY2;
}

static inline int format_is_yuv(VideoFrameType Type)
{
    return format_is_420(Type)  || format_is_422(Type) || format_is_444(Type) ||
           format_is_nv12(Type) || format_is_packed(Type);
}

enum MythDeintType
{
    DEINT_NONE   = 0x0000,
    DEINT_BASIC  = 0x0001,
    DEINT_MEDIUM = 0x0002,
    DEINT_HIGH   = 0x0004,
    DEINT_CPU    = 0x0010,
    DEINT_SHADER = 0x0020,
    DEINT_DRIVER = 0x0040,
    DEINT_ALL    = 0x0077
};

inline MythDeintType operator| (MythDeintType a, MythDeintType b) { return static_cast<MythDeintType>(static_cast<int>(a) | static_cast<int>(b)); }
inline MythDeintType operator& (MythDeintType a, MythDeintType b) { return static_cast<MythDeintType>(static_cast<int>(a) & static_cast<int>(b)); }
inline MythDeintType operator~ (MythDeintType a) { return static_cast<MythDeintType>(~(static_cast<int>(a))); }

struct VideoFrame
{
    VideoFrameType codec;
    unsigned char *buf;

    int width;
    int height;
    float aspect;
    double frame_rate;
    int bpp;
    int size;
    long long frameNumber;
    long long frameCounter; ///< raw frame counter/ticker for discontinuity checks
    long long timecode;
    int64_t   disp_timecode;
    unsigned char *priv[4]; ///< random empty storage
    int interlaced_frame; ///< 1 if interlaced.
    int top_field_first; ///< 1 if top field is first.
    int interlaced_reversed; /// 1 for user override of scan
    int repeat_pict;
    int forcekey; ///< hardware encoded .nuv
    int dummy;
    int pause_frame;
    int pitches[3]; ///< Y, U, & V pitches
    int offsets[3]; ///< Y, U, & V offsets
    int pix_fmt;
    int sw_pix_fmt;
    int directrendering; ///< 1 if managed by FFmpeg
    int colorspace;
    int colorrange;
    int colorprimaries;
    int colortransfer;
    int chromalocation;
    int colorshifted; ///< 0 for software decoded 10/12/16bit frames. 1 for hardware decoders.
    int decoder_deinterlaced; ///< temporary? TODO move scan detection/tracking into decoder
    int rotation;
    MythDeintType deinterlace_single;
    MythDeintType deinterlace_double;
    MythDeintType deinterlace_allowed;
    MythDeintType deinterlace_inuse;
    int           deinterlace_inuse2x;
};

#ifdef __cplusplus
}
#endif

int MTV_PUBLIC ColorDepth(int Format);

#ifdef __cplusplus

MythDeintType MTV_PUBLIC GetSingleRateOption(const VideoFrame* Frame, MythDeintType Type, MythDeintType Override = DEINT_NONE);
MythDeintType MTV_PUBLIC GetDoubleRateOption(const VideoFrame* Frame, MythDeintType Type, MythDeintType Override = DEINT_NONE);
MythDeintType MTV_PUBLIC GetDeinterlacer(MythDeintType Option);

enum class uswcState {
    Detect,
    Use_SSE,
    Use_SW
};

class MTV_PUBLIC MythUSWCCopy
{
public:
    MythUSWCCopy(int width, bool nocache = false);
    virtual ~MythUSWCCopy();

    void copy(VideoFrame *dst, const VideoFrame *src);
    void reset(int width);
    void resetUSWCDetection(void);
    void setUSWC(bool uswc);

private:
    void allocateCache(int width);

    uint8_t*  m_cache {nullptr};
    int       m_size  {0};
    uswcState m_uswc  {uswcState::Detect};
};

void MTV_PUBLIC framecopy(VideoFrame *dst, const VideoFrame *src,
                          bool useSSE = true);

static inline void init(VideoFrame *vf, VideoFrameType _codec,
                        unsigned char *_buf, int _width, int _height, int _size,
                        const int *p = nullptr,
                        const int *o = nullptr,
                        float _aspect = -1.0F, double _rate = -1.0F,
                        int _aligned = MYTH_WIDTH_ALIGNMENT);
static inline void clear(VideoFrame *vf);
static inline int  bitsperpixel(VideoFrameType type);
static inline int  pitch_for_plane(VideoFrameType Type, int Width, uint Plane);
static inline int  height_for_plane(VideoFrameType Type, int Height, uint Plane);

static inline void init(VideoFrame *vf, VideoFrameType _codec,
                        unsigned char *_buf, int _width, int _height,
                        int _size, const int *p, const int *o,
                        float _aspect, double _rate, int _aligned)
{
    vf->bpp    = bitsperpixel(_codec);
    vf->codec  = _codec;
    vf->buf    = _buf;
    vf->width  = _width;
    vf->height = _height;
    vf->aspect = _aspect;
    vf->frame_rate = _rate;
    vf->size         = _size;
    vf->frameNumber  = 0;
    vf->frameCounter = 0;
    vf->timecode     = 0;
    vf->interlaced_frame = 1;
    vf->interlaced_reversed = 0;
    vf->top_field_first  = 1;
    vf->repeat_pict      = 0;
    vf->forcekey         = 0;
    vf->dummy            = 0;
    vf->pause_frame      = 0;
    vf->pix_fmt          = 0;
    vf->sw_pix_fmt       = -1; // AV_PIX_FMT_NONE
    vf->directrendering  = 1;
    vf->colorspace       = 1; // BT.709
    vf->colorrange       = 1; // normal/mpeg
    vf->colorprimaries   = 1; // BT.709
    vf->colortransfer    = 1; // BT.709
    vf->chromalocation   = 1; // default 4:2:0
    vf->colorshifted     = 0;
    vf->decoder_deinterlaced = 0;
    vf->rotation         = 0;
    vf->deinterlace_single = DEINT_NONE;
    vf->deinterlace_double = DEINT_NONE;
    vf->deinterlace_allowed = DEINT_NONE;
    vf->deinterlace_inuse = DEINT_NONE;
    vf->deinterlace_inuse2x = 0;
    memset(vf->priv, 0, 4 * sizeof(unsigned char *));

    int width_aligned;
    int height_aligned = (_height + MYTH_HEIGHT_ALIGNMENT - 1) & ~(MYTH_HEIGHT_ALIGNMENT -1);
    if (!_aligned)
        width_aligned = _width;
    else
        width_aligned = (_width + _aligned - 1) & ~(_aligned - 1);

    if (p)
    {
        memcpy(vf->pitches, p, 3 * sizeof(int));
    }
    else
    {
        for (uint i = 0; i < 3; ++i)
            vf->pitches[i] = pitch_for_plane(_codec, width_aligned, i);
    }

    if (o)
    {
        memcpy(vf->offsets, o, 3 * sizeof(int));
    }
    else
    {
        vf->offsets[0] = 0;
        if (FMT_YV12 == _codec)
        {
            vf->offsets[1] = width_aligned * height_aligned;
            vf->offsets[2] = vf->offsets[1] + ((width_aligned + 1) >> 1) * ((height_aligned+1) >> 1);
        }
        else if (format_is_420(_codec))
        {
            vf->offsets[1] = (width_aligned << 1) * height_aligned;
            vf->offsets[2] = vf->offsets[1] + (width_aligned * (height_aligned >> 1));
        }
        else if (FMT_YUV422P == _codec)
        {
            vf->offsets[1] = width_aligned * height_aligned;
            vf->offsets[2] = vf->offsets[1] + ((width_aligned + 1) >> 1) * height_aligned;
        }
        else if (format_is_422(_codec))
        {
            vf->offsets[1] = (width_aligned << 1) * height_aligned;
            vf->offsets[2] = vf->offsets[1] + (width_aligned * height_aligned);
        }
        else if (FMT_YUV444P == _codec)
        {
            vf->offsets[1] = width_aligned * height_aligned;
            vf->offsets[2] = vf->offsets[1] + (width_aligned * height_aligned);
        }
        else if (format_is_444(_codec))
        {
            vf->offsets[1] = (width_aligned << 1) * height_aligned;
            vf->offsets[2] = vf->offsets[1] + ((width_aligned << 1) * height_aligned);
        }
        else if (FMT_NV12 == _codec)
        {
            vf->offsets[1] = width_aligned * height_aligned;
            vf->offsets[2] = 0;
        }
        else if (format_is_nv12(_codec))
        {
            vf->offsets[1] = (width_aligned << 1) * height_aligned;
            vf->offsets[2] = 0;
        }
        else
        {
            vf->offsets[1] = vf->offsets[2] = 0;
        }
    }
}

static inline int pitch_for_plane(VideoFrameType Type, int Width, uint Plane)
{
    switch (Type)
    {
        case FMT_YV12:
        case FMT_YUV422P:
            if (Plane == 0) return Width;
            if (Plane < 3)  return (Width + 1) >> 1;
            break;
        case FMT_YUV420P9:
        case FMT_YUV420P10:
        case FMT_YUV420P12:
        case FMT_YUV420P14:
        case FMT_YUV420P16:
        case FMT_YUV422P9:
        case FMT_YUV422P10:
        case FMT_YUV422P12:
        case FMT_YUV422P14:
        case FMT_YUV422P16:
            if (Plane == 0) return Width << 1;
            if (Plane < 3)  return Width;
            break;
        case FMT_YUV444P:
        case FMT_YUV444P9:
        case FMT_YUV444P10:
        case FMT_YUV444P12:
        case FMT_YUV444P14:
        case FMT_YUV444P16:
            if (Plane < 3)  return Width;
            break;
        case FMT_NV12:
            if (Plane < 2) return Width;
            break;
        case FMT_P010:
        case FMT_P016:
            if (Plane < 2) return Width << 1;
            break;
        case FMT_YUY2:
        case FMT_RGB24:
        case FMT_ARGB32:
        case FMT_RGBA32:
        case FMT_BGRA:
        case FMT_RGB32:
            if (Plane == 0) return (bitsperpixel(Type) * Width) >> 3;
            break;
        default: break; // None and hardware formats
    }
    return 0;
}

static inline int width_for_plane(VideoFrameType Type, int Width, uint Plane)
{
    switch (Type)
    {
        case FMT_YV12:
        case FMT_YUV420P9:
        case FMT_YUV420P10:
        case FMT_YUV420P12:
        case FMT_YUV420P14:
        case FMT_YUV420P16:
        case FMT_YUV422P:
        case FMT_YUV422P9:
        case FMT_YUV422P10:
        case FMT_YUV422P12:
        case FMT_YUV422P14:
        case FMT_YUV422P16:
            if (Plane == 0) return Width;
            if (Plane < 3)  return (Width + 1) >> 1;
            break;
        case FMT_YUV444P:
        case FMT_YUV444P9:
        case FMT_YUV444P10:
        case FMT_YUV444P12:
        case FMT_YUV444P14:
        case FMT_YUV444P16:
            if (Plane < 3)  return Width;
            break;
        case FMT_NV12:
        case FMT_P010:
        case FMT_P016:
            if (Plane < 2) return Width;
            break;
        case FMT_YUY2:
        case FMT_RGB24:
        case FMT_ARGB32:
        case FMT_RGBA32:
        case FMT_BGRA:
        case FMT_RGB32:
            if (Plane == 0) return Width;
            break;
        default: break; // None and hardware formats
    }
    return 0;
}

static inline int height_for_plane(VideoFrameType Type, int Height, uint Plane)
{
    switch (Type)
    {
        case FMT_YV12:
        case FMT_YUV420P9:
        case FMT_YUV420P10:
        case FMT_YUV420P12:
        case FMT_YUV420P14:
        case FMT_YUV420P16:
            if (Plane == 0) return Height;
            if (Plane < 3)  return Height >> 1;
            break;
        case FMT_YUV422P:
        case FMT_YUV422P9:
        case FMT_YUV422P10:
        case FMT_YUV422P12:
        case FMT_YUV422P14:
        case FMT_YUV422P16:
        case FMT_YUV444P:
        case FMT_YUV444P9:
        case FMT_YUV444P10:
        case FMT_YUV444P12:
        case FMT_YUV444P14:
        case FMT_YUV444P16:
            if (Plane < 3)  return Height;
            break;
        case FMT_NV12:
        case FMT_P010:
        case FMT_P016:
            if (Plane == 0) return Height;
            if (Plane < 2) return Height >> 1;
            break;
        case FMT_YUY2:
        case FMT_RGB24:
        case FMT_ARGB32:
        case FMT_RGBA32:
        case FMT_BGRA:
        case FMT_RGB32:
            if (Plane == 0) return Height;
            break;
        default: break; // None and hardware formats
    }
    return 0;
}
static inline void clear(VideoFrame *vf)
{
    if (!vf || (vf && !vf->buf))
        return;

    // luma (or RGBA)
    int uv_height = height_for_plane(vf->codec, vf->height, 1);
    int uv = (1 << (ColorDepth(vf->codec) - 1)) - 1;
    if (FMT_YV12 == vf->codec || FMT_YUV422P == vf->codec || FMT_YUV444P == vf->codec)
    {
        memset(vf->buf + vf->offsets[0], 0, static_cast<size_t>(vf->pitches[0] * vf->height));
        memset(vf->buf + vf->offsets[1], uv & 0xff, static_cast<size_t>(vf->pitches[1] * uv_height));
        memset(vf->buf + vf->offsets[2], uv & 0xff, static_cast<size_t>(vf->pitches[2] * uv_height));
    }
    else if ((format_is_420(vf->codec) || format_is_422(vf->codec) || format_is_444(vf->codec)) && (vf->pitches[1] == vf->pitches[2]))
    {
        memset(vf->buf + vf->offsets[0], 0, static_cast<size_t>(vf->pitches[0] * vf->height));
        unsigned char uv1 = (uv & 0xff00) >> 8;
        unsigned char uv2 = (uv & 0x00ff);
        unsigned char* buf1 = vf->buf + vf->offsets[1];
        unsigned char* buf2 = vf->buf + vf->offsets[2];
        for (int row = 0; row < uv_height; ++row)
        {
            for (int col = 0; col < vf->pitches[1]; col += 2)
            {
                buf1[col]     = buf2[col]     = uv1;
                buf1[col + 1] = buf2[col + 1] = uv2;
            }
            buf1 += vf->pitches[1];
            buf2 += vf->pitches[2];
        }
    }
    else if (FMT_NV12 == vf->codec)
    {
        memset(vf->buf + vf->offsets[0], 0, static_cast<size_t>(vf->pitches[0] * vf->height));
        memset(vf->buf + vf->offsets[1], uv & 0xff, vf->pitches[1] * uv_height);
    }
    else if (format_is_nv12(vf->codec))
    {
        memset(vf->buf + vf->offsets[0], 0, static_cast<size_t>(vf->pitches[0] * vf->height));
        unsigned char uv1 = (uv & 0xff00) >> 8;
        unsigned char uv2 = (uv & 0x00ff);
        unsigned char* buf = vf->buf + vf->offsets[1];
        for (int row = 0; row < uv_height; ++row)
        {
            for (int col = 0; col < vf->pitches[1]; col += 4)
            {
                buf[col]     = buf[col + 2] = uv1;
                buf[col + 1] = buf[col + 3] = uv2;
            }
            buf += vf->pitches[1];
        }
    }
}

static inline void copyplane(uint8_t* dst, int dst_pitch,
                             const uint8_t* src, int src_pitch,
                             int width, int height)
{
    if ((dst_pitch == width) && (src_pitch == width))
    {
        memcpy(dst, src, static_cast<size_t>(width * height));
        return;
    }

    for (int y = 0; y < height; y++)
    {
        memcpy(dst, src, static_cast<size_t>(width));
        src += src_pitch;
        dst += dst_pitch;
    }
}

/**
 * copy: copy one frame into another
 * copy only works with the following assumptions:
 * frames are of the same resolution
 * destination frame is in YV12 format
 * source frame is either YV12 or NV12 format
 */
static inline void copy(VideoFrame *dst, const VideoFrame *src)
{
    framecopy(dst, src, true);
}

static inline uint planes(VideoFrameType Type)
{
    switch (Type)
    {
        case FMT_YV12:
        case FMT_YUV420P9:
        case FMT_YUV420P10:
        case FMT_YUV420P12:
        case FMT_YUV420P14:
        case FMT_YUV420P16:
        case FMT_YUV422P:
        case FMT_YUV422P9:
        case FMT_YUV422P10:
        case FMT_YUV422P12:
        case FMT_YUV422P14:
        case FMT_YUV422P16:
        case FMT_YUV444P:
        case FMT_YUV444P9:
        case FMT_YUV444P10:
        case FMT_YUV444P12:
        case FMT_YUV444P14:
        case FMT_YUV444P16: return 3;
        case FMT_P010:
        case FMT_P016:
        case FMT_NV12:      return 2;
        case FMT_YUY2:
        case FMT_BGRA:
        case FMT_ARGB32:
        case FMT_RGB24:
        case FMT_RGB32:
        case FMT_RGBA32:    return 1;
        case FMT_NONE:
        case FMT_VDPAU:
        case FMT_VAAPI:
        case FMT_DXVA2:
        case FMT_MEDIACODEC:
        case FMT_NVDEC:
        case FMT_MMAL:
        case FMT_DRMPRIME:
        case FMT_VTB:       return 0;
    }
    return 0;
}

static inline int bitsperpixel(VideoFrameType Type)
{
    switch (Type)
    {
        case FMT_BGRA:
        case FMT_RGBA32:
        case FMT_ARGB32:
        case FMT_RGB32:
        case FMT_YUV422P9:
        case FMT_YUV422P10:
        case FMT_YUV422P12:
        case FMT_YUV422P14:
        case FMT_YUV422P16: return 32;
        case FMT_RGB24:     return 24;
        case FMT_YUV422P:
        case FMT_YUY2:      return 16;
        case FMT_YV12:
        case FMT_NV12:      return 12;
        case FMT_YUV444P:
        case FMT_P010:
        case FMT_P016:
        case FMT_YUV420P9:
        case FMT_YUV420P10:
        case FMT_YUV420P12:
        case FMT_YUV420P14:
        case FMT_YUV420P16:  return 24;
        case FMT_YUV444P9:
        case FMT_YUV444P10:
        case FMT_YUV444P12:
        case FMT_YUV444P14:
        case FMT_YUV444P16:  return 48;
        case FMT_NONE:
        case FMT_VDPAU:
        case FMT_VAAPI:
        case FMT_DXVA2:
        case FMT_MMAL:
        case FMT_MEDIACODEC:
        case FMT_NVDEC:
        case FMT_DRMPRIME:
        case FMT_VTB: break;
    }
    return 8;
}

static inline size_t GetBufferSize(VideoFrameType Type, int Width, int Height,
                                   int Aligned = MYTH_WIDTH_ALIGNMENT)
{
    int  type_bpp = bitsperpixel(Type);
    int bpp = type_bpp / 4; /* bits per pixel div common factor */
    int bpb =  8 / 4; /* bits per byte div common factor */

    // make sure all our pitches are a multiple of 16 bytes
    // as U and V channels are half the size of Y channel
    // This allow for SSE/HW accelerated code on all planes
    // If the buffer sizes are not 32 bytes aligned, adjust.
    // old versions of MythTV allowed people to set invalid
    // dimensions for MPEG-4 capture, no need to segfault..
    int adj_w = Aligned ? ((Width  + Aligned - 1) & ~(Aligned - 1)) : Width;
    int adj_h = (Height + MYTH_HEIGHT_ALIGNMENT - 1) & ~(MYTH_HEIGHT_ALIGNMENT - 1);

    // Calculate rounding as necessary.
    int remainder = (adj_w * adj_h * bpp) % bpb;
    return static_cast<uint>((adj_w * adj_h * bpp) / bpb + (remainder ? 1 : 0));
}

static inline unsigned char* GetAlignedBuffer(size_t Size)
{
    return static_cast<unsigned char*>(av_malloc(Size + 64));
}

static inline unsigned char* GetAlignedBufferZero(size_t Size)
{
    return static_cast<unsigned char*>(av_mallocz(Size + 64));
}

static inline unsigned char* CreateBuffer(VideoFrameType Type, int Width, int Height)
{
    size_t size = GetBufferSize(Type, Width, Height);
    return GetAlignedBuffer(size);
}

static inline unsigned char* CreateBufferZero(VideoFrameType Type, int Width, int Height)
{
    size_t size = GetBufferSize(Type, Width, Height);
    return GetAlignedBufferZero(size);
}

static inline void copybuffer(VideoFrame *dst, uint8_t *buffer,
                              int pitch, VideoFrameType type = FMT_YV12)
{
    if (type == FMT_YV12)
    {
        VideoFrame framein;
        int chroma_pitch  = pitch >> 1;
        int chroma_height = dst->height >> 1;
        int offsets[3] =
            { 0,
              pitch * dst->height,
              pitch * dst->height + chroma_pitch * chroma_height };
        int pitches[3] = { pitch, chroma_pitch, chroma_pitch };

        init(&framein, type, buffer, dst->width, dst->height, dst->size,
             pitches, offsets);
        copy(dst, &framein);
    }
    else if (type == FMT_NV12)
    {
        VideoFrame framein;
        int offsets[3] = { 0, pitch * dst->height, 0 };
        int pitches[3] = { pitch, pitch, 0 };

        init(&framein, type, buffer, dst->width, dst->height, dst->size,
             pitches, offsets);
        copy(dst, &framein);
    }
}

static inline void copybuffer(uint8_t *dstbuffer, const VideoFrame *src,
                              int pitch = 0, VideoFrameType type = FMT_YV12)
{
    if (pitch == 0)
        pitch = src->width;

    if (type == FMT_YV12)
    {
        VideoFrame frameout;
        int chroma_pitch  = pitch >> 1;
        int chroma_height = src->height >> 1;
        int offsets[3] =
            { 0,
              pitch * src->height,
              pitch * src->height + chroma_pitch * chroma_height };
        int pitches[3] = { pitch, chroma_pitch, chroma_pitch };

        init(&frameout, type, dstbuffer, src->width, src->height, src->size,
             pitches, offsets);
        copy(&frameout, src);
    }
    else if (type == FMT_NV12)
    {
        VideoFrame frameout;
        int offsets[3] = { 0, pitch * src->height, 0 };
        int pitches[3] = { pitch, pitch, 0 };

        init(&frameout, type, dstbuffer, src->width, src->height, src->size,
             pitches, offsets);
        copy(&frameout, src);
    }
}
#endif /* __cplusplus */

#endif<|MERGE_RESOLUTION|>--- conflicted
+++ resolved
@@ -18,13 +18,9 @@
 extern "C" {
 #endif
 
-<<<<<<< HEAD
-enum VideoFrameType
-=======
 #define MYTH_WIDTH_ALIGNMENT 64
 #define MYTH_HEIGHT_ALIGNMENT 16
-typedef enum FrameType_
->>>>>>> cc6298d8
+enum VideoFrameType
 {
     FMT_NONE = -1,
     // YV12 and variants
