/**
 *  FirewireRecorder
 *  Copyright (c) 2005 by Jim Westfall and Dave Abrahams
 *  Distributed as part of MythTV under GPL v2 and later.
 */

// MythTV includes
#include "firewirerecorder.h"
#include "firewirechannel.h"
#include "mythverbose.h"
#include "mpegtables.h"
#include "mpegstreamdata.h"
#include "tv_rec.h"

#define LOC QString("FireRecBase(%1): ").arg(channel->GetDevice())
#define LOC_ERR QString("FireRecBase(%1), Error: ").arg(channel->GetDevice())

FirewireRecorder::FirewireRecorder(TVRec *rec, FirewireChannel *chan) :
    DTVRecorder(rec),
    channel(chan), isopen(false)
{
}

FirewireRecorder::~FirewireRecorder()
{
    Close();
}

bool FirewireRecorder::Open(void)
{
    if (!isopen)
        isopen = channel->GetFirewireDevice()->OpenPort();

    return isopen;
}

void FirewireRecorder::Close(void)
{
    if (isopen)
    {
        channel->GetFirewireDevice()->ClosePort();
        isopen = false;
    }
}

void FirewireRecorder::StartStreaming(void)
{
    channel->GetFirewireDevice()->AddListener(this);
}

void FirewireRecorder::StopStreaming(void)
{
    channel->GetFirewireDevice()->RemoveListener(this);
}

void FirewireRecorder::StartRecording(void)
{
    VERBOSE(VB_RECORD, LOC + "StartRecording");

    if (!Open())
    {
        _error = true;
        return;
    }

    _request_recording = true;
    _recording = true;

    StartStreaming();

    while (_request_recording)
    {
        if (PauseAndWait())
            continue;

        if (!_request_recording)
            break;

        usleep(50 * 1000);
    }

    StopStreaming();
    FinishRecording();

    _recording = false;
}

void FirewireRecorder::AddData(const unsigned char *data, uint len)
{
    uint bufsz = buffer.size();
    if ((SYNC_BYTE == data[0]) && (TSPacket::kSize == len) &&
        (TSPacket::kSize > bufsz))
    {
        if (bufsz)
            buffer.clear();

        ProcessTSPacket(*(reinterpret_cast<const TSPacket*>(data)));
        return;
    }

    buffer.insert(buffer.end(), data, data + len);
    bufsz += len;

    int sync_at = -1;
    for (uint i = 0; (i < bufsz) && (sync_at < 0); i++)
    {
        if (buffer[i] == SYNC_BYTE)
            sync_at = i;
    }

    if (sync_at < 0)
        return;

    if (bufsz < 30 * TSPacket::kSize)
        return; // build up a little buffer

    while (sync_at + TSPacket::kSize < bufsz)
    {
        ProcessTSPacket(*(reinterpret_cast<const TSPacket*>(
                              &buffer[0] + sync_at)));

        sync_at += TSPacket::kSize;
    }

    buffer.erase(buffer.begin(), buffer.begin() + sync_at);

    return;
}

void FirewireRecorder::ProcessTSPacket(const TSPacket &tspacket)
{
    if (tspacket.TransportError())
        return;

    if (tspacket.Scrambled())
        return;

    if (tspacket.HasAdaptationField())
        GetStreamData()->HandleAdaptationFieldControl(&tspacket);

    if (tspacket.HasPayload())
    {
        const unsigned int lpid = tspacket.PID();

        // Pass or reject packets based on PID, and parse info from them
        if (lpid == GetStreamData()->VideoPIDSingleProgram())
        {
            _buffer_packets = !FindMPEG2Keyframes(&tspacket);
            BufferedWrite(tspacket);
        }
        else if (GetStreamData()->IsAudioPID(lpid))
        {
            _buffer_packets = !FindAudioKeyframes(&tspacket);
            BufferedWrite(tspacket);
        }
        else if (GetStreamData()->IsListeningPID(lpid))
            GetStreamData()->HandleTSTables(&tspacket);
        else if (GetStreamData()->IsWritingPID(lpid))
            BufferedWrite(tspacket);
    }
}

void FirewireRecorder::SetOptionsFromProfile(RecordingProfile *profile,
                                                 const QString &videodev,
                                                 const QString &audiodev,
                                                 const QString &vbidev)
{
    (void)videodev;
    (void)audiodev;
    (void)vbidev;
    (void)profile;
}

// documented in recorderbase.cpp
bool FirewireRecorder::PauseAndWait(int timeout)
{
    QMutexLocker locker(&pauseLock);
    if (request_pause)
    {
<<<<<<< HEAD
        VERBOSE(VB_RECORD, LOC + QString("PauseAndWait(%1) -- pause").arg(timeout));
        if (!paused)
=======
        VERBOSE(VB_RECORD, LOC + "PauseAndWait("<<timeout<<") -- pause");
        if (!IsPaused(true))
>>>>>>> 0434cd98
        {
            StopStreaming();
            paused = true;
            pauseWait.wakeAll();
            if (tvrec)
                tvrec->RecorderPaused();
        }
        unpauseWait.wait(&pauseLock, timeout);
    }

    if (!request_pause && IsPaused(true))
    {
<<<<<<< HEAD
        VERBOSE(VB_RECORD, LOC + QString("PauseAndWait(%1) -- unpause").arg(timeout));
=======
        paused = false;
        VERBOSE(VB_RECORD, LOC + "PauseAndWait("<<timeout<<") -- unpause");
>>>>>>> 0434cd98
        StartStreaming();
        unpauseWait.wakeAll();
    }

    return IsPaused(true);
}

void FirewireRecorder::SetStreamData(void)
{
    _stream_data->AddMPEGSPListener(this);

    if (_stream_data->DesiredProgram() >= 0)
        _stream_data->SetDesiredProgram(_stream_data->DesiredProgram());
}

void FirewireRecorder::HandleSingleProgramPAT(ProgramAssociationTable *pat)
{
    if (!pat)
        return;

    int next = (pat->tsheader()->ContinuityCounter()+1)&0xf;
    pat->tsheader()->SetContinuityCounter(next);
    BufferedWrite(*(reinterpret_cast<const TSPacket*>(pat->tsheader())));
}

void FirewireRecorder::HandleSingleProgramPMT(ProgramMapTable *pmt)
{
    if (!pmt)
        return;

    int next = (pmt->tsheader()->ContinuityCounter()+1)&0xf;
    pmt->tsheader()->SetContinuityCounter(next);
    BufferedWrite(*(reinterpret_cast<const TSPacket*>(pmt->tsheader())));
}<|MERGE_RESOLUTION|>--- conflicted
+++ resolved
@@ -177,13 +177,8 @@
     QMutexLocker locker(&pauseLock);
     if (request_pause)
     {
-<<<<<<< HEAD
         VERBOSE(VB_RECORD, LOC + QString("PauseAndWait(%1) -- pause").arg(timeout));
-        if (!paused)
-=======
-        VERBOSE(VB_RECORD, LOC + "PauseAndWait("<<timeout<<") -- pause");
         if (!IsPaused(true))
->>>>>>> 0434cd98
         {
             StopStreaming();
             paused = true;
@@ -196,12 +191,7 @@
 
     if (!request_pause && IsPaused(true))
     {
-<<<<<<< HEAD
         VERBOSE(VB_RECORD, LOC + QString("PauseAndWait(%1) -- unpause").arg(timeout));
-=======
-        paused = false;
-        VERBOSE(VB_RECORD, LOC + "PauseAndWait("<<timeout<<") -- unpause");
->>>>>>> 0434cd98
         StartStreaming();
         unpauseWait.wakeAll();
     }
