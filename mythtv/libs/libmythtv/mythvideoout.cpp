// MythTV
#include "osd.h"
#include "mythplayer.h"
#include "videodisplayprofile.h"
#include "decoderbase.h"
#include "mythcorecontext.h"
#include "mythlogging.h"
#include "mythmainwindow.h"
#include "mythuihelper.h"
#include "mythavutil.h"
#include "mthreadpool.h"
#include "mythcodeccontext.h"
#ifdef _WIN32
#include "videoout_d3d.h"
#endif
#ifdef USING_OPENGL
#include "mythvideooutopengl.h"
#endif
#include "mythvideooutnull.h"
#include "mythvideoout.h"

// std
#include <cmath>
#include <cstdlib>

#define LOC QString("VideoOutput: ")

void MythVideoOutput::GetRenderOptions(RenderOptions &Options)
{
    MythVideoOutputNull::GetRenderOptions(Options);

#ifdef _WIN32
    VideoOutputD3D::GetRenderOptions(Options);
#endif

#ifdef USING_OPENGL
    MythVideoOutputOpenGL::GetRenderOptions(Options);
#endif // USING_OPENGL
}

/**
 * \brief  Depending on compile-time configure settings and run-time
 *         renderer settings, create a relevant VideoOutput subclass.
 * \return instance of VideoOutput if successful, nullptr otherwise.
 */
MythVideoOutput *MythVideoOutput::Create(const QString &Decoder,    MythCodecID CodecID,
                                 PIPState PiPState,         const QSize &VideoDim,
                                 const QSize &VideoDispDim, float VideoAspect,
                                 QWidget *ParentWidget,     const QRect &EmbedRect,
                                 float FrameRate,           uint  PlayerFlags,
                                 QString &Codec,            int ReferenceFrames)
{
    QStringList renderers;

    // select the best available output
    if (PlayerFlags & kVideoIsNull)
    {
        // plain null output
        renderers += "null";
    }
    else
    {
#ifdef _WIN32
        renderers += VideoOutputD3D::GetAllowedRenderers(CodecID, VideoDispDim);
#endif

#ifdef USING_OPENGL
        renderers += MythVideoOutputOpenGL::GetAllowedRenderers(CodecID, VideoDispDim);
#endif // USING_OPENGL
    }

    LOG(VB_PLAYBACK, LOG_INFO, LOC + QString("Allowed renderers: %1").arg(renderers.join(",")));
    renderers = VideoDisplayProfile::GetFilteredRenderers(Decoder, renderers);
    LOG(VB_PLAYBACK, LOG_INFO, LOC + QString("Allowed renderers (filt: %1): %2")
        .arg(Decoder).arg(renderers.join(",")));

    QString renderer;

    auto *vprof = new VideoDisplayProfile();

    if (!renderers.empty())
    {
        vprof->SetInput(VideoDispDim, FrameRate, Codec);
        QString tmp = vprof->GetVideoRenderer();
        if (vprof->IsDecoderCompatible(Decoder) && renderers.contains(tmp))
        {
            renderer = tmp;
            LOG(VB_PLAYBACK, LOG_INFO, LOC + "Preferred renderer: " + renderer);
        }
    }

    if (renderer.isEmpty())
        renderer = VideoDisplayProfile::GetBestVideoRenderer(renderers);

    while (!renderers.empty())
    {
        LOG(VB_PLAYBACK, LOG_INFO, LOC +
            QString("Trying video renderer: '%1'").arg(renderer));
        int index = renderers.indexOf(renderer);
        if (index >= 0)
            renderers.removeAt(index);
        else
            break;

        MythVideoOutput *vo = nullptr;

        /* these cases are mutually exlusive */
        if (renderer == "null")
            vo = new MythVideoOutputNull();

#ifdef _WIN32
        else if (renderer == "direct3d")
            vo = new VideoOutputD3D();
#endif // _WIN32

#ifdef USING_OPENGL
        else if (renderer.contains("opengl"))
            vo = new MythVideoOutputOpenGL(renderer);
#endif // USING_OPENGL

        if (vo)
            vo->m_dbDisplayProfile = vprof;

        if (vo && !(PlayerFlags & kVideoIsNull))
        {
            // ensure we have a window to display into
            QWidget *widget = ParentWidget;
            MythMainWindow *window = GetMythMainWindow();
            if (!widget && window)
                widget = window->findChild<QWidget*>("video playback window");

            if (!widget)
            {
                LOG(VB_GENERAL, LOG_ERR, LOC + "No window for video output.");
                delete vo;
                vo = nullptr;
                return nullptr;
            }

            if (!widget->winId())
            {
                LOG(VB_GENERAL, LOG_ERR, LOC + "No window for video output.");
                delete vo;
                vo = nullptr;
                return nullptr;
            }

            // determine the display rectangle
            QRect display_rect = QRect(0, 0, widget->width(), widget->height());
            if (PiPState == kPIPStandAlone)
                display_rect = EmbedRect;

            vo->SetPIPState(PiPState);
            vo->SetVideoFrameRate(FrameRate);
            vo->SetReferenceFrames(ReferenceFrames);
            if (vo->Init(VideoDim, VideoDispDim, VideoAspect,
                         MythDisplay::AcquireRelease(), display_rect, CodecID))
            {
                vo->SetVideoScalingAllowed(true);
                return vo;
            }

            vo->m_dbDisplayProfile = nullptr;
            delete vo;
            vo = nullptr;
        }
        else if (vo && (PlayerFlags & kVideoIsNull))
        {
            if (vo->Init(VideoDim, VideoDispDim, VideoAspect, nullptr, QRect(), CodecID))
                return vo;

            vo->m_dbDisplayProfile = nullptr;
            delete vo;
            vo = nullptr;
        }

        renderer = VideoDisplayProfile::GetBestVideoRenderer(renderers);
    }

    LOG(VB_GENERAL, LOG_ERR, LOC +
        "Not compiled with any useable video output method.");
    delete vprof;
    return nullptr;
}

/**
 * \class VideoOutput
 * \brief This class serves as the base class for all video output methods.
 *
 * The basic use is:
 * \code
 * VideoOutputType type = kVideoOutput_Default;
 * vo = VideoOutput::InitVideoOut(type);
 * vo->Init(width, height, aspect ...);
 *
 * // Then create two threads.
 * // In the decoding thread
 * while (decoding)
 * {
 *     if (vo->WaitForAvailable(1000)
 *     {
 *         frame = vo->GetNextFreeFrame(); // remove frame from "available"
 *         av_lib_process(frame);   // do something to fill it.
 *         // call DrawSlice()      // if you need piecemeal processing
 *                                  // by VideoOutput use DrawSlice
 *         vo->ReleaseFrame(frame); // enqueues frame in "used" queue
 *     }
 * }
 *
 * // In the displaying thread
 * while (playing)
 * {
 *     if (vo->EnoughPrebufferedFrames())
 *     {
 *         // Sets "Last Shown Frame" to head of "used" queue
 *         vo->StartDisplayingFrame();
 *         // Get pointer to "Last Shown Frame"
 *         frame = vo->GetLastShownFrame();
 *         // add OSD, do any filtering, etc.
 *         vo->ProcessFrame(frame, osd, filters, pict-in-pict, scan);
 *         // tells show what frame to be show, do other last minute stuff
 *         vo->PrepareFrame(frame, scan);
 *         // here you wait until it's time to show the frame
 *         // Show blits the last prepared frame to the screen
 *         // as quickly as possible.
 *         vo->Show(scan);
 *         // remove frame from the head of "used",
 *         // vo must get it into "available" eventually.
 *         vo->DoneDisplayingFrame();
 *     }
 * }
 * delete vo;
 * \endcode
 *
 *  Note: Show() may be called multiple times between PrepareFrame() and
 *        DoneDisplayingFrame(). But if a frame is ever removed from
 *        available via GetNextFreeFrame(), you must either call
 *        DoneDisplayFrame() or call DiscardFrame(VideoFrame*) on it.
 *
 *  Note: ProcessFrame() may be called multiple times on a frame, to
 *        update an OSD for example.
 *
 *  The VideoBuffers class handles the buffer tracking,
 *  see it for more details on the states a buffer can
 *  take before it becomes available for reuse.
 *
 * \see VideoBuffers, MythPlayer
 */

/**
 * \fn VideoOutput::VideoOutput()
 * \brief This constructor for VideoOutput must be followed by an
 *        Init(int,int,float,WId,int,int,int,int,WId) call.
 */
MythVideoOutput::MythVideoOutput()
  : m_display(nullptr)
{
    m_dbDisplayDimensionsMM = QSize(gCoreContext->GetNumSetting("DisplaySizeWidth",  0),
                                    gCoreContext->GetNumSetting("DisplaySizeHeight", 0));
    m_dbAspectOverride  = static_cast<AspectOverrideMode>(gCoreContext->GetNumSetting("AspectOverride", 0));
    m_dbAdjustFill      = static_cast<AdjustFillMode>(gCoreContext->GetNumSetting("AdjustFill", 0));
    m_dbLetterboxColour = static_cast<LetterBoxColour>(gCoreContext->GetNumSetting("LetterboxColour", 0));
}

/**
 * \fn VideoOutput::~VideoOutput()
 * \brief Shuts down video output.
 */
MythVideoOutput::~MythVideoOutput()
{
    delete m_dbDisplayProfile;
<<<<<<< HEAD
    MythVideoOutput::ResizeForGui();
=======
>>>>>>> 3c460f24
    if (m_display)
        MythDisplay::AcquireRelease(false);
}

/**
 * \fn VideoOutput::Init(int,int,float,WId,int,int,int,int,WId)
 * \brief Performs most of the initialization for VideoOutput.
 * \return true if successful, false otherwise.
 */
bool MythVideoOutput::Init(const QSize &VideoDim, const QSize &VideoDispDim,
                           float VideoAspect, MythDisplay *Display,
                           const QRect &WindowRect, MythCodecID CodecID)
{
    m_display = Display;
    m_videoCodecID = CodecID;
    bool wasembedding = m_window.IsEmbedding();
    QRect oldrect;
    if (wasembedding)
    {
        oldrect = m_window.GetEmbeddingRect();
        StopEmbedding();
    }

    bool mainSuccess = m_window.Init(VideoDim, VideoDispDim,
                                     VideoAspect, WindowRect,
                                     m_dbAspectOverride, m_dbAdjustFill,
                                     m_display);

    if (m_dbDisplayProfile)
        m_dbDisplayProfile->SetInput(m_window.GetVideoDispDim());

    if (wasembedding)
        EmbedInWidget(oldrect);

    VideoAspectRatioChanged(VideoAspect); // apply aspect ratio and letterbox mode

    return mainSuccess;
}

void MythVideoOutput::SetVideoFrameRate(float playback_fps)
{
    if (m_dbDisplayProfile)
        m_dbDisplayProfile->SetOutput(playback_fps);
}

void MythVideoOutput::SetReferenceFrames(int ReferenceFrames)
{
    m_maxReferenceFrames = ReferenceFrames;
}

MythDeintType MythVideoOutput::ParseDeinterlacer(const QString &Deinterlacer)
{
    MythDeintType result = DEINT_NONE;

    if (Deinterlacer.contains(DEINT_QUALITY_HIGH))
        result = DEINT_HIGH;
    else if (Deinterlacer.contains(DEINT_QUALITY_MEDIUM))
        result = DEINT_MEDIUM;
    else if (Deinterlacer.contains(DEINT_QUALITY_LOW))
        result = DEINT_BASIC;

    if (result != DEINT_NONE)
    {
        result = result | DEINT_CPU; // NB always assumed
        if (Deinterlacer.contains(DEINT_QUALITY_SHADER))
            result = result | DEINT_SHADER;
        if (Deinterlacer.contains(DEINT_QUALITY_DRIVER))
            result = result | DEINT_DRIVER;
    }

    return result;
}

void MythVideoOutput::SetDeinterlacing(bool Enable, bool DoubleRate, MythDeintType Force /*=DEINT_NONE*/)
{
    if (!Enable)
    {
        m_videoBuffers.SetDeinterlacing(DEINT_NONE, DEINT_NONE, m_videoCodecID);
        LOG(VB_PLAYBACK, LOG_INFO, LOC + "Disabled all deinterlacing");
        return;
    }

    MythDeintType singlerate = DEINT_NONE;
    MythDeintType doublerate = DEINT_NONE;
    if (DEINT_NONE != Force)
    {
        singlerate = Force;
        if (DoubleRate)
            doublerate = Force;
        LOG(VB_PLAYBACK, LOG_INFO, LOC + "Overriding deinterlacers");
    }
    else if (m_dbDisplayProfile)
    {
        singlerate = ParseDeinterlacer(m_dbDisplayProfile->GetSingleRatePreferences());
        if (DoubleRate)
            doublerate = ParseDeinterlacer(m_dbDisplayProfile->GetDoubleRatePreferences());
    }

    LOG(VB_GENERAL, LOG_INFO, LOC + QString("SetDeinterlacing (Doublerate %1): Single %2 Double %3")
        .arg(DoubleRate).arg(DeinterlacerPref(singlerate)).arg(DeinterlacerPref(doublerate)));
    m_videoBuffers.SetDeinterlacing(singlerate, doublerate, m_videoCodecID);
}

/**
 * \fn VideoOutput::VideoAspectRatioChanged(float VideoAspect)
 * \brief Calls SetVideoAspectRatio(float aspect),
 *        then calls MoveResize() to apply changes.
 * \param aspect video aspect ratio to use
 */
void MythVideoOutput::VideoAspectRatioChanged(float VideoAspect)
{
    m_window.VideoAspectRatioChanged(VideoAspect);
}

/**
 * \brief Tells video output to discard decoded frames and wait for new ones.
 * \bug We set the new width height and aspect ratio here, but we should
 *      do this based on the new video frames in Show().
 */
bool MythVideoOutput::InputChanged(const QSize &VideoDim, const QSize &VideoDispDim,
                                   float VideoAspect, MythCodecID  CodecID,
                                   bool  &/*AspectOnly*/, MythMultiLocker* /*Locks*/,
                                   int   ReferenceFrames, bool /*ForceChange*/)
{
    m_window.InputChanged(VideoDim, VideoDispDim, VideoAspect);
    m_maxReferenceFrames = ReferenceFrames;
    AVCodecID avCodecId = myth2av_codecid(CodecID);
    AVCodec *codec = avcodec_find_decoder(avCodecId);
    QString codecName;
    if (codec)
        codecName = codec->name;
    if (m_dbDisplayProfile)
        m_dbDisplayProfile->SetInput(m_window.GetVideoDispDim(), 0 ,codecName);
    m_videoCodecID = CodecID;
    DiscardFrames(true, true);
    return true;
}
/**
* \brief Resize Display Window
*/
void MythVideoOutput::ResizeDisplayWindow(const QRect &Rect, bool SaveVisible)
{
    m_window.ResizeDisplayWindow(Rect, SaveVisible);
}

/**
 * \brief Tells video output to embed video in an existing window.
 * \sa StopEmbedding()
 */
void MythVideoOutput::EmbedInWidget(const QRect &EmbedRect)
{
    m_window.EmbedInWidget(EmbedRect);
}

/**
 * \fn VideoOutput::StopEmbedding(void)
 * \brief Tells video output to stop embedding video in an existing window.
 * \sa EmbedInWidget(const QRect&)
 */
void MythVideoOutput::StopEmbedding(void)
{
    m_window.StopEmbedding();
}

void MythVideoOutput::GetOSDBounds(QRect &Total, QRect &Visible,
                                   float &VisibleAspect,
                                   float &FontScaling,
                                   float ThemeAspect) const
{
    Total = GetTotalOSDBounds();
    Visible = GetVisibleOSDBounds(VisibleAspect, FontScaling, ThemeAspect);
}

/**
 * \brief Returns visible portions of total OSD bounds
 * \param VisibleAspect physical aspect ratio of bounds returned
 * \param FontScaling   scaling to apply to fonts
 * \param ThemeAspect   aspect ration of the theme
 */
QRect MythVideoOutput::GetVisibleOSDBounds(float &VisibleAspect,
                                           float &FontScaling,
                                           float ThemeAspect) const
{
    QRect dvr = m_window.GetDisplayVisibleRect();
    float dispPixelAdj = 1.0F;
    if (dvr.height() && dvr.width())
        dispPixelAdj = (GetDisplayAspect() * dvr.height()) / dvr.width();

    float ova = m_window.GetOverridenVideoAspect();
    QRect vr = m_window.GetVideoRect();
    float vs = vr.height() ? static_cast<float>(vr.width()) / vr.height() : 1.0F;
    VisibleAspect = ThemeAspect * (ova > 0.0F ? vs / ova : 1.F) * dispPixelAdj;

    FontScaling   = 1.0F;
    return { QPoint(0,0), dvr.size() };
}

/**
 * \fn VideoOutput::GetTotalOSDBounds(void) const
 * \brief Returns total OSD bounds
 */
QRect MythVideoOutput::GetTotalOSDBounds(void) const
{
    return m_window.GetDisplayVisibleRect();
}

QRect MythVideoOutput::GetMHEGBounds(void)
{
    return m_window.GetDisplayVideoRect();
}

/**
 * \fn VideoOutput::MoveResize(void)
 * \brief performs all the calculations for video framing and any resizing.
 *
 * First we apply playback over/underscanning and offsetting,
 * then we letterbox settings, and finally we apply manual
 * scale & move properties for "Zoom Mode".
 *
 * \sa Zoom(ZoomDirection), ToggleAdjustFill(int)
 */
void MythVideoOutput::MoveResize(void)
{
    m_window.MoveResize();
}

/**
 * \fn VideoOutput::Zoom(ZoomDirection)
 * \brief Sets up zooming into to different parts of the video, the zoom
 *        is actually applied in MoveResize().
 * \sa ToggleAdjustFill(AdjustFillMode)
 */
void MythVideoOutput::Zoom(ZoomDirection Direction)
{
    m_window.Zoom(Direction);
}

/**
 * \fn VideoOutput::ToogleMoveBottomLine(void)
 * \brief Toggle "zooming" the bottomline (sports tickers) off the screen.
 *        Applied in MoveResize().
 */
void MythVideoOutput::ToggleMoveBottomLine(void)
{
    m_window.ToggleMoveBottomLine();
}

/**
 * \fn VideoOutput::SaveBottomLine(void)
 * \brief Save current Manual Zoom settings as BottomLine adjustment.
 */
void MythVideoOutput::SaveBottomLine(void)
{
    m_window.SaveBottomLine();
}

/**
 * \fn VideoOutput::ToggleAspectOverride(AspectOverrideMode)
 * \brief Enforce different aspect ration than detected,
 *        then calls VideoAspectRatioChanged(float)
 *        to apply them.
 * \sa Zoom(ZoomDirection), ToggleAdjustFill(AdjustFillMode)
 */
void MythVideoOutput::ToggleAspectOverride(AspectOverrideMode AspectMode)
{
    m_window.ToggleAspectOverride(AspectMode);
}

/**
 * \fn VideoOutput::ToggleAdjustFill(AdjustFillMode)
 * \brief Sets up letterboxing for various standard video frame and
 *        monitor dimensions, then calls MoveResize()
 *        to apply them.
 * \sa Zoom(ZoomDirection), ToggleAspectOverride(AspectOverrideMode)
 */
void MythVideoOutput::ToggleAdjustFill(AdjustFillMode FillMode)
{
    m_window.ToggleAdjustFill(FillMode);
}

QString MythVideoOutput::GetZoomString(void) const
{
    return m_window.GetZoomString();
}

PictureAttributeSupported MythVideoOutput::GetSupportedPictureAttributes(void)
{
    return m_videoColourSpace.SupportedAttributes();
}

int MythVideoOutput::ChangePictureAttribute(PictureAttribute AttributeType, bool Direction)
{
    int curVal = GetPictureAttribute(AttributeType);
    if (curVal < 0)
        return -1;

    int newVal = curVal + ((Direction) ? +1 : -1);

    if (kPictureAttribute_Hue == AttributeType)
        newVal = newVal % 100;

    if ((kPictureAttribute_Range == AttributeType) && newVal > 1)
        newVal = 1;

    newVal = min(max(newVal, 0), 100);

    return SetPictureAttribute(AttributeType, newVal);
}

/**
 * \fn VideoOutput::SetPictureAttribute(PictureAttribute, int)
 * \brief Sets a specified picture attribute.
 * \param attribute Picture attribute to set.
 * \param newValue  Value to set attribute to.
 * \return Set value if it succeeds, -1 if it does not.
 */
int MythVideoOutput::SetPictureAttribute(PictureAttribute Attribute, int NewValue)
{
    return m_videoColourSpace.SetPictureAttribute(Attribute, NewValue);
}

int MythVideoOutput::GetPictureAttribute(PictureAttribute AttributeType)
{
    return m_videoColourSpace.GetPictureAttribute(AttributeType);
}

void MythVideoOutput::SetFramesPlayed(long long FramesPlayed)
{
    m_framesPlayed = FramesPlayed;
}

long long MythVideoOutput::GetFramesPlayed(void)
{
    return m_framesPlayed;
}

bool MythVideoOutput::IsErrored(void) const
{
    return m_errorState != kError_None;
}

VideoErrorState MythVideoOutput::GetError(void) const
{
    return m_errorState;
}

/// \brief Sets whether to use a normal number of buffers or fewer buffers.
void MythVideoOutput::SetPrebuffering(bool Normal)
{
    m_videoBuffers.SetPrebuffering(Normal);
}

/// \brief Tells video output to toss decoded buffers due to a seek
void MythVideoOutput::ClearAfterSeek(void)
{
    m_videoBuffers.ClearAfterSeek();
}

/// \brief Returns number of frames that are fully decoded.
int MythVideoOutput::ValidVideoFrames(void) const
{
    return static_cast<int>(m_videoBuffers.ValidVideoFrames());
}

/// \brief Returns number of frames available for decoding onto
int MythVideoOutput::FreeVideoFrames(void)
{
    return static_cast<int>(m_videoBuffers.FreeVideoFrames());
}

/// \brief Returns true iff enough frames are available to decode onto.
bool MythVideoOutput::EnoughFreeFrames(void)
{
    return m_videoBuffers.EnoughFreeFrames();
}

/// \brief Returns true iff there are plenty of decoded frames ready
///        for display.
bool MythVideoOutput::EnoughDecodedFrames(void)
{
    return m_videoBuffers.EnoughDecodedFrames();
}

/// \brief returns QRect of PIP based on PIPLocation
QRect MythVideoOutput::GetPIPRect(PIPLocation Location, MythPlayer *PiPPlayer, bool DoPixelAdj) const
{
    return m_window.GetPIPRect(Location, PiPPlayer, DoPixelAdj);
}

void MythVideoOutput::ShowPIPs(VideoFrame *Frame, const PIPMap &PiPPlayers)
{
    PIPMap::const_iterator it = PiPPlayers.begin();
    for (; it != PiPPlayers.end(); ++it)
        ShowPIP(Frame, it.key(), *it);
}

AspectOverrideMode MythVideoOutput::GetAspectOverride(void) const
{
    return m_window.GetAspectOverride();
}

AdjustFillMode MythVideoOutput::GetAdjustFill(void) const
{
    return m_window.GetAdjustFill();
}

float MythVideoOutput::GetDisplayAspect(void) const
{
    return m_window.GetDisplayAspect();
}

/// \bug not implemented correctly. vpos is not updated.
VideoFrame* MythVideoOutput::GetLastDecodedFrame(void)
{
    return m_videoBuffers.GetLastDecodedFrame();
}

/// \brief Returns string with status of each frame for debugging.
QString MythVideoOutput::GetFrameStatus(void) const
{
    return m_videoBuffers.GetStatus();
}

/// \brief Returns frame from the head of the ready to be displayed queue,
///        if StartDisplayingFrame has been called.
VideoFrame* MythVideoOutput::GetLastShownFrame(void)
{
    return m_videoBuffers.GetLastShownFrame();
}

/// \brief Tells the player to resize the video frame (used for ITV)
void MythVideoOutput::SetVideoResize(const QRect &VideoRect)
{
    m_window.SetITVResize(VideoRect);
}

/**
 * \brief Disable or enable underscan/overscan
 */
void MythVideoOutput::SetVideoScalingAllowed(bool Allow)
{
    m_window.SetVideoScalingAllowed(Allow);
}

bool MythVideoOutput::EnableVisualisation(AudioPlayer *Audio, bool Enable,
                                      const QString &Name)
{
    if (!Enable)
    {
        DestroyVisualisation();
        return false;
    }
    return SetupVisualisation(Audio, nullptr, Name);
}

bool MythVideoOutput::CanVisualise(AudioPlayer *Audio, MythRender *Render)
{
    return VideoVisual::CanVisualise(Audio, Render);
}

bool MythVideoOutput::SetupVisualisation(AudioPlayer *Audio, MythRender *Render,
                                     const QString &Name)
{
    DestroyVisualisation();
    m_visual = VideoVisual::Create(Name, Audio, Render);
    return m_visual;
}

QString MythVideoOutput::GetVisualiserName(void)
{
    if (m_visual)
        return m_visual->Name();
    return QString("");
}

QStringList MythVideoOutput::GetVisualiserList(void)
{
    return QStringList();
}

void MythVideoOutput::DestroyVisualisation(void)
{
    delete m_visual;
    m_visual = nullptr;
}

/**
 * \fn VideoOutput::CopyFrame(VideoFrame*, const VideoFrame*)
 * \brief Copies frame data from one VideoFrame to another.
 *
 *  Note: The frames must have the same width, height, and format.
 * \param To   The destination frame.
 * \param From The source frame
 */
void MythVideoOutput::CopyFrame(VideoFrame *To, const VideoFrame *From)
{
    if (To == nullptr || From == nullptr)
        return;

    To->frameNumber = From->frameNumber;
    To->disp_timecode = From->disp_timecode;
    To->frameCounter = From->frameCounter;

    copy(To, From);
}

/// \brief translates caption/dvd button rectangle into 'screen' space
QRect MythVideoOutput::GetImageRect(const QRect &Rect, QRect *DisplayRect)
{
    qreal hscale = 0.0;
    QSize video_size   = m_window.GetVideoDispDim();
    int image_height   = video_size.height();
    int image_width    = (image_height > 720) ? 1920 :
                         (image_height > 576) ? 1280 : 720;
    qreal image_aspect = static_cast<qreal>(image_width) / image_height;
    qreal pixel_aspect = static_cast<qreal>(video_size.width()) / video_size.height();

    QRect rect1 = Rect;
    if (DisplayRect && DisplayRect->isValid())
    {
        QMatrix m0;
        m0.scale(static_cast<qreal>(image_width)  / DisplayRect->width(),
                 static_cast<qreal>(image_height) / DisplayRect->height());
        rect1 = m0.mapRect(rect1);
        rect1.translate(DisplayRect->left(), DisplayRect->top());
    }
    QRect result = rect1;

    QRect dvr_rec = m_window.GetDisplayVideoRect();
    QRect vid_rec = m_window.GetVideoRect();

    hscale = image_aspect / pixel_aspect;
    if (hscale < 0.99 || hscale > 1.01)
    {
        vid_rec.setLeft(static_cast<int>(lround(static_cast<qreal>(vid_rec.left()) * hscale)));
        vid_rec.setWidth(static_cast<int>(lround(static_cast<qreal>(vid_rec.width()) * hscale)));
    }

    qreal vscale = static_cast<qreal>(dvr_rec.width()) / image_width;
    hscale = static_cast<qreal>(dvr_rec.height()) / image_height;
    QMatrix m1;
    m1.translate(dvr_rec.left(), dvr_rec.top());
    m1.scale(vscale, hscale);

    vscale = static_cast<qreal>(image_width) / vid_rec.width();
    hscale = static_cast<qreal>(image_height) / vid_rec.height();
    QMatrix m2;
    m2.scale(vscale, hscale);
    m2.translate(-vid_rec.left(), -vid_rec.top());

    result = m2.mapRect(result);
    result = m1.mapRect(result);
    return result;
}

/**
 * \brief Returns a QRect describing an area of the screen on which it is
 *        'safe' to render the On Screen Display. For 'fullscreen' OSDs this
 *        will still translate to a subset of the video frame area to ensure
 *        consistency of presentation for subtitling etc.
 */
QRect MythVideoOutput::GetSafeRect(void)
{
    static constexpr float kSafeMargin = 0.05F;
    float dummy;
    QRect result = GetVisibleOSDBounds(dummy, dummy, 1.0F);
    int safex = static_cast<int>(static_cast<float>(result.width())  * kSafeMargin);
    int safey = static_cast<int>(static_cast<float>(result.height()) * kSafeMargin);
    return { result.left() + safex, result.top() + safey,
             result.width() - (2 * safex), result.height() - (2 * safey) };
}

void MythVideoOutput::SetPIPState(PIPState Setting)
{
    m_window.SetPIPState(Setting);
}

VideoFrameType* MythVideoOutput::DirectRenderFormats(void)
{
    static VideoFrameType s_defaultFormats[] = { FMT_YV12, FMT_NONE };
    return &s_defaultFormats[0];
}

/**
 * \brief Blocks until it is possible to return a frame for decoding onto.
 */
VideoFrame* MythVideoOutput::GetNextFreeFrame(void)
{
    return m_videoBuffers.GetNextFreeFrame();
}

/// \brief Releases a frame from the ready for decoding queue onto the
///        queue of frames ready for display.
void MythVideoOutput::ReleaseFrame(VideoFrame *Frame)
{
    m_videoBuffers.ReleaseFrame(Frame);
}

/// \brief Releases a frame for reuse if it is in limbo.
void MythVideoOutput::DeLimboFrame(VideoFrame *Frame)
{
    m_videoBuffers.DeLimboFrame(Frame);
}

/// \brief Returns if videooutput is embedding
bool MythVideoOutput::IsEmbedding(void)
{
    return m_window.IsEmbedding();
}

/// \brief Tell GetLastShownFrame() to return the next frame from the head
///        of the queue of frames to display.
void MythVideoOutput::StartDisplayingFrame(void)
{
    m_videoBuffers.StartDisplayingFrame();
}

/// \brief Releases frame returned from GetLastShownFrame() onto the
///        queue of frames ready for decoding onto.
void MythVideoOutput::DoneDisplayingFrame(VideoFrame *Frame)
{
    m_videoBuffers.DoneDisplayingFrame(Frame);
}

/// \brief Releases frame from any queue onto the
///        queue of frames ready for decoding onto.
void MythVideoOutput::DiscardFrame(VideoFrame *Frame)
{
    m_videoBuffers.DiscardFrame(Frame);
}

/// \brief Releases all frames not being actively displayed from any queue
///        onto the queue of frames ready for decoding onto.
void MythVideoOutput::DiscardFrames(bool KeyFrame, bool /*unused*/)
{
    m_videoBuffers.DiscardFrames(KeyFrame);
}

/**
 * \fn VideoOutput::ResizeForVideo(uint width, uint height)
 * Sets display parameters based on video resolution.
 *
 * If we are using DisplayRes support we use the video size to
 * determine the desired screen size and refresh rate.
 * If we are also not using "GuiSizeForTV" we also resize
 * the video output window.
 *
 * \param width,height Resolution of the video we will be playing
 */
void MythVideoOutput::ResizeForVideo(int Width, int Height)
{
    if (!m_display)
        return;
    if (!m_display->UsingVideoModes())
        return;

    if (!Width || !Height)
    {
        Width  = m_window.GetVideoDispDim().width();
        Height = m_window.GetVideoDispDim().height();
        if (!Width || !Height)
            return;
    }

    float rate = m_dbDisplayProfile ? m_dbDisplayProfile->GetOutput() : 0.0F;

    bool hide = m_display->NextModeIsLarger(Width, Height);
    MythMainWindow* window = GetMythMainWindow();
    if (hide)
        window->hide();

    if (m_display->SwitchToVideo(Width, Height, static_cast<double>(rate)))
    {
        // Switching to custom display resolution succeeded
        // Make a note of the new size
        m_window.SetDisplayProperties(m_display->GetPhysicalSize(),
                                      static_cast<float>(m_display->GetAspectRatio()));
        m_window.SetWindowSize(m_display->GetResolution());

        bool fullscreen = !m_window.UsingGuiSize();

        // if width && height are zero users expect fullscreen playback
        if (!fullscreen)
        {
            int gui_width = 0;
            int gui_height = 0;
            gCoreContext->GetResolutionSetting("Gui", gui_width, gui_height);
            fullscreen |= (0 == gui_width && 0 == gui_height);
        }

        if (fullscreen)
        {
            QSize sz = m_display->GetResolution();
            QRect display_visible_rect = QRect(GetMythMainWindow()->geometry().topLeft(), sz);
            if (HasMythMainWindow())
            {
                if (hide)
                {
                    window->Show();
                    hide = false;
                }
                GetMythMainWindow()->MoveResize(display_visible_rect);
            }
        }
    }
    if (hide)
        window->Show();
}

/**
 * \brief Init display measurements based on database settings and
 *        actual screen parameters.
 */
void MythVideoOutput::InitDisplayMeasurements(void)
{
    if (!m_display)
        return;

    DisplayInfo disp = m_display->GetDisplayInfo();
    QString     source = "Actual";

    // get the physical dimensions (in mm) of the display. If using
    // DisplayRes, this will be overridden when we call ResizeForVideo
    float disp_aspect = m_window.GetDisplayAspect();
    QSize disp_dim = m_dbDisplayDimensionsMM;
    if (disp_dim.isEmpty())
        disp_dim = disp.m_size;
    else
        source = "Database";
    m_window.SetDisplayProperties(disp_dim, disp_aspect);

    // Determine window and screen dimensions in pixels
    QSize screen_size = disp.m_res;
    QSize window_size = m_window.GetWindowRect().size();

    if (screen_size.isEmpty())
        screen_size = window_size.isEmpty() ? QSize(1920, 1080): window_size;
    if (window_size.isEmpty())
        window_size = screen_size;

    float pixel_aspect = static_cast<float>(screen_size.width()) / screen_size.height();

    LOG(VB_PLAYBACK, LOG_INFO, LOC +
        QString("Pixel dimensions: Screen %1x%2, window %3x%4")
            .arg(screen_size.width()).arg(screen_size.height())
            .arg(window_size.width()).arg(window_size.height()));

    // Check the display dimensions
//  disp_aspect = m_window.GetDisplayAspect();
    disp_dim = m_window.GetDisplayDim();

    // If we are using Xinerama the display dimensions cannot be trusted.
    // We need to use the Xinerama monitor aspect ratio from the DB to set
    // the physical screen width. This assumes the height is correct, which
    // is more or less true in the typical side-by-side monitor setup.
    if (m_window.UsingXinerama())
    {
        source = "Xinerama";
        disp_aspect = static_cast<float>(gCoreContext->GetFloatSettingOnHost(
            "XineramaMonitorAspectRatio",
            gCoreContext->GetHostName(), static_cast<double>(pixel_aspect)));
        // Auto setting
        if (disp_aspect < 0.1F)
            disp_aspect = static_cast<float>(m_display->EstimateVirtualAspectRatio());
        if (disp_dim.height() <= 0)
            disp_dim.setHeight(300);
        disp_dim.setWidth(static_cast<int>(lroundf(disp_dim.height() * disp_aspect)));
    }

    if (disp_dim.isEmpty())
    {
        source = "Guessed!";
        LOG(VB_GENERAL, LOG_WARNING, LOC +
            "Physical size of display unknown. Assuming 17\" monitor with square pixels.");
        disp_dim = QSize(static_cast<int>(lroundf(300 * pixel_aspect)), 300);
    }

    disp_aspect = static_cast<float>(disp_dim.width()) / disp_dim.height();
    LOG(VB_PLAYBACK, LOG_INFO, LOC +
        QString("%1 display dimensions: %2x%3 mm  Aspect: %4")
            .arg(source).arg(disp_dim.width()).arg(disp_dim.height())
            .arg(static_cast<double>(disp_aspect)));

    // Save the unscaled size and dimensions for window resizing
    m_monitorSize  = screen_size;
    m_monitorDimensions = disp_dim;

    // We must now scale the display measurements to our window size and save
    // them. If we are running fullscreen this is a no-op.
    disp_dim = QSize((disp_dim.width()  * window_size.width()) /
                      screen_size.width(),
                     (disp_dim.height() * window_size.height()) /
                      screen_size.height());
    disp_aspect = static_cast<float>(disp_dim.width()) / disp_dim.height();

    // If we are using XRandR, use the aspect ratio from it
    if (m_display->UsingVideoModes())
        disp_aspect = static_cast<float>(m_display->GetAspectRatio());

    m_window.SetDisplayProperties(disp_dim, disp_aspect);
}

///\note Probably no longer required
int MythVideoOutput::CalcHueBase(const QString &AdaptorName)
{
    int defaulthue = 50;

    QString lower = AdaptorName.toLower();
    // Hue base for different adaptors
    // This can probably now be removed as it is only relevant to VAAPI
    // which always uses 50
    if (lower.contains("radeon") ||
        lower.contains("g3d") ||
        lower.contains("xvba") /* VAAPI */ ||
        lower.startsWith("intel") ||
        lower.contains("splitted"))
    {
        defaulthue = 50;
    }
    else if (lower.startsWith("nv17")) /* nVidia */
    {
        defaulthue = 0;
    }
    else
    {
        LOG(VB_GENERAL, LOG_INFO, LOC +
            QString("CalcHueBase(%1): Unknown adaptor, hue may be wrong.")
            .arg(AdaptorName));
    }

    return defaulthue;
}<|MERGE_RESOLUTION|>--- conflicted
+++ resolved
@@ -269,10 +269,6 @@
 MythVideoOutput::~MythVideoOutput()
 {
     delete m_dbDisplayProfile;
-<<<<<<< HEAD
-    MythVideoOutput::ResizeForGui();
-=======
->>>>>>> 3c460f24
     if (m_display)
         MythDisplay::AcquireRelease(false);
 }
