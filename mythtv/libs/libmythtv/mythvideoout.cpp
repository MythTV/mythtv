// MythTV
#include "osd.h"
#include "mythplayer.h"
#include "videodisplayprofile.h"
#include "decoderbase.h"
#include "mythcorecontext.h"
#include "mythlogging.h"
#include "mythmainwindow.h"
#include "mythuihelper.h"
#include "mythavutil.h"
#include "mthreadpool.h"
#include "mythcodeccontext.h"
#ifdef _WIN32
#include "videoout_d3d.h"
#endif
#ifdef USING_OPENGL
#include "mythvideooutopengl.h"
#endif
#include "mythvideooutnull.h"
#include "mythvideoout.h"

// std
#include <cmath>
#include <cstdlib>

#define LOC QString("VideoOutput: ")

void MythVideoOutput::GetRenderOptions(RenderOptions &Options)
{
    MythVideoOutputNull::GetRenderOptions(Options);

#ifdef _WIN32
    VideoOutputD3D::GetRenderOptions(Options);
#endif

#ifdef USING_OPENGL
    MythVideoOutputOpenGL::GetRenderOptions(Options);
#endif // USING_OPENGL
}

/**
 * \brief  Depending on compile-time configure settings and run-time
 *         renderer settings, create a relevant VideoOutput subclass.
 * \return instance of VideoOutput if successful, nullptr otherwise.
 */
MythVideoOutput *MythVideoOutput::Create(const QString &Decoder,    MythCodecID CodecID,
                                 PIPState PiPState,         const QSize &VideoDim,
                                 const QSize &VideoDispDim, float VideoAspect,
                                 QWidget *ParentWidget,     const QRect &EmbedRect,
                                 float FrameRate,           uint  PlayerFlags,
                                 QString &Codec,            int ReferenceFrames)
{
    QStringList renderers;

    // select the best available output
    if (PlayerFlags & kVideoIsNull)
    {
        // plain null output
        renderers += "null";
    }
    else
    {
#ifdef _WIN32
        renderers += VideoOutputD3D::GetAllowedRenderers(CodecID, VideoDispDim);
#endif

#ifdef USING_OPENGL
        renderers += MythVideoOutputOpenGL::GetAllowedRenderers(CodecID, VideoDispDim);
#endif // USING_OPENGL
    }

    LOG(VB_PLAYBACK, LOG_INFO, LOC + QString("Allowed renderers: %1").arg(renderers.join(",")));
    renderers = VideoDisplayProfile::GetFilteredRenderers(Decoder, renderers);
    LOG(VB_PLAYBACK, LOG_INFO, LOC + QString("Allowed renderers (filt: %1): %2")
        .arg(Decoder).arg(renderers.join(",")));

    QString renderer;

    VideoDisplayProfile *vprof = new VideoDisplayProfile();

    if (!renderers.empty())
    {
        vprof->SetInput(VideoDispDim, FrameRate, Codec);
        QString tmp = vprof->GetVideoRenderer();
        if (vprof->IsDecoderCompatible(Decoder) && renderers.contains(tmp))
        {
            renderer = tmp;
            LOG(VB_PLAYBACK, LOG_INFO, LOC + "Preferred renderer: " + renderer);
        }
    }

    if (renderer.isEmpty())
        renderer = VideoDisplayProfile::GetBestVideoRenderer(renderers);

    while (!renderers.empty())
    {
        LOG(VB_PLAYBACK, LOG_INFO, LOC +
            QString("Trying video renderer: '%1'").arg(renderer));
        int index = renderers.indexOf(renderer);
        if (index >= 0)
            renderers.removeAt(index);
        else
            break;

        MythVideoOutput *vo = nullptr;

        /* these cases are mutually exlusive */
        if (renderer == "null")
            vo = new MythVideoOutputNull();

#ifdef _WIN32
        else if (renderer == "direct3d")
            vo = new VideoOutputD3D();
#endif // _WIN32

#ifdef USING_OPENGL
        else if (renderer.contains("opengl"))
            vo = new MythVideoOutputOpenGL(renderer);
#endif // USING_OPENGL

        if (vo)
            vo->m_dbDisplayProfile = vprof;

        if (vo && !(PlayerFlags & kVideoIsNull))
        {
            // ensure we have a window to display into
            QWidget *widget = ParentWidget;
            MythMainWindow *window = GetMythMainWindow();
            if (!widget && window)
                widget = window->findChild<QWidget*>("video playback window");

            if (!widget)
            {
                LOG(VB_GENERAL, LOG_ERR, LOC + "No window for video output.");
                delete vo;
                vo = nullptr;
                return nullptr;
            }

            if (!widget->winId())
            {
                LOG(VB_GENERAL, LOG_ERR, LOC + "No window for video output.");
                delete vo;
                vo = nullptr;
                return nullptr;
            }

            // determine the display rectangle
            QRect display_rect = QRect(0, 0, widget->width(), widget->height());
            if (PiPState == kPIPStandAlone)
                display_rect = EmbedRect;

            vo->SetPIPState(PiPState);
            vo->SetVideoFrameRate(FrameRate);
            vo->SetReferenceFrames(ReferenceFrames);
            if (vo->Init(VideoDim, VideoDispDim, VideoAspect,
                         widget->winId(), display_rect, CodecID))
            {
                vo->SetVideoScalingAllowed(true);
                return vo;
            }

            vo->m_dbDisplayProfile = nullptr;
            delete vo;
            vo = nullptr;
        }
        else if (vo && (PlayerFlags & kVideoIsNull))
        {
            if (vo->Init(VideoDim, VideoDispDim, VideoAspect, 0, QRect(), CodecID))
                return vo;

            vo->m_dbDisplayProfile = nullptr;
            delete vo;
            vo = nullptr;
        }

        renderer = VideoDisplayProfile::GetBestVideoRenderer(renderers);
    }

    LOG(VB_GENERAL, LOG_ERR, LOC +
        "Not compiled with any useable video output method.");
    delete vprof;
    return nullptr;
}

/**
 * \class VideoOutput
 * \brief This class serves as the base class for all video output methods.
 *
 * The basic use is:
 * \code
 * VideoOutputType type = kVideoOutput_Default;
 * vo = VideoOutput::InitVideoOut(type);
 * vo->Init(width, height, aspect ...);
 *
 * // Then create two threads.
 * // In the decoding thread
 * while (decoding)
 * {
 *     if (vo->WaitForAvailable(1000)
 *     {
 *         frame = vo->GetNextFreeFrame(); // remove frame from "available"
 *         av_lib_process(frame);   // do something to fill it.
 *         // call DrawSlice()      // if you need piecemeal processing
 *                                  // by VideoOutput use DrawSlice
 *         vo->ReleaseFrame(frame); // enqueues frame in "used" queue
 *     }
 * }
 *
 * // In the displaying thread
 * while (playing)
 * {
 *     if (vo->EnoughPrebufferedFrames())
 *     {
 *         // Sets "Last Shown Frame" to head of "used" queue
 *         vo->StartDisplayingFrame();
 *         // Get pointer to "Last Shown Frame"
 *         frame = vo->GetLastShownFrame();
 *         // add OSD, do any filtering, etc.
 *         vo->ProcessFrame(frame, osd, filters, pict-in-pict, scan);
 *         // tells show what frame to be show, do other last minute stuff
 *         vo->PrepareFrame(frame, scan);
 *         // here you wait until it's time to show the frame
 *         // Show blits the last prepared frame to the screen
 *         // as quickly as possible.
 *         vo->Show(scan);
 *         // remove frame from the head of "used",
 *         // vo must get it into "available" eventually.
 *         vo->DoneDisplayingFrame();
 *     }
 * }
 * delete vo;
 * \endcode
 *
 *  Note: Show() may be called multiple times between PrepareFrame() and
 *        DoneDisplayingFrame(). But if a frame is ever removed from
 *        available via GetNextFreeFrame(), you must either call
 *        DoneDisplayFrame() or call DiscardFrame(VideoFrame*) on it.
 *
 *  Note: ProcessFrame() may be called multiple times on a frame, to
 *        update an OSD for example.
 *
 *  The VideoBuffers class handles the buffer tracking,
 *  see it for more details on the states a buffer can
 *  take before it becomes available for reuse.
 *
 * \see VideoBuffers, MythPlayer
 */

/**
 * \fn VideoOutput::VideoOutput()
 * \brief This constructor for VideoOutput must be followed by an
 *        Init(int,int,float,WId,int,int,int,int,WId) call.
 */
MythVideoOutput::MythVideoOutput()
<<<<<<< HEAD
=======
  : m_display(MythDisplay::AcquireRelease()),
    m_dbDisplayDimensionsMM(0,0),
    m_dbAspectOverride(kAspect_Off),
    m_dbAdjustFill(kAdjustFill_Off),
    m_dbLetterboxColour(kLetterBoxColour_Black),
    m_videoCodecID(kCodec_NONE),
    m_maxReferenceFrames(16),
    m_dbDisplayProfile(nullptr),
    m_errorState(kError_None),
    m_framesPlayed(0),
    m_monitorSize(640,480),
    m_monitorDimensions(400,300),
    m_visual(nullptr),
    m_stereo(kStereoscopicModeNone),
    m_deinterlacer()
>>>>>>> 1894599c
{
    m_dbDisplayDimensionsMM = QSize(gCoreContext->GetNumSetting("DisplaySizeWidth",  0),
                                    gCoreContext->GetNumSetting("DisplaySizeHeight", 0));
    m_dbAspectOverride  = static_cast<AspectOverrideMode>(gCoreContext->GetNumSetting("AspectOverride", 0));
    m_dbAdjustFill      = static_cast<AdjustFillMode>(gCoreContext->GetNumSetting("AdjustFill", 0));
    m_dbLetterboxColour = static_cast<LetterBoxColour>(gCoreContext->GetNumSetting("LetterboxColour", 0));
}

/**
 * \fn VideoOutput::~VideoOutput()
 * \brief Shuts down video output.
 */
MythVideoOutput::~MythVideoOutput()
{
    delete m_dbDisplayProfile;
    ResizeForGui();
    MythDisplay::AcquireRelease(false);
}

/**
 * \fn VideoOutput::Init(int,int,float,WId,int,int,int,int,WId)
 * \brief Performs most of the initialization for VideoOutput.
 * \return true if successful, false otherwise.
 */
bool MythVideoOutput::Init(const QSize &VideoDim, const QSize &VideoDispDim,
                           float VideoAspect, WId WinID,
                           const QRect &WindowRect, MythCodecID CodecID)
{
    (void)WinID;

    m_videoCodecID = CodecID;
    bool wasembedding = m_window.IsEmbedding();
    QRect oldrect;
    if (wasembedding)
    {
        oldrect = m_window.GetEmbeddingRect();
        StopEmbedding();
    }

    bool mainSuccess = m_window.Init(VideoDim, VideoDispDim,
                                     VideoAspect, WindowRect,
                                     m_dbAspectOverride, m_dbAdjustFill);

    if (m_dbDisplayProfile)
        m_dbDisplayProfile->SetInput(m_window.GetVideoDispDim());

    if (wasembedding)
        EmbedInWidget(oldrect);

    VideoAspectRatioChanged(VideoAspect); // apply aspect ratio and letterbox mode

    return mainSuccess;
}

void MythVideoOutput::SetVideoFrameRate(float playback_fps)
{
    if (m_dbDisplayProfile)
        m_dbDisplayProfile->SetOutput(playback_fps);
}

void MythVideoOutput::SetReferenceFrames(int ReferenceFrames)
{
    m_maxReferenceFrames = ReferenceFrames;
}

MythDeintType MythVideoOutput::ParseDeinterlacer(const QString &Deinterlacer)
{
    MythDeintType result = DEINT_NONE;

    if (Deinterlacer.contains(DEINT_QUALITY_HIGH))
        result = DEINT_HIGH;
    else if (Deinterlacer.contains(DEINT_QUALITY_MEDIUM))
        result = DEINT_MEDIUM;
    else if (Deinterlacer.contains(DEINT_QUALITY_LOW))
        result = DEINT_BASIC;

    if (result != DEINT_NONE)
    {
        result = result | DEINT_CPU; // NB always assumed
        if (Deinterlacer.contains(DEINT_QUALITY_SHADER))
            result = result | DEINT_SHADER;
        if (Deinterlacer.contains(DEINT_QUALITY_DRIVER))
            result = result | DEINT_DRIVER;
    }

    return result;
}

void MythVideoOutput::SetDeinterlacing(bool Enable, bool DoubleRate, MythDeintType Force /*=DEINT_NONE*/)
{
    if (!Enable)
    {
        m_videoBuffers.SetDeinterlacing(DEINT_NONE, DEINT_NONE, m_videoCodecID);
        LOG(VB_PLAYBACK, LOG_INFO, LOC + "Disabled all deinterlacing");
        return;
    }

    MythDeintType singlerate = DEINT_NONE;
    MythDeintType doublerate = DEINT_NONE;
    if (DEINT_NONE != Force)
    {
        singlerate = Force;
        if (DoubleRate)
            doublerate = Force;
        LOG(VB_PLAYBACK, LOG_INFO, LOC + "Overriding deinterlacers");
    }
    else if (m_dbDisplayProfile)
    {
        singlerate = ParseDeinterlacer(m_dbDisplayProfile->GetSingleRatePreferences());
        if (DoubleRate)
            doublerate = ParseDeinterlacer(m_dbDisplayProfile->GetDoubleRatePreferences());
    }

    LOG(VB_GENERAL, LOG_INFO, LOC + QString("SetDeinterlacing (Doublerate %1): Single %2 Double %3")
        .arg(DoubleRate).arg(DeinterlacerPref(singlerate)).arg(DeinterlacerPref(doublerate)));
    m_videoBuffers.SetDeinterlacing(singlerate, doublerate, m_videoCodecID);
}

/**
 * \fn VideoOutput::VideoAspectRatioChanged(float VideoAspect)
 * \brief Calls SetVideoAspectRatio(float aspect),
 *        then calls MoveResize() to apply changes.
 * \param aspect video aspect ratio to use
 */
void MythVideoOutput::VideoAspectRatioChanged(float VideoAspect)
{
    m_window.VideoAspectRatioChanged(VideoAspect);
}

/**
 * \brief Tells video output to discard decoded frames and wait for new ones.
 * \bug We set the new width height and aspect ratio here, but we should
 *      do this based on the new video frames in Show().
 */
bool MythVideoOutput::InputChanged(const QSize &VideoDim, const QSize &VideoDispDim,
                                   float VideoAspect, MythCodecID  CodecID,
                                   bool  &/*AspectOnly*/, MythMultiLocker* /*Locks*/,
                                   int   ReferenceFrames, bool /*ForceChange*/)
{
    m_window.InputChanged(VideoDim, VideoDispDim, VideoAspect);
    m_maxReferenceFrames = ReferenceFrames;
    AVCodecID avCodecId = myth2av_codecid(CodecID);
    AVCodec *codec = avcodec_find_decoder(avCodecId);
    QString codecName;
    if (codec)
        codecName = codec->name;
    if (m_dbDisplayProfile)
        m_dbDisplayProfile->SetInput(m_window.GetVideoDispDim(), 0 ,codecName);
    m_videoCodecID = CodecID;
    DiscardFrames(true, true);
    return true;
}
/**
* \brief Resize Display Window
*/
void MythVideoOutput::ResizeDisplayWindow(const QRect &Rect, bool SaveVisible)
{
    m_window.ResizeDisplayWindow(Rect, SaveVisible);
}

/**
 * \brief Tells video output to embed video in an existing window.
 * \sa StopEmbedding()
 */
void MythVideoOutput::EmbedInWidget(const QRect &EmbedRect)
{
    m_window.EmbedInWidget(EmbedRect);
}

/**
 * \fn VideoOutput::StopEmbedding(void)
 * \brief Tells video output to stop embedding video in an existing window.
 * \sa EmbedInWidget(const QRect&)
 */
void MythVideoOutput::StopEmbedding(void)
{
    m_window.StopEmbedding();
}

void MythVideoOutput::GetOSDBounds(QRect &Total, QRect &Visible,
                                   float &VisibleAspect,
                                   float &FontScaling,
                                   float ThemeAspect) const
{
    Total = GetTotalOSDBounds();
    Visible = GetVisibleOSDBounds(VisibleAspect, FontScaling, ThemeAspect);
}

/**
 * \brief Returns visible portions of total OSD bounds
 * \param VisibleAspect physical aspect ratio of bounds returned
 * \param FontScaling   scaling to apply to fonts
 * \param ThemeAspect   aspect ration of the theme
 */
QRect MythVideoOutput::GetVisibleOSDBounds(float &VisibleAspect,
                                           float &FontScaling,
                                           float ThemeAspect) const
{
    QRect dvr = m_window.GetDisplayVisibleRect();
    float dispPixelAdj = 1.0F;
    if (dvr.height() && dvr.width())
        dispPixelAdj = (GetDisplayAspect() * dvr.height()) / dvr.width();

    float ova = m_window.GetOverridenVideoAspect();
    QRect vr = m_window.GetVideoRect();
    float vs = vr.height() ? static_cast<float>(vr.width()) / vr.height() : 1.0F;
    VisibleAspect = ThemeAspect * (ova > 0.0F ? vs / ova : 1.F) * dispPixelAdj;

    FontScaling   = 1.0F;
    return { QPoint(0,0), dvr.size() };
}

/**
 * \fn VideoOutput::GetTotalOSDBounds(void) const
 * \brief Returns total OSD bounds
 */
QRect MythVideoOutput::GetTotalOSDBounds(void) const
{
    return m_window.GetDisplayVisibleRect();
}

QRect MythVideoOutput::GetMHEGBounds(void)
{
    return m_window.GetDisplayVideoRect();
}

/**
 * \fn VideoOutput::MoveResize(void)
 * \brief performs all the calculations for video framing and any resizing.
 *
 * First we apply playback over/underscanning and offsetting,
 * then we letterbox settings, and finally we apply manual
 * scale & move properties for "Zoom Mode".
 *
 * \sa Zoom(ZoomDirection), ToggleAdjustFill(int)
 */
void MythVideoOutput::MoveResize(void)
{
    m_window.MoveResize();
}

/**
 * \fn VideoOutput::Zoom(ZoomDirection)
 * \brief Sets up zooming into to different parts of the video, the zoom
 *        is actually applied in MoveResize().
 * \sa ToggleAdjustFill(AdjustFillMode)
 */
void MythVideoOutput::Zoom(ZoomDirection Direction)
{
    m_window.Zoom(Direction);
}

/**
 * \fn VideoOutput::ToogleMoveBottomLine(void)
 * \brief Toggle "zooming" the bottomline (sports tickers) off the screen.
 *        Applied in MoveResize().
 */
void MythVideoOutput::ToggleMoveBottomLine(void)
{
    m_window.ToggleMoveBottomLine();
}

/**
 * \fn VideoOutput::SaveBottomLine(void)
 * \brief Save current Manual Zoom settings as BottomLine adjustment.
 */
void MythVideoOutput::SaveBottomLine(void)
{
    m_window.SaveBottomLine();
}

/**
 * \fn VideoOutput::ToggleAspectOverride(AspectOverrideMode)
 * \brief Enforce different aspect ration than detected,
 *        then calls VideoAspectRatioChanged(float)
 *        to apply them.
 * \sa Zoom(ZoomDirection), ToggleAdjustFill(AdjustFillMode)
 */
void MythVideoOutput::ToggleAspectOverride(AspectOverrideMode AspectMode)
{
    m_window.ToggleAspectOverride(AspectMode);
}

/**
 * \fn VideoOutput::ToggleAdjustFill(AdjustFillMode)
 * \brief Sets up letterboxing for various standard video frame and
 *        monitor dimensions, then calls MoveResize()
 *        to apply them.
 * \sa Zoom(ZoomDirection), ToggleAspectOverride(AspectOverrideMode)
 */
void MythVideoOutput::ToggleAdjustFill(AdjustFillMode FillMode)
{
    m_window.ToggleAdjustFill(FillMode);
}

QString MythVideoOutput::GetZoomString(void) const
{
    return m_window.GetZoomString();
}

PictureAttributeSupported MythVideoOutput::GetSupportedPictureAttributes(void)
{
    return m_videoColourSpace.SupportedAttributes();
}

int MythVideoOutput::ChangePictureAttribute(PictureAttribute AttributeType, bool Direction)
{
    int curVal = GetPictureAttribute(AttributeType);
    if (curVal < 0)
        return -1;

    int newVal = curVal + ((Direction) ? +1 : -1);

    if (kPictureAttribute_Hue == AttributeType)
        newVal = newVal % 100;

    if ((kPictureAttribute_Range == AttributeType) && newVal > 1)
        newVal = 1;

    newVal = min(max(newVal, 0), 100);

    return SetPictureAttribute(AttributeType, newVal);
}

/**
 * \fn VideoOutput::SetPictureAttribute(PictureAttribute, int)
 * \brief Sets a specified picture attribute.
 * \param attribute Picture attribute to set.
 * \param newValue  Value to set attribute to.
 * \return Set value if it succeeds, -1 if it does not.
 */
int MythVideoOutput::SetPictureAttribute(PictureAttribute Attribute, int NewValue)
{
    return m_videoColourSpace.SetPictureAttribute(Attribute, NewValue);
}

int MythVideoOutput::GetPictureAttribute(PictureAttribute AttributeType)
{
    return m_videoColourSpace.GetPictureAttribute(AttributeType);
}

void MythVideoOutput::SetFramesPlayed(long long FramesPlayed)
{
    m_framesPlayed = FramesPlayed;
}

long long MythVideoOutput::GetFramesPlayed(void)
{
    return m_framesPlayed;
}

bool MythVideoOutput::IsErrored(void) const
{
    return m_errorState != kError_None;
}

VideoErrorState MythVideoOutput::GetError(void) const
{
    return m_errorState;
}

/// \brief Sets whether to use a normal number of buffers or fewer buffers.
void MythVideoOutput::SetPrebuffering(bool Normal)
{
    m_videoBuffers.SetPrebuffering(Normal);
}

/// \brief Tells video output to toss decoded buffers due to a seek
void MythVideoOutput::ClearAfterSeek(void)
{
    m_videoBuffers.ClearAfterSeek();
}

/// \brief Returns number of frames that are fully decoded.
int MythVideoOutput::ValidVideoFrames(void) const
{
    return static_cast<int>(m_videoBuffers.ValidVideoFrames());
}

/// \brief Returns number of frames available for decoding onto
int MythVideoOutput::FreeVideoFrames(void)
{
    return static_cast<int>(m_videoBuffers.FreeVideoFrames());
}

/// \brief Returns true iff enough frames are available to decode onto.
bool MythVideoOutput::EnoughFreeFrames(void)
{
    return m_videoBuffers.EnoughFreeFrames();
}

/// \brief Returns true iff there are plenty of decoded frames ready
///        for display.
bool MythVideoOutput::EnoughDecodedFrames(void)
{
    return m_videoBuffers.EnoughDecodedFrames();
}

/// \brief returns QRect of PIP based on PIPLocation
QRect MythVideoOutput::GetPIPRect(PIPLocation Location, MythPlayer *PiPPlayer, bool DoPixelAdj) const
{
    return m_window.GetPIPRect(Location, PiPPlayer, DoPixelAdj);
}

void MythVideoOutput::ShowPIPs(VideoFrame *Frame, const PIPMap &PiPPlayers)
{
    PIPMap::const_iterator it = PiPPlayers.begin();
    for (; it != PiPPlayers.end(); ++it)
        ShowPIP(Frame, it.key(), *it);
}

AspectOverrideMode MythVideoOutput::GetAspectOverride(void) const
{
    return m_window.GetAspectOverride();
}

AdjustFillMode MythVideoOutput::GetAdjustFill(void) const
{
    return m_window.GetAdjustFill();
}

float MythVideoOutput::GetDisplayAspect(void) const
{
    return m_window.GetDisplayAspect();
}

/// \bug not implemented correctly. vpos is not updated.
VideoFrame* MythVideoOutput::GetLastDecodedFrame(void)
{
    return m_videoBuffers.GetLastDecodedFrame();
}

/// \brief Returns string with status of each frame for debugging.
QString MythVideoOutput::GetFrameStatus(void) const
{
    return m_videoBuffers.GetStatus();
}

/// \brief Returns frame from the head of the ready to be displayed queue,
///        if StartDisplayingFrame has been called.
VideoFrame* MythVideoOutput::GetLastShownFrame(void)
{
    return m_videoBuffers.GetLastShownFrame();
}

/// \brief Tells the player to resize the video frame (used for ITV)
void MythVideoOutput::SetVideoResize(const QRect &VideoRect)
{
    m_window.SetITVResize(VideoRect);
}

/**
 * \brief Disable or enable underscan/overscan
 */
void MythVideoOutput::SetVideoScalingAllowed(bool Allow)
{
    m_window.SetVideoScalingAllowed(Allow);
}

bool MythVideoOutput::EnableVisualisation(AudioPlayer *Audio, bool Enable,
                                      const QString &Name)
{
    if (!Enable)
    {
        DestroyVisualisation();
        return false;
    }
    return SetupVisualisation(Audio, nullptr, Name);
}

bool MythVideoOutput::CanVisualise(AudioPlayer *Audio, MythRender *Render)
{
    return VideoVisual::CanVisualise(Audio, Render);
}

bool MythVideoOutput::SetupVisualisation(AudioPlayer *Audio, MythRender *Render,
                                     const QString &Name)
{
    DestroyVisualisation();
    m_visual = VideoVisual::Create(Name, Audio, Render);
    return m_visual;
}

QString MythVideoOutput::GetVisualiserName(void)
{
    if (m_visual)
        return m_visual->Name();
    return QString("");
}

QStringList MythVideoOutput::GetVisualiserList(void)
{
    return QStringList();
}

void MythVideoOutput::DestroyVisualisation(void)
{
    delete m_visual;
    m_visual = nullptr;
}

/**
 * \fn VideoOutput::CopyFrame(VideoFrame*, const VideoFrame*)
 * \brief Copies frame data from one VideoFrame to another.
 *
 *  Note: The frames must have the same width, height, and format.
 * \param To   The destination frame.
 * \param From The source frame
 */
void MythVideoOutput::CopyFrame(VideoFrame *To, const VideoFrame *From)
{
    if (To == nullptr || From == nullptr)
        return;

    To->frameNumber = From->frameNumber;
    To->disp_timecode = From->disp_timecode;
    To->frameCounter = From->frameCounter;

    copy(To, From);
}

/// \brief translates caption/dvd button rectangle into 'screen' space
QRect MythVideoOutput::GetImageRect(const QRect &Rect, QRect *DisplayRect)
{
    qreal hscale = 0.0;
    QSize video_size   = m_window.GetVideoDispDim();
    int image_height   = video_size.height();
    int image_width    = (image_height > 720) ? 1920 :
                         (image_height > 576) ? 1280 : 720;
    qreal image_aspect = static_cast<qreal>(image_width) / image_height;
    qreal pixel_aspect = static_cast<qreal>(video_size.width()) / video_size.height();

    QRect rect1 = Rect;
    if (DisplayRect && DisplayRect->isValid())
    {
        QMatrix m0;
        m0.scale(static_cast<qreal>(image_width)  / DisplayRect->width(),
                 static_cast<qreal>(image_height) / DisplayRect->height());
        rect1 = m0.mapRect(rect1);
        rect1.translate(DisplayRect->left(), DisplayRect->top());
    }
    QRect result = rect1;

    QRect dvr_rec = m_window.GetDisplayVideoRect();
    QRect vid_rec = m_window.GetVideoRect();

    hscale = image_aspect / pixel_aspect;
    if (hscale < 0.99 || hscale > 1.01)
    {
        vid_rec.setLeft(static_cast<int>(lround(static_cast<qreal>(vid_rec.left()) * hscale)));
        vid_rec.setWidth(static_cast<int>(lround(static_cast<qreal>(vid_rec.width()) * hscale)));
    }

    qreal vscale = static_cast<qreal>(dvr_rec.width()) / image_width;
    hscale = static_cast<qreal>(dvr_rec.height()) / image_height;
    QMatrix m1;
    m1.translate(dvr_rec.left(), dvr_rec.top());
    m1.scale(vscale, hscale);

    vscale = static_cast<qreal>(image_width) / vid_rec.width();
    hscale = static_cast<qreal>(image_height) / vid_rec.height();
    QMatrix m2;
    m2.scale(vscale, hscale);
    m2.translate(-vid_rec.left(), -vid_rec.top());

    result = m2.mapRect(result);
    result = m1.mapRect(result);
    return result;
}

/**
 * \brief Returns a QRect describing an area of the screen on which it is
 *        'safe' to render the On Screen Display. For 'fullscreen' OSDs this
 *        will still translate to a subset of the video frame area to ensure
 *        consistency of presentation for subtitling etc.
 */
QRect MythVideoOutput::GetSafeRect(void)
{
    static constexpr float kSafeMargin = 0.05F;
    float dummy;
    QRect result = GetVisibleOSDBounds(dummy, dummy, 1.0F);
    int safex = static_cast<int>(static_cast<float>(result.width())  * kSafeMargin);
    int safey = static_cast<int>(static_cast<float>(result.height()) * kSafeMargin);
    return { result.left() + safex, result.top() + safey,
             result.width() - (2 * safex), result.height() - (2 * safey) };
}

void MythVideoOutput::SetPIPState(PIPState Setting)
{
    m_window.SetPIPState(Setting);
}

VideoFrameType* MythVideoOutput::DirectRenderFormats(void)
{
    static VideoFrameType s_defaultFormats[] = { FMT_YV12, FMT_NONE };
    return &s_defaultFormats[0];
}

/**
 * \brief Blocks until it is possible to return a frame for decoding onto.
 */
VideoFrame* MythVideoOutput::GetNextFreeFrame(void)
{
    return m_videoBuffers.GetNextFreeFrame();
}

/// \brief Releases a frame from the ready for decoding queue onto the
///        queue of frames ready for display.
void MythVideoOutput::ReleaseFrame(VideoFrame *Frame)
{
    m_videoBuffers.ReleaseFrame(Frame);
}

/// \brief Releases a frame for reuse if it is in limbo.
void MythVideoOutput::DeLimboFrame(VideoFrame *Frame)
{
    m_videoBuffers.DeLimboFrame(Frame);
}

/// \brief Returns if videooutput is embedding
bool MythVideoOutput::IsEmbedding(void)
{
    return m_window.IsEmbedding();
}

/// \brief Tell GetLastShownFrame() to return the next frame from the head
///        of the queue of frames to display.
void MythVideoOutput::StartDisplayingFrame(void)
{
    m_videoBuffers.StartDisplayingFrame();
}

/// \brief Releases frame returned from GetLastShownFrame() onto the
///        queue of frames ready for decoding onto.
void MythVideoOutput::DoneDisplayingFrame(VideoFrame *Frame)
{
    m_videoBuffers.DoneDisplayingFrame(Frame);
}

/// \brief Releases frame from any queue onto the
///        queue of frames ready for decoding onto.
void MythVideoOutput::DiscardFrame(VideoFrame *Frame)
{
    m_videoBuffers.DiscardFrame(Frame);
}

/// \brief Releases all frames not being actively displayed from any queue
///        onto the queue of frames ready for decoding onto.
void MythVideoOutput::DiscardFrames(bool KeyFrame, bool /*unused*/)
{
    m_videoBuffers.DiscardFrames(KeyFrame);
}

/**
 * \fn VideoOutput::ResizeForGui(void)
 * If we are using DisplayRes support, return the screen size and
 * refresh rate to those used for the GUI.
 */
void MythVideoOutput::ResizeForGui(void)
{
    if (m_display->UsingVideoModes())
        m_display->SwitchToGUI();
}

/**
 * \fn VideoOutput::ResizeForVideo(uint width, uint height)
 * Sets display parameters based on video resolution.
 *
 * If we are using DisplayRes support we use the video size to
 * determine the desired screen size and refresh rate.
 * If we are also not using "GuiSizeForTV" we also resize
 * the video output window.
 *
 * \param width,height Resolution of the video we will be playing
 */
void MythVideoOutput::ResizeForVideo(int Width, int Height)
{
    if (!m_display->UsingVideoModes())
        return;

    if (!Width || !Height)
    {
        Width  = m_window.GetVideoDispDim().width();
        Height = m_window.GetVideoDispDim().height();
        if (!Width || !Height)
            return;
    }

<<<<<<< HEAD
    float rate = m_dbDisplayProfile ? m_dbDisplayProfile->GetOutput() : 0.0F;
    if (m_displayRes && m_displayRes->SwitchToVideo(Width, Height, static_cast<double>(rate)))
=======
    float rate = m_dbDisplayProfile ? m_dbDisplayProfile->GetOutput() : 0.0f;
    if (m_display->SwitchToVideo(Width, Height, static_cast<double>(rate)))
>>>>>>> 1894599c
    {
        // Switching to custom display resolution succeeded
        // Make a note of the new size
        m_window.SetDisplayProperties(m_display->GetPhysicalSize(),
                                      static_cast<float>(m_display->GetAspectRatio()));
        m_window.SetWindowSize(m_display->GetResolution());

        bool fullscreen = !m_window.UsingGuiSize();

        // if width && height are zero users expect fullscreen playback
        if (!fullscreen)
        {
            int gui_width = 0, gui_height = 0;
            gCoreContext->GetResolutionSetting("Gui", gui_width, gui_height);
            fullscreen |= (0 == gui_width && 0 == gui_height);
        }

        if (fullscreen)
        {
            QSize sz = m_display->GetResolution();
            QRect display_visible_rect = QRect(GetMythMainWindow()->geometry().topLeft(), sz);
            if (HasMythMainWindow())
                GetMythMainWindow()->MoveResize(display_visible_rect);
        }
    }
}

/**
 * \brief Init display measurements based on database settings and
 *        actual screen parameters.
 */
void MythVideoOutput::InitDisplayMeasurements(void)
{
    DisplayInfo disp = m_display->GetDisplayInfo();
    QString     source = "Actual";

    // get the physical dimensions (in mm) of the display. If using
    // DisplayRes, this will be overridden when we call ResizeForVideo
    float disp_aspect = m_window.GetDisplayAspect();
    QSize disp_dim = m_dbDisplayDimensionsMM;
    if (disp_dim.isEmpty())
        disp_dim = disp.m_size;
    else
        source = "Database";
    m_window.SetDisplayProperties(disp_dim, disp_aspect);

    // Determine window and screen dimensions in pixels
    QSize screen_size = disp.m_res;
    QSize window_size = m_window.GetWindowRect().size();

    if (screen_size.isEmpty())
        screen_size = window_size.isEmpty() ? QSize(1920, 1080): window_size;
    if (window_size.isEmpty())
        window_size = screen_size;

    float pixel_aspect = static_cast<float>(screen_size.width()) / screen_size.height();

    LOG(VB_PLAYBACK, LOG_INFO, LOC +
        QString("Pixel dimensions: Screen %1x%2, window %3x%4")
            .arg(screen_size.width()).arg(screen_size.height())
            .arg(window_size.width()).arg(window_size.height()));

    // Check the display dimensions
    disp_aspect = m_window.GetDisplayAspect();
    disp_dim = m_window.GetDisplayDim();

    // If we are using Xinerama the display dimensions cannot be trusted.
    // We need to use the Xinerama monitor aspect ratio from the DB to set
    // the physical screen width. This assumes the height is correct, which
    // is more or less true in the typical side-by-side monitor setup.
    if (m_window.UsingXinerama())
    {
        source = "Xinerama";
        disp_aspect = static_cast<float>(gCoreContext->GetFloatSettingOnHost(
            "XineramaMonitorAspectRatio",
            gCoreContext->GetHostName(), static_cast<double>(pixel_aspect)));
        if (disp_dim.height() <= 0)
            disp_dim.setHeight(300);
        disp_dim.setWidth(static_cast<int>(lroundf(disp_dim.height() * disp_aspect)));
    }

    if (disp_dim.isEmpty())
    {
        source = "Guessed!";
        LOG(VB_GENERAL, LOG_WARNING, LOC +
            "Physical size of display unknown. Assuming 17\" monitor with square pixels.");
        disp_dim = QSize(static_cast<int>(lroundf(300 * pixel_aspect)), 300);
    }

    disp_aspect = static_cast<float>(disp_dim.width()) / disp_dim.height();
    LOG(VB_PLAYBACK, LOG_INFO, LOC +
        QString("%1 display dimensions: %2x%3 mm  Aspect: %4")
            .arg(source).arg(disp_dim.width()).arg(disp_dim.height())
            .arg(static_cast<double>(disp_aspect)));

    // Save the unscaled size and dimensions for window resizing
    m_monitorSize  = screen_size;
    m_monitorDimensions = disp_dim;

    // We must now scale the display measurements to our window size and save
    // them. If we are running fullscreen this is a no-op.
    disp_dim = QSize((disp_dim.width()  * window_size.width()) /
                      screen_size.width(),
                     (disp_dim.height() * window_size.height()) /
                      screen_size.height());
    disp_aspect = static_cast<float>(disp_dim.width()) / disp_dim.height();

    // If we are using XRandR, use the aspect ratio from it
    if (m_display->UsingVideoModes())
        disp_aspect = static_cast<float>(m_display->GetAspectRatio());

    m_window.SetDisplayProperties(disp_dim, disp_aspect);
}

///\note Probably no longer required
int MythVideoOutput::CalcHueBase(const QString &AdaptorName)
{
    int defaulthue = 50;

    QString lower = AdaptorName.toLower();
    // Hue base for different adaptors
    // This can probably now be removed as it is only relevant to VAAPI
    // which always uses 50
    if (lower.contains("radeon") ||
        lower.contains("g3d") ||
        lower.contains("xvba") /* VAAPI */ ||
        lower.startsWith("intel") ||
        lower.contains("splitted"))
    {
        defaulthue = 50;
    }
    else if (lower.startsWith("nv17")) /* nVidia */
    {
        defaulthue = 0;
    }
    else
    {
        LOG(VB_GENERAL, LOG_INFO, LOC +
            QString("CalcHueBase(%1): Unknown adaptor, hue may be wrong.")
            .arg(AdaptorName));
    }

    return defaulthue;
}<|MERGE_RESOLUTION|>--- conflicted
+++ resolved
@@ -253,24 +253,7 @@
  *        Init(int,int,float,WId,int,int,int,int,WId) call.
  */
 MythVideoOutput::MythVideoOutput()
-<<<<<<< HEAD
-=======
-  : m_display(MythDisplay::AcquireRelease()),
-    m_dbDisplayDimensionsMM(0,0),
-    m_dbAspectOverride(kAspect_Off),
-    m_dbAdjustFill(kAdjustFill_Off),
-    m_dbLetterboxColour(kLetterBoxColour_Black),
-    m_videoCodecID(kCodec_NONE),
-    m_maxReferenceFrames(16),
-    m_dbDisplayProfile(nullptr),
-    m_errorState(kError_None),
-    m_framesPlayed(0),
-    m_monitorSize(640,480),
-    m_monitorDimensions(400,300),
-    m_visual(nullptr),
-    m_stereo(kStereoscopicModeNone),
-    m_deinterlacer()
->>>>>>> 1894599c
+  : m_display(MythDisplay::AcquireRelease())
 {
     m_dbDisplayDimensionsMM = QSize(gCoreContext->GetNumSetting("DisplaySizeWidth",  0),
                                     gCoreContext->GetNumSetting("DisplaySizeHeight", 0));
@@ -959,13 +942,8 @@
             return;
     }
 
-<<<<<<< HEAD
     float rate = m_dbDisplayProfile ? m_dbDisplayProfile->GetOutput() : 0.0F;
-    if (m_displayRes && m_displayRes->SwitchToVideo(Width, Height, static_cast<double>(rate)))
-=======
-    float rate = m_dbDisplayProfile ? m_dbDisplayProfile->GetOutput() : 0.0f;
     if (m_display->SwitchToVideo(Width, Height, static_cast<double>(rate)))
->>>>>>> 1894599c
     {
         // Switching to custom display resolution succeeded
         // Make a note of the new size
