--- conflicted
+++ resolved
@@ -175,51 +175,6 @@
     return true;
 }
 
-<<<<<<< HEAD
-bool MythV4L2M2MContext::GetDRMBuffer(AVCodecContext *Context, VideoFrame *Frame, AVFrame *AvFrame, int /*unused*/)
-{
-    if (!Context || !AvFrame || !Frame)
-        return false;
-
-    if (Frame->codec != FMT_DRMPRIME || static_cast<AVPixelFormat>(AvFrame->format) != AV_PIX_FMT_DRM_PRIME)
-    {
-        LOG(VB_GENERAL, LOG_ERR, LOC + "Not a DRM PRIME buffer");
-        return false;
-    }
-
-    Frame->width = AvFrame->width;
-    Frame->height = AvFrame->height;
-    Frame->pix_fmt = Context->pix_fmt;
-    Frame->sw_pix_fmt = Context->sw_pix_fmt;
-    Frame->directrendering = 1;
-    AvFrame->opaque = Frame;
-    AvFrame->reordered_opaque = Context->reordered_opaque;
-
-    // Frame->data[0] holds AVDRMFrameDescriptor
-    Frame->buf = AvFrame->data[0];
-    // Retain the buffer so it is not released before we display it
-    Frame->priv[0] = reinterpret_cast<unsigned char*>(av_buffer_ref(AvFrame->buf[0]));
-    // Add interop
-    Frame->priv[1] = reinterpret_cast<unsigned char*>(m_interop);
-    // Set the release method
-    AvFrame->buf[1] = av_buffer_create(reinterpret_cast<uint8_t*>(Frame), 0, MythCodecContext::ReleaseBuffer,
-                                       static_cast<AvFormatDecoder*>(Context->opaque), 0);
-    return true;
-}
-
-AVPixelFormat MythV4L2M2MContext::GetFormat(AVCodecContext* /*unused*/, const AVPixelFormat *PixFmt)
-{
-    while (*PixFmt != AV_PIX_FMT_NONE)
-    {
-        if (*PixFmt == AV_PIX_FMT_DRM_PRIME)
-            return AV_PIX_FMT_DRM_PRIME;
-        PixFmt++;
-    }
-    return AV_PIX_FMT_NONE;
-}
-
-=======
->>>>>>> cc6298d8
 bool MythV4L2M2MContext::HaveV4L2Codecs(AVCodecID Codec /* = AV_CODEC_ID_NONE */)
 {
     static QVector<AVCodecID> s_avcodecs({AV_CODEC_ID_MPEG1VIDEO, AV_CODEC_ID_MPEG2VIDEO,
@@ -228,18 +183,10 @@
                                           AV_CODEC_ID_VP8,        AV_CODEC_ID_VP9,
                                           AV_CODEC_ID_HEVC});
 
-<<<<<<< HEAD
-    static QMutex s_lock(QMutex::Recursive);
     static bool s_needscheck = true;
     static QVector<AVCodecID> s_supportedV4L2Codecs;
 
-    QMutexLocker locker(&s_lock);
-=======
-    static bool s_needscheck = true;
-    static QVector<AVCodecID> s_supportedV4L2Codecs;
-
     QMutexLocker locker(&s_drmPrimeLock);
->>>>>>> cc6298d8
 
     if (s_needscheck)
     {
