// C++ headers
#include <algorithm>
#include <cassert>
#include <cmath>
#include <cstdint>
#include <iostream>
#include <unistd.h>
using namespace std;

#include <QTextCodec>
#include <QFileInfo>

// MythTV headers
#include "mythtvexp.h"
#include "mythconfig.h"
#include "avformatdecoder.h"
#include "privatedecoder.h"
#include "audiooutput.h"
#include "audiooutpututil.h"
#include "ringbuffer.h"
#include "mythplayer.h"
#include "remoteencoder.h"
#include "programinfo.h"
#include "mythcorecontext.h"
#include "mythdbcon.h"
#include "iso639.h"
#include "mpegtables.h"
#include "atscdescriptors.h"
#include "dvbdescriptors.h"
#include "cc608decoder.h"
#include "cc708decoder.h"
#include "teletextdecoder.h"
#include "subtitlereader.h"
#include "interactivetv.h"
#include "videodisplayprofile.h"
#include "mythuihelper.h"
#include "DVD/dvdringbuffer.h"
#include "Bluray/bdringbuffer.h"
#include "mythavutil.h"

#include "lcddevice.h"

#include "audiooutput.h"

#ifdef USING_MEDIACODEC
extern "C" {
#include "libavcodec/jni.h"
}
#include <QtAndroidExtras>
#endif

extern "C" {
#include "libavutil/avutil.h"
#include "libavutil/error.h"
#include "libavutil/log.h"
#include "libavcodec/avcodec.h"
#include "libavformat/avformat.h"
#include "libavformat/avio.h"
#include "libavformat/internal.h"
#include "libswscale/swscale.h"
#include "libavformat/isom.h"
#include "ivtv_myth.h"
#include "libavutil/imgutils.h"
#include "libavutil/display.h"
}

#ifdef _MSC_VER
// MSVC isn't C99 compliant...
# ifdef AV_TIME_BASE_Q
#  undef AV_TIME_BASE_Q
# endif
#define AV_TIME_BASE_Q  GetAVTimeBaseQ()

__inline AVRational GetAVTimeBaseQ()
{
    AVRational av = {1, AV_TIME_BASE};
    return av;
}
#endif

#define LOC QString("AFD: ")

// Maximum number of sequential invalid data packet errors before we try
// switching to software decoder. Packet errors are often seen when using
// hardware contexts and, for example, seeking. Hence this needs to be high and
// is probably best removed as it is treating the symptoms and not the cause
// (e.g. VAAPI2 does not currently do any hardware support checks).
// See also comment in MythCodecMap::freeCodecContext re trying to free an
// active hardware context when it is errored.
#define SEQ_PKT_ERR_MAX 50

static const int max_video_queue_size = 220;

static int cc608_parity(uint8_t byte);
static int cc608_good_parity(const int *parity_table, uint16_t data);
static void cc608_build_parity_table(int *parity_table);

static bool silence_ffmpeg_logging = false;

static QSize get_video_dim(const AVCodecContext &ctx)
{
    return {ctx.width >> ctx.lowres, ctx.height >> ctx.lowres};
}
static float get_aspect(const AVCodecContext &ctx)
{
    float aspect_ratio = 0.0F;

    if (ctx.sample_aspect_ratio.num && ctx.height)
    {
        aspect_ratio = av_q2d(ctx.sample_aspect_ratio) *
            static_cast<double>(ctx.width);
        aspect_ratio /= (float) ctx.height;
    }

    if (aspect_ratio <= 0.0F || aspect_ratio > 6.0F)
    {
        if (ctx.height)
            aspect_ratio = (float)ctx.width / (float)ctx.height;
        else
            aspect_ratio = 4.0F / 3.0F;
    }

    return aspect_ratio;
}
static float get_aspect(H264Parser &p)
{
    static constexpr float kDefaultAspect = 4.0F / 3.0F;
    int asp = p.aspectRatio();
    switch (asp)
    {
        case 0: return kDefaultAspect;
        case 2: return 4.0F / 3.0F;
        case 3: return 16.0F / 9.0F;
        case 4: return 2.21F;
        default: break;
    }

    float aspect_ratio = asp * 0.000001F;
    if (aspect_ratio <= 0.0F || aspect_ratio > 6.0F)
    {
        if (p.pictureHeight() && p.pictureWidth())
        {
            aspect_ratio =
                (float) p.pictureWidth() /(float) p.pictureHeight();
        }
        else
        {
            aspect_ratio = kDefaultAspect;
        }
    }
    return aspect_ratio;
}


int  get_avf_buffer(struct AVCodecContext *c, AVFrame *pic, int flags);
#ifdef USING_DXVA2
int  get_avf_buffer_dxva2(struct AVCodecContext *c, AVFrame *pic, int flags);
#endif

// currently unused
//static int determinable_frame_size(struct AVCodecContext *avctx)
//{
//    if (/*avctx->codec_id == AV_CODEC_ID_AAC ||*/
//        avctx->codec_id == AV_CODEC_ID_MP1 ||
//        avctx->codec_id == AV_CODEC_ID_MP2 ||
//        avctx->codec_id == AV_CODEC_ID_MP3/* ||
//        avctx->codec_id == AV_CODEC_ID_CELT*/)
//        return 1;
//    return 0;
//}

#define FAIL(errmsg) do {                       \
    LOG(VB_PLAYBACK, LOG_INFO, LOC + (errmsg)); \
    return false;                                   \
} while (false)

static bool StreamHasRequiredParameters(AVStream *Stream)
{
    AVCodecContext *avctx = nullptr;
    switch (Stream->codecpar->codec_type)
    {
        // We fail on video first as this is generally the most serious error
        // and if we have video, we usually have everything else
        case AVMEDIA_TYPE_VIDEO:
            avctx = gCodecMap->getCodecContext(Stream);
            if (!avctx)
                FAIL("No codec for video stream");
            if (!Stream->codecpar->width || !Stream->codecpar->height)
                FAIL("Unspecified video size");
            if (Stream->codecpar->format == AV_PIX_FMT_NONE)
                FAIL("Unspecified video pixel format");
            if (avctx->codec_id == AV_CODEC_ID_RV30 || avctx->codec_id == AV_CODEC_ID_RV40)
                if (!Stream->sample_aspect_ratio.num && !avctx->sample_aspect_ratio.num && !Stream->codec_info_nb_frames)
                    FAIL("No frame in rv30/40 and no sar");
            break;
        case AVMEDIA_TYPE_AUDIO:
            avctx = gCodecMap->getCodecContext(Stream);
            if (!avctx)
                FAIL("No codec for audio stream");

            // These checks are currently disabled as they continually fail but
            // codec initialisation is fine - which just delays live tv startup.
            // The worst offender appears to be audio description channel...

            //if (!Stream->codecpar->frame_size && determinable_frame_size(avctx))
            //    FAIL("Unspecified audio frame size");
            //if (Stream->codecpar->format == AV_SAMPLE_FMT_NONE)
            //    FAIL("Unspecified audio sample format");
            //if (!Stream->codecpar->sample_rate)
            //    FAIL("Unspecified audio sample rate");
            //if (!Stream->codecpar->channels)
            //    FAIL("Unspecified number of audio channels");
            if (!Stream->nb_decoded_frames && avctx->codec_id == AV_CODEC_ID_DTS)
                FAIL("No decodable DTS frames");
            break;

        case AVMEDIA_TYPE_SUBTITLE:
            if (Stream->codecpar->codec_id == AV_CODEC_ID_HDMV_PGS_SUBTITLE && !Stream->codecpar->width)
                FAIL("Unspecified subtitle size");
            break;
        case AVMEDIA_TYPE_DATA:
            if (Stream->codecpar->codec_id == AV_CODEC_ID_NONE)
                return true;
            break;
        default:
            break;
    }

    if (Stream->codecpar->codec_id == AV_CODEC_ID_NONE)
        FAIL("Unknown codec");
    return true;
}

static void myth_av_log(void *ptr, int level, const char* fmt, va_list vl)
{
    if (silence_ffmpeg_logging)
        return;

    if (VERBOSE_LEVEL_NONE)
        return;

    static QString s_fullLine("");
    static constexpr int kMsgLen = 255;
    static QMutex s_stringLock;
    uint64_t   verbose_mask  = VB_LIBAV;
    LogLevel_t verbose_level = LOG_EMERG;

    // determine mythtv debug level from av log level
    switch (level)
    {
        case AV_LOG_PANIC:
            verbose_level = LOG_EMERG;
            verbose_mask |= VB_GENERAL;
            break;
        case AV_LOG_FATAL:
            verbose_level = LOG_CRIT;
            verbose_mask |= VB_GENERAL;
            break;
        case AV_LOG_ERROR:
            verbose_level = LOG_ERR;
            break;
        case AV_LOG_WARNING:
            verbose_level = LOG_WARNING;
            break;
        case AV_LOG_INFO:
            verbose_level = LOG_INFO;
            break;
        case AV_LOG_VERBOSE:
        case AV_LOG_DEBUG:
        case AV_LOG_TRACE:
            verbose_level = LOG_DEBUG;
            break;
        default:
            return;
    }

    if (!VERBOSE_LEVEL_CHECK(verbose_mask, verbose_level))
        return;

    s_stringLock.lock();
    if (s_fullLine.isEmpty() && ptr) {
        AVClass* avc = *(AVClass**)ptr;
        s_fullLine = QString("[%1 @ %2] ")
            .arg(avc->item_name(ptr))
            .arg((quintptr)avc, QT_POINTER_SIZE * 2, 16, QChar('0'));
    }

    char str[kMsgLen+1];
    int bytes = vsnprintf(str, kMsgLen+1, fmt, vl);

    // check for truncated messages and fix them
    if (bytes > kMsgLen)
    {
        LOG(VB_GENERAL, LOG_WARNING,
            QString("Libav log output truncated %1 of %2 bytes written")
                .arg(kMsgLen).arg(bytes));
        str[kMsgLen-1] = '\n';
    }

    s_fullLine += QString(str);
    if (s_fullLine.endsWith("\n"))
    {
        LOG(verbose_mask, verbose_level, s_fullLine.trimmed());
        s_fullLine.truncate(0);
    }
    s_stringLock.unlock();
}

static int get_canonical_lang(const char *lang_cstr)
{
    if (lang_cstr[0] == '\0' || lang_cstr[1] == '\0')
    {
        return iso639_str3_to_key("und");
    }
    if (lang_cstr[2] == '\0')
    {
        QString tmp2 = lang_cstr;
        QString tmp3 = iso639_str2_to_str3(tmp2);
        int lang = iso639_str3_to_key(tmp3);
        return iso639_key_to_canonical_key(lang);
    }
    int lang = iso639_str3_to_key(lang_cstr);
    return iso639_key_to_canonical_key(lang);
}

void AvFormatDecoder::GetDecoders(RenderOptions &opts)
{
    opts.decoders->append("ffmpeg");
    (*opts.equiv_decoders)["ffmpeg"].append("nuppel");
    (*opts.equiv_decoders)["ffmpeg"].append("dummy");

    MythCodecContext::GetDecoders(opts);
    PrivateDecoder::GetDecoders(opts);
}

AvFormatDecoder::AvFormatDecoder(MythPlayer *parent,
                                 const ProgramInfo &pginfo,
                                 PlayerFlags flags)
    : DecoderBase(parent, pginfo),
      m_isDbIgnored(gCoreContext->IsDatabaseIgnored()),
      m_h264Parser(new H264Parser()),
      m_playerFlags(flags),
      // Closed Caption & Teletext decoders
      m_ccd608(new CC608Decoder(parent->GetCC608Reader())),
      m_ccd708(new CC708Decoder(parent->GetCC708Reader())),
      m_ttd(new TeletextDecoder(parent->GetTeletextReader()))
{
    m_audioSamples = (uint8_t *)av_mallocz(AudioOutput::kMaxSizeBuffer);
    m_ccd608->SetIgnoreTimecode(true);

    av_log_set_callback(myth_av_log);

    m_audioIn.m_sampleSize = -32;// force SetupAudioStream to run once
    m_itv = m_parent->GetInteractiveTV();

    cc608_build_parity_table(m_cc608ParityTable);

    AvFormatDecoder::SetIdrOnlyKeyframes(true);
    m_audioReadAhead = gCoreContext->GetNumSetting("AudioReadAhead", 100);

    LOG(VB_PLAYBACK, LOG_INFO, LOC + QString("PlayerFlags: 0x%1, AudioReadAhead: %2 msec")
        .arg(m_playerFlags, 0, 16).arg(m_audioReadAhead));
}

AvFormatDecoder::~AvFormatDecoder()
{
    while (!m_storedPackets.isEmpty())
    {
        AVPacket *pkt = m_storedPackets.takeFirst();
        av_packet_unref(pkt);
        delete pkt;
    }

    CloseContext();
    delete m_ccd608;
    delete m_ccd708;
    delete m_ttd;
    delete m_privateDec;
    delete m_h264Parser;
    delete m_mythCodecCtx;

    sws_freeContext(m_swsCtx);

    av_freep(&m_audioSamples);

    delete m_avfRingBuffer;

    if (LCD *lcd = LCD::Get())
    {
        lcd->setAudioFormatLEDs(AUDIO_AC3, false);
        lcd->setVideoFormatLEDs(VIDEO_MPG, false);
        lcd->setVariousLEDs(VARIOUS_HDTV, false);
        lcd->setVariousLEDs(VARIOUS_SPDIF, false);
        lcd->setSpeakerLEDs(SPEAKER_71, false);    // should clear any and all speaker LEDs
    }
}

void AvFormatDecoder::CloseCodecs()
{
    if (m_ic)
    {
        for (uint i = 0; i < m_ic->nb_streams; i++)
        {
            QMutexLocker locker(avcodeclock);
            AVStream *st = m_ic->streams[i];
            gCodecMap->freeCodecContext(st);
        }
    }
}

void AvFormatDecoder::CloseContext()
{
    if (m_ic)
    {
        CloseCodecs();

        AVInputFormat *fmt = m_ic->iformat;
        m_ic->iformat->flags |= AVFMT_NOFILE;

        av_free(m_ic->pb->buffer);
        av_free(m_ic->pb);
        avformat_close_input(&m_ic);
        m_ic = nullptr;
        fmt->flags &= ~AVFMT_NOFILE;
    }

    delete m_privateDec;
    m_privateDec = nullptr;
    m_h264Parser->Reset();
}

static int64_t lsb3full(int64_t lsb, int64_t base_ts, int lsb_bits)
{
    int64_t mask = (lsb_bits < 64) ? (1LL<<lsb_bits)-1 : -1LL;
    return  ((lsb - base_ts)&mask);
}

int64_t AvFormatDecoder::NormalizeVideoTimecode(int64_t timecode)
{
    int64_t start_pts = 0;

    AVStream *st = nullptr;
    for (uint i = 0; i < m_ic->nb_streams; i++)
    {
        AVStream *st1 = m_ic->streams[i];
        if (st1 && st1->codecpar->codec_type == AVMEDIA_TYPE_VIDEO)
        {
            st = st1;
            break;
        }
    }
    if (!st)
        return 0;

    if (m_ic->start_time != AV_NOPTS_VALUE)
        start_pts = av_rescale(m_ic->start_time,
                               st->time_base.den,
                               AV_TIME_BASE * (int64_t)st->time_base.num);

    int64_t pts = av_rescale(timecode / 1000.0,
                     st->time_base.den,
                     st->time_base.num);

    // adjust for start time and wrap
    pts = lsb3full(pts, start_pts, st->pts_wrap_bits);

    return (int64_t)(av_q2d(st->time_base) * pts * 1000);
}

int64_t AvFormatDecoder::NormalizeVideoTimecode(AVStream *st,
                                                int64_t timecode)
{
    int64_t start_pts = 0;

    if (m_ic->start_time != AV_NOPTS_VALUE)
        start_pts = av_rescale(m_ic->start_time,
                               st->time_base.den,
                               AV_TIME_BASE * (int64_t)st->time_base.num);

    int64_t pts = av_rescale(timecode / 1000.0,
                     st->time_base.den,
                     st->time_base.num);

    // adjust for start time and wrap
    pts = lsb3full(pts, start_pts, st->pts_wrap_bits);

    return (int64_t)(av_q2d(st->time_base) * pts * 1000);
}

int AvFormatDecoder::GetNumChapters()
{
    if (m_ic && m_ic->nb_chapters > 1)
        return m_ic->nb_chapters;
    return 0;
}

void AvFormatDecoder::GetChapterTimes(QList<long long> &times)
{
    int total = GetNumChapters();
    if (!total)
        return;

    for (int i = 0; i < total; i++)
    {
        int num = m_ic->chapters[i]->time_base.num;
        int den = m_ic->chapters[i]->time_base.den;
        int64_t start = m_ic->chapters[i]->start;
        long double total_secs = (long double)start * (long double)num /
                                 (long double)den;
        times.push_back((long long)total_secs);
    }
}

int AvFormatDecoder::GetCurrentChapter(long long framesPlayed)
{
    if (!GetNumChapters())
        return 0;

    for (int i = (m_ic->nb_chapters - 1); i > -1 ; i--)
    {
        int num = m_ic->chapters[i]->time_base.num;
        int den = m_ic->chapters[i]->time_base.den;
        int64_t start = m_ic->chapters[i]->start;
        long double total_secs = (long double)start * (long double)num /
                                 (long double)den;
        auto framenum = (long long)(total_secs * m_fps);
        if (framesPlayed >= framenum)
        {
            LOG(VB_PLAYBACK, LOG_INFO, LOC +
                QString("GetCurrentChapter(selected chapter %1 framenum %2)")
                    .arg(i + 1).arg(framenum));
            return i + 1;
        }
    }
    return 0;
}

long long AvFormatDecoder::GetChapter(int chapter)
{
    if (chapter < 1 || chapter > GetNumChapters())
        return -1;

    int num = m_ic->chapters[chapter - 1]->time_base.num;
    int den = m_ic->chapters[chapter - 1]->time_base.den;
    int64_t start = m_ic->chapters[chapter - 1]->start;
    long double total_secs = (long double)start * (long double)num /
                             (long double)den;
    auto framenum = (long long)(total_secs * m_fps);
    LOG(VB_PLAYBACK, LOG_INFO, LOC + QString("GetChapter %1: framenum %2")
                                   .arg(chapter).arg(framenum));
    return framenum;
}

bool AvFormatDecoder::DoRewind(long long desiredFrame, bool discardFrames)
{
    LOG(VB_PLAYBACK, LOG_INFO, LOC + QString("DoRewind(%1, %2 discard frames)")
            .arg(desiredFrame).arg( discardFrames ? "do" : "don't" ));

    if (m_recordingHasPositionMap || m_livetv)
        return DecoderBase::DoRewind(desiredFrame, discardFrames);

    m_doRewind = true;

    // avformat-based seeking
    return DoFastForward(desiredFrame, discardFrames);
}

bool AvFormatDecoder::DoFastForward(long long desiredFrame, bool discardFrames)
{
    LOG(VB_PLAYBACK, LOG_INFO, LOC +
        QString("DoFastForward(%1 (%2), %3 discard frames)")
            .arg(desiredFrame).arg(m_framesPlayed)
            .arg((discardFrames) ? "do" : "don't"));

    if (m_recordingHasPositionMap || m_livetv)
        return DecoderBase::DoFastForward(desiredFrame, discardFrames);

    bool oldrawstate = m_getRawFrames;
    m_getRawFrames = false;

    AVStream *st = nullptr;
    for (uint i = 0; i < m_ic->nb_streams; i++)
    {
        AVStream *st1 = m_ic->streams[i];
        if (st1 && st1->codecpar->codec_type == AVMEDIA_TYPE_VIDEO)
        {
            st = st1;
            break;
        }
    }

    int seekDelta = desiredFrame - m_framesPlayed;

    // avoid using av_frame_seek if we are seeking frame-by-frame when paused
    if (seekDelta >= 0 && seekDelta < 2 && !m_doRewind && m_parent->GetPlaySpeed() == 0.0F)
    {
        SeekReset(m_framesPlayed, seekDelta, false, true);
        m_parent->SetFramesPlayed(m_framesPlayed + 1);
        m_getRawFrames = oldrawstate;
        return true;
    }

    long long ts = 0;
    if (m_ic->start_time != AV_NOPTS_VALUE)
        ts = m_ic->start_time;

    // convert framenumber to normalized timestamp
    long double seekts = desiredFrame * AV_TIME_BASE / m_fps;
    ts += (long long)seekts;

    // XXX figure out how to do snapping in this case
    bool exactseeks = DecoderBase::GetSeekSnap() == 0U;

    int flags = (m_doRewind || exactseeks) ? AVSEEK_FLAG_BACKWARD : 0;

    if (av_seek_frame(m_ic, -1, ts, flags) < 0)
    {
        LOG(VB_GENERAL, LOG_ERR, LOC +
            QString("av_seek_frame(ic, -1, %1, 0) -- error").arg(ts));
        m_getRawFrames = oldrawstate;
        return false;
    }

    int normalframes = 0;

    if (st && st->cur_dts != AV_NOPTS_VALUE)
    {

        int64_t adj_cur_dts = st->cur_dts;

        if (m_ic->start_time != AV_NOPTS_VALUE)
        {
            int64_t st1 = av_rescale(m_ic->start_time,
                                    st->time_base.den,
                                    AV_TIME_BASE * (int64_t)st->time_base.num);
            adj_cur_dts = lsb3full(adj_cur_dts, st1, st->pts_wrap_bits);
        }

        int64_t adj_seek_dts = av_rescale(seekts,
                                          st->time_base.den,
                                          AV_TIME_BASE * (int64_t)st->time_base.num);

        int64_t max_dts = (st->pts_wrap_bits < 64) ? (1LL<<st->pts_wrap_bits)-1 : -1LL;

        // When seeking near the start of a stream the current dts is sometimes
        // less than the start time which causes lsb3full to return adj_cur_dts
        // close to the maximum dts value. If so, set adj_cur_dts to zero.
        if (adj_seek_dts < max_dts / 64 && adj_cur_dts > max_dts / 2)
            adj_cur_dts = 0;

        long long newts = av_rescale(adj_cur_dts,
                                (int64_t)AV_TIME_BASE *
                                (int64_t)st->time_base.num,
                                st->time_base.den);

        m_lastKey = (long long)((newts*(long double)m_fps)/AV_TIME_BASE);
        m_framesPlayed = m_lastKey;
        m_fpsSkip = 0;
        m_framesRead = m_lastKey;

        normalframes = (exactseeks) ? desiredFrame - m_framesPlayed : 0;
        normalframes = max(normalframes, 0);
        m_noDtsHack = false;
    }
    else
    {
        LOG(VB_GENERAL, LOG_INFO, LOC + "No DTS Seeking Hack!");
        m_noDtsHack = true;
        m_framesPlayed = desiredFrame;
        m_fpsSkip = 0;
        m_framesRead = desiredFrame;
        normalframes = 0;
    }

    SeekReset(m_lastKey, normalframes, true, discardFrames);

    if (discardFrames)
        m_parent->SetFramesPlayed(m_framesPlayed + 1);

    m_doRewind = false;

    m_getRawFrames = oldrawstate;

    return true;
}

void AvFormatDecoder::SeekReset(long long newKey, uint skipFrames,
                                bool doflush, bool discardFrames)
{
    if (!m_ringBuffer)
        return; // nothing to reset...

    LOG(VB_PLAYBACK, LOG_INFO, LOC +
        QString("SeekReset(%1, %2, %3 flush, %4 discard)")
            .arg(newKey).arg(skipFrames)
            .arg((doflush) ? "do" : "don't")
            .arg((discardFrames) ? "do" : "don't"));

    DecoderBase::SeekReset(newKey, skipFrames, doflush, discardFrames);

    QMutexLocker locker(avcodeclock);

    // Discard all the queued up decoded frames
    if (discardFrames)
    {
        bool releaseall = m_mythCodecCtx ? (m_mythCodecCtx->DecoderWillResetOnFlush() ||
                                            m_mythCodecCtx->DecoderNeedsReset(nullptr)) : false;
        m_parent->DiscardVideoFrames(doflush, doflush && releaseall);
    }

    if (doflush)
    {
        m_lastAPts = 0;
        m_lastVPts = 0;
        m_lastCcPtsu = 0;
        m_faultyPts = m_faultyDts = 0;
        m_lastPtsForFaultDetection = 0;
        m_lastDtsForFaultDetection = 0;
        m_ptsDetected = false;
        m_reorderedPtsDetected = false;

        ff_read_frame_flush(m_ic);

        // Only reset the internal state if we're using our seeking,
        // not when using libavformat's seeking
        if (m_recordingHasPositionMap || m_livetv)
        {
            m_ic->pb->pos = m_ringBuffer->GetReadPosition();
            m_ic->pb->buf_ptr = m_ic->pb->buffer;
            m_ic->pb->buf_end = m_ic->pb->buffer;
            m_ic->pb->eof_reached = 0;
        }

        // Flush the avcodec buffers
        LOG(VB_PLAYBACK, LOG_INFO, LOC + "SeekReset() flushing");
        for (uint i = 0; i < m_ic->nb_streams; i++)
        {
            AVCodecContext *enc = gCodecMap->hasCodecContext(m_ic->streams[i]);
            // note that contexts that have not been opened have
            // enc->internal = nullptr and cause a segfault in
            // avcodec_flush_buffers
            if (enc && enc->internal)
                avcodec_flush_buffers(enc);
        }
        if (m_privateDec)
            m_privateDec->Reset();

        // Free up the stored up packets
        while (!m_storedPackets.isEmpty())
        {
            AVPacket *pkt = m_storedPackets.takeFirst();
            av_packet_unref(pkt);
            delete pkt;
        }

        m_prevGopPos = 0;
        m_gopSet = false;
        if (!m_ringBuffer->IsDVD())
        {
            if (!m_noDtsHack)
            {
                m_framesPlayed = m_lastKey;
                m_fpsSkip = 0;
                m_framesRead = m_lastKey;
            }

            m_noDtsHack = false;
        }
    }

    // Skip all the desired number of skipFrames

    // Some seeks can be very slow.  The most common example comes
    // from HD-PVR recordings, where keyframes are 128 frames apart
    // and decoding (even hardware decoding) may not be much faster
    // than realtime, causing some exact seeks to take 2-4 seconds.
    // If exact seeking is not required, we take some shortcuts.
    // First, we impose an absolute maximum time we are willing to
    // spend (maxSeekTimeMs) on the forward frame-by-frame skip.
    // After that much time has elapsed, we give up and stop the
    // frame-by-frame seeking.  Second, after skipping a few frames,
    // we predict whether the situation is hopeless, i.e. the total
    // skipping would take longer than giveUpPredictionMs, and if so,
    // stop skipping right away.
    bool exactSeeks = GetSeekSnap() == 0U;
    const int maxSeekTimeMs = 200;
    int profileFrames = 0;
    MythTimer begin(MythTimer::kStartRunning);
    for (; (skipFrames > 0 && !m_atEof &&
            (exactSeeks || begin.elapsed() < maxSeekTimeMs));
         --skipFrames, ++profileFrames)
    {
        // TODO this won't work well in conjunction with the MythTimer
        // above...
        QElapsedTimer getframetimer;
        getframetimer.start();
        bool retry = true;
        while (retry && !getframetimer.hasExpired(100))
        {
            retry = false;
            GetFrame(kDecodeVideo, retry);
            if (retry)
                usleep(1000);
        }

        if (m_decodedVideoFrame)
        {
            m_parent->DiscardVideoFrame(m_decodedVideoFrame);
            m_decodedVideoFrame = nullptr;
        }
        if (!exactSeeks && profileFrames >= 5 && profileFrames < 10)
        {
            const int giveUpPredictionMs = 400;
            int remainingTimeMs =
                skipFrames * (float)begin.elapsed() / profileFrames;
            if (remainingTimeMs > giveUpPredictionMs)
            {
              LOG(VB_PLAYBACK, LOG_DEBUG,
                  QString("Frame-by-frame seeking would take "
                          "%1 ms to finish, skipping.").arg(remainingTimeMs));
              break;
            }
        }
    }

    if (doflush)
    {
        m_firstVPts = 0;
        m_firstVPtsInuse = true;
    }
}

void AvFormatDecoder::SetEof(bool eof)
{
    if (!eof && m_ic && m_ic->pb)
    {
        LOG(VB_GENERAL, LOG_NOTICE, LOC +
            QString("Resetting byte context eof (livetv %1 was eof %2)")
                .arg(m_livetv).arg(m_ic->pb->eof_reached));
        m_ic->pb->eof_reached = 0;
    }
    DecoderBase::SetEof(eof);
}

void AvFormatDecoder::Reset(bool reset_video_data, bool seek_reset,
                            bool reset_file)
{
    LOG(VB_PLAYBACK, LOG_INFO, LOC +
        QString("Reset: Video %1, Seek %2, File %3")
            .arg(reset_video_data).arg(seek_reset).arg(reset_file));

    if (seek_reset)
        SeekReset(0, 0, true, false);

    DecoderBase::Reset(reset_video_data, false, reset_file);

    if (reset_video_data)
    {
        m_seenGop = false;
        m_seqCount = 0;
    }
}

bool AvFormatDecoder::CanHandle(char testbuf[kDecoderProbeBufferSize],
                                const QString &filename, int testbufsize)
{
    AVProbeData probe;
    memset(&probe, 0, sizeof(AVProbeData));

    QByteArray fname = filename.toLatin1();
    probe.filename = fname.constData();
    probe.buf = (unsigned char *)testbuf;
    probe.buf_size = testbufsize;

    int score = AVPROBE_SCORE_MAX/4;

    if (testbufsize + AVPROBE_PADDING_SIZE > kDecoderProbeBufferSize)
    {
        probe.buf_size = kDecoderProbeBufferSize - AVPROBE_PADDING_SIZE;
        score = 0;
    }
    else if (testbufsize*2 >= kDecoderProbeBufferSize)
    {
        score--;
    }

    memset(probe.buf + probe.buf_size, 0, AVPROBE_PADDING_SIZE);

    return av_probe_input_format2(&probe, static_cast<int>(true), &score) != nullptr;
}

void AvFormatDecoder::InitByteContext(bool forceseek)
{
    int buf_size                  = m_ringBuffer->BestBufferSize();
    int streamed                  = m_ringBuffer->IsStreamed();
    m_readContext.prot            = AVFRingBuffer::GetRingBufferURLProtocol();
    m_readContext.flags           = AVIO_FLAG_READ;
    m_readContext.is_streamed     = streamed;
    m_readContext.max_packet_size = 0;
    m_readContext.priv_data       = m_avfRingBuffer;
    auto *buffer                  = (unsigned char *)av_malloc(buf_size);
    m_ic->pb                      = avio_alloc_context(buffer, buf_size, 0,
                                                      &m_readContext,
                                                      AVFRingBuffer::AVF_Read_Packet,
                                                      AVFRingBuffer::AVF_Write_Packet,
                                                      AVFRingBuffer::AVF_Seek_Packet);

    // We can always seek during LiveTV
    m_ic->pb->seekable            = !streamed || forceseek;
    LOG(VB_PLAYBACK, LOG_INFO, LOC + QString("Buffer size: %1 Streamed %2 Seekable %3 Available %4")
        .arg(buf_size).arg(streamed).arg(m_ic->pb->seekable).arg(m_ringBuffer->GetReadBufAvail()));
}

extern "C" void HandleStreamChange(void *data)
{
    auto *decoder = reinterpret_cast<AvFormatDecoder*>(data);

    int cnt = decoder->m_ic->nb_streams;

    LOG(VB_PLAYBACK, LOG_INFO, LOC +
        QString("streams_changed 0x%1 -- stream count %2")
            .arg((uint64_t)data,0,16).arg(cnt));

    decoder->m_streamsChanged = true;
}

int AvFormatDecoder::FindStreamInfo(void)
{
    QMutexLocker lock(avcodeclock);
    int retval = avformat_find_stream_info(m_ic, nullptr);
    silence_ffmpeg_logging = false;
    // ffmpeg 3.0 is returning -1 code when there is a channel
    // change or some encoding error just after the start
    // of the file, but is has found the correct stream info
    // Set rc to 0 so that playing can continue.
    if (retval == -1)
        retval = 0;
    return retval;
}

/**
 *  OpenFile opens a ringbuffer for playback.
 *
 *  OpenFile deletes any existing context then use testbuf to
 *  guess at the stream type. It then calls ScanStreams to find
 *  any valid streams to decode. If possible a position map is
 *  also built for quick skipping.
 *
 *  \param rbuffer pointer to a valid ringuffer.
 *  \param novideo if true then no video is sought in ScanSreams.
 *  \param testbuf Temporary buffer for probing the input.
 *  \param testbufsize The size of the test buffer. The minimum of this value
 *                     or kDecoderProbeBufferSize will be used.
 */
int AvFormatDecoder::OpenFile(RingBuffer *rbuffer, bool novideo,
                              char testbuf[kDecoderProbeBufferSize],
                              int testbufsize)
{
    CloseContext();

    m_ringBuffer = rbuffer;

    // Process frames immediately unless we're decoding
    // a DVD, in which case don't so that we don't show
    // anything whilst probing the data streams.
    m_processFrames = !m_ringBuffer->IsDVD();

    delete m_avfRingBuffer;
    m_avfRingBuffer = new AVFRingBuffer(rbuffer);

    AVInputFormat *fmt      = nullptr;
    QString        fnames   = m_ringBuffer->GetFilename();
    QByteArray     fnamea   = fnames.toLatin1();
    const char    *filename = fnamea.constData();

    AVProbeData probe;
    memset(&probe, 0, sizeof(AVProbeData));
    probe.filename = filename;
    probe.buf = reinterpret_cast<unsigned char *>(testbuf);
    if (testbufsize + AVPROBE_PADDING_SIZE <= kDecoderProbeBufferSize)
        probe.buf_size = testbufsize;
    else
        probe.buf_size = kDecoderProbeBufferSize - AVPROBE_PADDING_SIZE;
    memset(probe.buf + probe.buf_size, 0, AVPROBE_PADDING_SIZE);

    fmt = av_probe_input_format(&probe, static_cast<int>(true));
    if (!fmt)
    {
        LOG(VB_GENERAL, LOG_ERR, LOC + QString("Probe failed for '%1'").arg(filename));
        return -1;
    }

    if (strcmp(fmt->name, "mpegts") == 0 &&
        gCoreContext->GetBoolSetting("FFMPEGTS", false))
    {
        AVInputFormat *fmt2 = av_find_input_format("mpegts-ffmpeg");
        if (fmt2)
        {
            fmt = fmt2;
            LOG(VB_GENERAL, LOG_INFO, LOC + "Using FFmpeg MPEG-TS demuxer (forced)");
        }
    }

    int err = 0;
    bool scancomplete = false;
    int  remainingscans  = 5;

    while (!scancomplete && remainingscans--)
    {
        bool found = false;

        // With live tv, the ringbufer may contain insufficient data for complete
        // initialisation so we try a few times with a slight pause each time to
        // allow extra data to become available. In the worst case scenarios, the
        // stream may not have a keyframe for 4-5 seconds.
        // As a last resort, we will try and fallback to the original FFmpeg MPEG-TS
        // demuxer if it is not already used.
        // For regular videos, this shouldn't be an issue as the complete file
        // should be available - though we try a little harder for streamed formats
        int retries = m_livetv || m_ringBuffer->IsStreamed() ? 50 : 10;

        while (!found && --retries)
        {
            m_ic = avformat_alloc_context();
            if (!m_ic)
            {
                LOG(VB_GENERAL, LOG_ERR, LOC + "Could not allocate format context.");
                return -1;
            }

            m_avfRingBuffer->SetInInit(m_livetv);
            InitByteContext(m_livetv);

            err = avformat_open_input(&m_ic, filename, fmt, nullptr);
            if (err < 0)
            {
                char error[AV_ERROR_MAX_STRING_SIZE];
                av_make_error_string(error, sizeof(error), err);
                LOG(VB_PLAYBACK, LOG_INFO, LOC + QString("Failed to open input ('%1')").arg(error));

                // note - m_ic (AVFormatContext) is freed on failure
                if (retries > 1)
                {
                    // wait a little to buffer more data
                    // 50*0.1 = 5 seconds max
                    QThread::usleep(100000);
                    // resets the read position
                    m_avfRingBuffer->SetInInit(false);
                    continue;
                }

                if (strcmp(fmt->name, "mpegts") == 0)
                {
                    fmt = av_find_input_format("mpegts-ffmpeg");
                    if (fmt)
                    {
                        LOG(VB_GENERAL, LOG_ERR, LOC + "Attempting to use original FFmpeg MPEG-TS demuxer.");
                        // resets the read position
                        m_avfRingBuffer->SetInInit(false);
                        continue;
                    }
                    break;
                }
            }
            found = true;
        }

        if (err < 0)
        {
            LOG(VB_GENERAL, LOG_ERR, LOC + "Fatal error opening input. Aborting");
            m_ic = nullptr;
            return -1;
        }

        // With certain streams, we don't get a complete stream analysis and the video
        // codec/frame format is not fully detected. This can have various consequences - from
        // failed playback to not enabling hardware decoding (as the frame formt is not valid).
        // Bump the duration (FFmpeg defaults to 5 seconds) to 60 seconds. This should
        // not impact performance as in the vast majority of cases the scan is completed
        // within a second or two (seconds in this case referring to stream duration - not the time
        // it takes to complete the scan).
        m_ic->max_analyze_duration = 60 * AV_TIME_BASE;

        m_avfRingBuffer->SetInInit(m_livetv);
        err = FindStreamInfo();
        if (err < 0)
        {
            LOG(VB_GENERAL, LOG_ERR, LOC + QString("Could not find codec parameters for '%1'").arg(filename));
            CloseContext();
            return -1;
        }
        m_avfRingBuffer->SetInInit(false);

        // final sanity check that scanned streams are valid for live tv
        scancomplete = true;
        for (uint i = 0; m_livetv && (i < m_ic->nb_streams); i++)
        {
            if (!StreamHasRequiredParameters(m_ic->streams[i]))
            {
                scancomplete = false;
                if (remainingscans)
                {
                    CloseContext();
                    LOG(VB_PLAYBACK, LOG_INFO, LOC + "Stream scan incomplete - retrying");
                    QThread::usleep(250000); // wait 250ms
                }
                break;
            }
        }
    }

    if (!scancomplete)
        LOG(VB_GENERAL, LOG_WARNING, LOC + "Scan incomplete - playback may not work");

    m_ic->streams_changed = HandleStreamChange;
    m_ic->stream_change_data = this;

    fmt->flags &= ~AVFMT_NOFILE;

    if (!m_livetv && !m_ringBuffer->IsDisc())
    {
        // generate timings based on the video stream to avoid bogus ffmpeg
        // values for duration and bitrate
        av_update_stream_timings_video(m_ic);
    }

    // FLAC, MP3 or M4A file may contains an artwork image, a single frame MJPEG,
    // we need to ignore it as we don't handle single frames or images in place of video
    // TODO: display single frame
    QString extension = QFileInfo(fnames).suffix();
    if (strcmp(fmt->name, "mp3") == 0 || strcmp(fmt->name, "flac") == 0 ||
        strcmp(fmt->name, "ogg") == 0 ||
        (extension.compare("m4a", Qt::CaseInsensitive) == 0))
    {
        novideo = true;
    }

    // Scan for the initial A/V streams
    err = ScanStreams(novideo);
    if (-1 == err)
    {
        CloseContext();
        return err;
    }

    AutoSelectTracks(); // This is needed for transcoder

#ifdef USING_MHEG
    {
        int initialAudio = -1;
        int initialVideo = -1;
        if (m_itv || (m_itv = m_parent->GetInteractiveTV()))
            m_itv->GetInitialStreams(initialAudio, initialVideo);
        if (initialAudio >= 0)
            SetAudioByComponentTag(initialAudio);
        if (initialVideo >= 0)
            SetVideoByComponentTag(initialVideo);
    }
#endif // USING_MHEG

    // Try to get a position map from the recorder if we don't have one yet.
    if (!m_recordingHasPositionMap && !m_isDbIgnored)
    {
        if ((m_playbackInfo) || m_livetv || m_watchingRecording)
        {
            m_recordingHasPositionMap |= SyncPositionMap();
            if (m_recordingHasPositionMap && !m_livetv && !m_watchingRecording)
            {
                m_hasFullPositionMap = true;
                m_gopSet = true;
            }
        }
    }

    // If watching pre-recorded television or video use the marked duration
    // from the db if it exists, else ffmpeg duration
    int64_t dur = 0;

    if (m_playbackInfo)
    {
        dur = m_playbackInfo->QueryTotalDuration();
        dur /= 1000;
    }

    if (dur == 0)
    {
        if ((m_ic->duration == AV_NOPTS_VALUE) &&
            (!m_livetv && !m_ringBuffer->IsDisc()))
            av_estimate_timings(m_ic, 0);

        dur = m_ic->duration / (int64_t)AV_TIME_BASE;
    }

    if (dur > 0 && !m_livetv && !m_watchingRecording)
    {
        m_parent->SetDuration((int)dur);
    }

    // If we don't have a position map, set up ffmpeg for seeking
    if (!m_recordingHasPositionMap && !m_livetv)
    {
        LOG(VB_PLAYBACK, LOG_INFO, LOC +
            "Recording has no position -- using libavformat seeking.");

        if (dur > 0)
        {
            m_parent->SetFileLength((int)(dur), (int)(dur * m_fps));
        }
        else
        {
            // the pvr-250 seems to over report the bitrate by * 2
            float bytespersec = (float)m_bitrate / 8 / 2;
            float secs = m_ringBuffer->GetRealFileSize() * 1.0F / bytespersec;
            m_parent->SetFileLength((int)(secs),
                                    (int)(secs * static_cast<float>(m_fps)));
        }

        // we will not see a position map from db or remote encoder,
        // set the gop interval to 15 frames.  if we guess wrong, the
        // auto detection will change it.
        m_keyframeDist = 15;
        m_positionMapType = MARK_GOP_BYFRAME;

        if (strcmp(fmt->name, "avi") == 0)
        {
            // avi keyframes are too irregular
            m_keyframeDist = 1;
        }

        m_dontSyncPositionMap = true;
        m_ic->build_index = 1;
    }
    // we have a position map, disable libavformat's seek index
    else
        m_ic->build_index = 0;

    av_dump_format(m_ic, 0, filename, 0);

    // print some useful information if playback debugging is on
    if (m_hasFullPositionMap)
        LOG(VB_PLAYBACK, LOG_INFO, LOC + "Position map found");
    else if (m_recordingHasPositionMap)
        LOG(VB_PLAYBACK, LOG_INFO, LOC + "Partial position map found");
    LOG(VB_PLAYBACK, LOG_INFO, LOC +
        QString("Successfully opened decoder for file: \"%1\". novideo(%2)")
            .arg(filename).arg(novideo));

    // Print AVChapter information
    for (unsigned int i=0; i < m_ic->nb_chapters; i++)
    {
        int num = m_ic->chapters[i]->time_base.num;
        int den = m_ic->chapters[i]->time_base.den;
        int64_t start = m_ic->chapters[i]->start;
        long double total_secs = (long double)start * (long double)num /
                                 (long double)den;
        int hours = (int)total_secs / 60 / 60;
        int minutes = ((int)total_secs / 60) - (hours * 60);
        double secs = (double)total_secs -
                      (double)(hours * 60 * 60 + minutes * 60);
        auto framenum = (long long)(total_secs * m_fps);
        LOG(VB_PLAYBACK, LOG_INFO, LOC +
            QString("Chapter %1 found @ [%2:%3:%4]->%5")
                .arg(QString().sprintf("%02d", i + 1))
                .arg(QString().sprintf("%02d", hours))
                .arg(QString().sprintf("%02d", minutes))
                .arg(QString().sprintf("%06.3f", secs))
                .arg(framenum));
    }

    if (getenv("FORCE_DTS_TIMESTAMPS"))
        m_forceDtsTimestamps = true;

    if (m_ringBuffer->IsDVD())
    {
        // Reset DVD playback and clear any of
        // our buffers so that none of the data
        // parsed so far to determine decoders
        // gets shown.
        if (!m_ringBuffer->StartFromBeginning())
            return -1;
        m_ringBuffer->IgnoreWaitStates(false);

        Reset(true, true, true);

        // Now we're ready to process and show frames
        m_processFrames = true;
    }


    // Return true if recording has position map
    return m_recordingHasPositionMap;
}

float AvFormatDecoder::normalized_fps(AVStream *stream, AVCodecContext *enc)
{
    double fps = 0.0;
    double avg_fps = 0.0;
    double codec_fps = 0.0;
    double container_fps = 0.0;
    double estimated_fps = 0.0;

    if (stream->avg_frame_rate.den && stream->avg_frame_rate.num)
        avg_fps = av_q2d(stream->avg_frame_rate); // MKV default_duration

    if (enc->time_base.den && enc->time_base.num) // tbc
        codec_fps = 1.0 / av_q2d(enc->time_base) / enc->ticks_per_frame;
    // Some formats report fps waaay too high. (wrong time_base)
    if (codec_fps > 121.0 && (enc->time_base.den > 10000) &&
        (enc->time_base.num == 1))
    {
        enc->time_base.num = 1001;  // seems pretty standard
        if (av_q2d(enc->time_base) > 0)
            codec_fps = 1.0 / av_q2d(enc->time_base);
    }
    if (stream->time_base.den && stream->time_base.num) // tbn
        container_fps = 1.0 / av_q2d(stream->time_base);
    if (stream->r_frame_rate.den && stream->r_frame_rate.num) // tbr
        estimated_fps = av_q2d(stream->r_frame_rate);

    // matroska demuxer sets the default_duration to avg_frame_rate
    // mov,mp4,m4a,3gp,3g2,mj2 demuxer sets avg_frame_rate
    if ((QString(m_ic->iformat->name).contains("matroska") ||
        QString(m_ic->iformat->name).contains("mov")) &&
        avg_fps < 121.0 && avg_fps > 3.0)
        fps = avg_fps;  // NOLINT(bugprone-branch-clone)
    else if (QString(m_ic->iformat->name).contains("avi") &&
        container_fps < 121.0 && container_fps > 3.0)
        fps = container_fps; // avi uses container fps for timestamps // NOLINT(bugprone-branch-clone)
    else if (codec_fps < 121.0 && codec_fps > 3.0)
        fps = codec_fps;
    else if (container_fps < 121.0 && container_fps > 3.0)
        fps = container_fps;
    else if (avg_fps < 121.0 && avg_fps > 3.0)
        fps = avg_fps;
    // certain H.264 interlaced streams are detected at 2x using estimated (i.e. wrong)
    else if (estimated_fps < 121.0 && estimated_fps > 3.0)
        fps = estimated_fps;
    else
        fps = 30000.0 / 1001.0; // 29.97 fps

    if (!qFuzzyCompare(static_cast<float>(fps), m_fps))
    {
        LOG(VB_PLAYBACK, LOG_INFO, LOC +
            QString("Selected FPS: %1 (Avg:%2 Mult:%3 Codec:%4 Container:%5 Estimated:%6)")
                .arg(fps).arg(avg_fps).arg(m_fpsMultiplier).arg(codec_fps).arg(container_fps).arg(estimated_fps));
    }

    return static_cast<float>(fps);
}

#ifdef USING_DXVA2
// Declared separately to allow attribute
static enum AVPixelFormat get_format_dxva2(struct AVCodecContext *,
                                           const enum AVPixelFormat *);

enum AVPixelFormat get_format_dxva2(struct AVCodecContext *avctx,
                                    const enum AVPixelFormat *valid_fmts)
{
    AvFormatDecoder *nd = (AvFormatDecoder *)(avctx->opaque);
    if (nd && nd->GetPlayer())
    {
        static uint8_t *dummy[1] = { nullptr };
        avctx->hwaccel_context =
            (dxva_context*)nd->GetPlayer()->GetDecoderContext(nullptr, dummy[0]);
    }

    while (*valid_fmts != AV_PIX_FMT_NONE) {
        if (avctx->hwaccel_context and (*valid_fmts == AV_PIX_FMT_DXVA2_VLD))
            return AV_PIX_FMT_DXVA2_VLD;
        if (not avctx->hwaccel_context and (*valid_fmts == AV_PIX_FMT_YUV420P))
            return AV_PIX_FMT_YUV420P;
        valid_fmts++;
    }
    return AV_PIX_FMT_NONE;
}
#endif

int AvFormatDecoder::GetMaxReferenceFrames(AVCodecContext *Context)
{
    switch (Context->codec_id)
    {
        case AV_CODEC_ID_H264:
        {
            int result = 16;
            if (Context->extradata && (Context->extradata_size >= 7))
            {
                uint8_t offset = 0;
                if (Context->extradata[0] == 1)
                    offset = 9; // avCC
                else if (AV_RB24(Context->extradata) == 0x01) // Annex B - 3 byte startcode 0x000001
                    offset = 4;
                else if (AV_RB32(Context->extradata) == 0x01) // Annex B - 4 byte startcode 0x00000001
                    offset= 5;

                if (offset)
                {
                    H264Parser parser;
                    bool dummy;
                    parser.parse_SPS(Context->extradata + offset,
                                     static_cast<uint>(Context->extradata_size - offset), dummy, result);
                }
            }
            return result;
        }
        case AV_CODEC_ID_H265: return 16;
        case AV_CODEC_ID_VP9:  return 8;
        case AV_CODEC_ID_VP8:  return 3;
        default: break;
    }
    return 2;
}

void AvFormatDecoder::InitVideoCodec(AVStream *stream, AVCodecContext *enc,
                                     bool selectedStream)
{
    LOG(VB_PLAYBACK, LOG_INFO, LOC +
        QString("InitVideoCodec ID:%1 Type:%2 Size:%3x%4")
            .arg(ff_codec_id_string(enc->codec_id))
            .arg(ff_codec_type_string(enc->codec_type))
            .arg(enc->width).arg(enc->height));

    if (m_ringBuffer && m_ringBuffer->IsDVD())
        m_directRendering = false;

    enc->opaque = static_cast<void*>(this);
    enc->get_buffer2 = get_avf_buffer;
    enc->slice_flags = 0;

    enc->err_recognition = AV_EF_COMPLIANT;
    enc->workaround_bugs = FF_BUG_AUTODETECT;
    enc->error_concealment = FF_EC_GUESS_MVS | FF_EC_DEBLOCK;
    enc->idct_algo = FF_IDCT_AUTO;
    enc->debug = 0;
    // enc->error_rate = 0;

    const AVCodec *codec1 = enc->codec;

    if (selectedStream)
        m_directRendering = true;

    // retrieve rotation information
    uint8_t* displaymatrix = av_stream_get_side_data(stream, AV_PKT_DATA_DISPLAYMATRIX, nullptr);
    if (displaymatrix)
        m_videoRotation = static_cast<int>(-av_display_rotation_get(reinterpret_cast<int32_t*>(displaymatrix)));
    else
        m_videoRotation = 0;

    delete m_mythCodecCtx;
    m_mythCodecCtx = MythCodecContext::CreateContext(this, m_videoCodecId);
    m_mythCodecCtx->InitVideoCodec(enc, selectedStream, m_directRendering);
    if (m_mythCodecCtx->HwDecoderInit(enc) < 0)
    {
        // force it to switch to software decoding
        m_averrorCount = SEQ_PKT_ERR_MAX + 1;
        m_streamsChanged = true;
    }
    else
    {
        bool doublerate = m_parent->CanSupportDoubleRate();
        m_mythCodecCtx->SetDeinterlacing(enc, &m_videoDisplayProfile, doublerate);
    }

    if (FlagIsSet(kDecodeLowRes)    || FlagIsSet(kDecodeSingleThreaded) ||
        FlagIsSet(kDecodeFewBlocks) || FlagIsSet(kDecodeNoLoopFilter)   ||
        FlagIsSet(kDecodeNoDecode))
    {
        if (codec1 &&
            ((AV_CODEC_ID_MPEG2VIDEO == codec1->id) ||
            (AV_CODEC_ID_MPEG1VIDEO == codec1->id)))
        {
            if (FlagIsSet(kDecodeFewBlocks))
            {
                uint total_blocks = (enc->height+15) / 16;
                enc->skip_top     = (total_blocks+3) / 4;
                enc->skip_bottom  = (total_blocks+3) / 4;
            }

            if (FlagIsSet(kDecodeLowRes))
                enc->lowres = 2; // 1 = 1/2 size, 2 = 1/4 size
        }
        else if (codec1 && (AV_CODEC_ID_H264 == codec1->id))
        {
            if (FlagIsSet(kDecodeNoLoopFilter))
            {
                enc->flags &= ~AV_CODEC_FLAG_LOOP_FILTER;
                enc->skip_loop_filter = AVDISCARD_ALL;
            }
        }

        if (FlagIsSet(kDecodeNoDecode))
        {
            enc->skip_idct = AVDISCARD_ALL;
        }
    }

    if (selectedStream)
    {
        m_fps = normalized_fps(stream, enc);
        QSize dim    = get_video_dim(*enc);
        int   width  = m_currentWidth  = dim.width();
        int   height = m_currentHeight = dim.height();
        m_currentAspect = get_aspect(*enc);

        if (!width || !height)
        {
            LOG(VB_PLAYBACK, LOG_INFO, LOC +
                "InitVideoCodec invalid dimensions, resetting decoder.");
            width  = 640;
            height = 480;
            m_fps    = 29.97F;
            m_currentAspect = 4.0F / 3.0F;
        }

        m_parent->SetKeyframeDistance(m_keyframeDist);
        const AVCodec *codec2 = enc->codec;
        QString codecName;
        if (codec2)
            codecName = codec2->name;
        m_parent->SetVideoParams(width, height, static_cast<double>(m_fps),
                                 m_currentAspect, false, GetMaxReferenceFrames(enc),
                                 kScan_Detect, codecName);
        if (LCD *lcd = LCD::Get())
        {
            LCDVideoFormatSet video_format;

            switch (enc->codec_id)
            {
                case AV_CODEC_ID_H263:
                case AV_CODEC_ID_MPEG4:
                case AV_CODEC_ID_MSMPEG4V1:
                case AV_CODEC_ID_MSMPEG4V2:
                case AV_CODEC_ID_MSMPEG4V3:
                case AV_CODEC_ID_H263P:
                case AV_CODEC_ID_H263I:
                    video_format = VIDEO_DIVX;
                    break;
                case AV_CODEC_ID_WMV1:
                case AV_CODEC_ID_WMV2:
                    video_format = VIDEO_WMV;
                    break;
#if 0
                case AV_CODEC_ID_XVID:
                    video_format = VIDEO_XVID;
                    break;
#endif
                default:
                    video_format = VIDEO_MPG;
                    break;
            }

            lcd->setVideoFormatLEDs(video_format, true);

            if(height >= 720)
                lcd->setVariousLEDs(VARIOUS_HDTV, true);
            else
                lcd->setVariousLEDs(VARIOUS_HDTV, false);
        }
    }
}

// CC Parity checking
// taken from xine-lib libspucc

static int cc608_parity(uint8_t byte)
{
    int ones = 0;

    for (int i = 0; i < 7; i++)
    {
        if (byte & (1 << i))
            ones++;
    }

    return ones & 1;
}

// CC Parity checking
// taken from xine-lib libspucc

static void cc608_build_parity_table(int *parity_table)
{
    for (uint8_t byte = 0; byte <= 127; byte++)
    {
        int parity_v = cc608_parity(byte);
        /* CC uses odd parity (i.e., # of 1's in byte is odd.) */
        parity_table[byte] = parity_v;
        parity_table[byte | 0x80] = (parity_v == 0 ? 1 : 0);
    }
}

// CC Parity checking
// taken from xine-lib libspucc

static int cc608_good_parity(const int *parity_table, uint16_t data)
{
    bool ret = (parity_table[data & 0xff] != 0)
        && (parity_table[(data & 0xff00) >> 8] != 0);
    if (!ret)
    {
        LOG(VB_VBI, LOG_ERR, LOC +
            QString("VBI: Bad parity in EIA-608 data (%1)") .arg(data,0,16));
    }
    return ret ? 1 : 0;
}

void AvFormatDecoder::ScanATSCCaptionStreams(int av_index)
{
    memset(m_ccX08InPmt, 0, sizeof(m_ccX08InPmt));
    m_pmtTracks.clear();
    m_pmtTrackTypes.clear();

    // Figure out languages of ATSC captions
    if (!m_ic->cur_pmt_sect)
    {
        LOG(VB_GENERAL, LOG_DEBUG, LOC +
            "ScanATSCCaptionStreams() called with no PMT");
        return;
    }

    const ProgramMapTable pmt(PSIPTable(m_ic->cur_pmt_sect));

    uint i;
    for (i = 0; i < pmt.StreamCount(); i++)
    {
        // MythTV remaps OpenCable Video to normal video during recording
        // so "dvb" is the safest choice for system info type, since this
        // will ignore other uses of the same stream id in DVB countries.
        if (pmt.IsVideo(i, "dvb"))
            break;
    }

    if (!pmt.IsVideo(i, "dvb"))
        return;

    desc_list_t desc_list = MPEGDescriptor::ParseOnlyInclude(
        pmt.StreamInfo(i), pmt.StreamInfoLength(i),
        DescriptorID::caption_service);

    const desc_list_t desc_list2 = MPEGDescriptor::ParseOnlyInclude(
        pmt.ProgramInfo(), pmt.ProgramInfoLength(),
        DescriptorID::caption_service);

    desc_list.insert(desc_list.end(), desc_list2.begin(), desc_list2.end());

    for (size_t j = 0; j < desc_list.size(); j++)
    {
        const CaptionServiceDescriptor csd(desc_list[j]);
        if (!csd.IsValid())
            continue;
        for (uint k = 0; k < csd.ServicesCount(); k++)
        {
            int lang = csd.CanonicalLanguageKey(k);
            int type = csd.Type(k) ? 1 : 0;
            if (type)
            {
                StreamInfo si(av_index, lang, 0/*lang_idx*/,
                              csd.CaptionServiceNumber(k),
                              csd.EasyReader(k),
                              csd.WideAspectRatio(k));
                uint key = csd.CaptionServiceNumber(k) + 4;
                m_ccX08InPmt[key] = true;
                m_pmtTracks.push_back(si);
                m_pmtTrackTypes.push_back(kTrackTypeCC708);
            }
            else
            {
                int line21 = csd.Line21Field(k) ? 3 : 1;
                StreamInfo si(av_index, lang, 0/*lang_idx*/, line21, 0);
                m_ccX08InPmt[line21-1] = true;
                m_pmtTracks.push_back(si);
                m_pmtTrackTypes.push_back(kTrackTypeCC608);
            }
        }
    }
}

void AvFormatDecoder::UpdateATSCCaptionTracks(void)
{
    m_tracks[kTrackTypeCC608].clear();
    m_tracks[kTrackTypeCC708].clear();
    memset(m_ccX08InTracks, 0, sizeof(m_ccX08InTracks));

    uint pidx = 0;
    uint sidx = 0;
    map<int,uint> lang_cc_cnt[2];
    while (true)
    {
        bool pofr = pidx >= (uint)m_pmtTracks.size();
        bool sofr = sidx >= (uint)m_streamTracks.size();
        if (pofr && sofr)
            break;

        // choose lowest available next..
        // stream_id's of 608 and 708 streams alias, but this
        // is ok as we just want each list to be ordered.
        StreamInfo const *si = nullptr;
        int type = 0; // 0 if 608, 1 if 708
        bool isp = true; // if true use m_pmtTracks next, else stream_tracks

        if (pofr && !sofr)
            isp = false; // NOLINT(bugprone-branch-clone)
        else if (!pofr && sofr)
            isp = true;
        else if (m_streamTracks[sidx] < m_pmtTracks[pidx])
            isp = false;

        if (isp)
        {
            si = &m_pmtTracks[pidx];
            type = kTrackTypeCC708 == m_pmtTrackTypes[pidx] ? 1 : 0;
            pidx++;
        }
        else
        {
            si = &m_streamTracks[sidx];
            type = kTrackTypeCC708 == m_streamTrackTypes[sidx] ? 1 : 0;
            sidx++;
        }

        StreamInfo nsi(*si);
        int lang_indx = lang_cc_cnt[type][nsi.m_language];
        lang_cc_cnt[type][nsi.m_language]++;
        nsi.m_language_index = lang_indx;
        m_tracks[(type) ? kTrackTypeCC708 : kTrackTypeCC608].push_back(nsi);
        int key = nsi.m_stream_id + ((type) ? 4 : -1);
        if (key < 0)
        {
            LOG(VB_GENERAL, LOG_ERR, LOC + "in_tracks key too small");
        }
        else
        {
            m_ccX08InTracks[key] = true;
        }
        LOG(VB_PLAYBACK, LOG_INFO, LOC +
            QString("%1 caption service #%2 is in the %3 language.")
                .arg((type) ? "EIA-708" : "EIA-608")
                .arg(nsi.m_stream_id)
                .arg(iso639_key_toName(nsi.m_language)));
    }
}

void AvFormatDecoder::ScanTeletextCaptions(int av_index)
{
    // ScanStreams() calls m_tracks[kTrackTypeTeletextCaptions].clear()
    if (!m_ic->cur_pmt_sect || !m_tracks[kTrackTypeTeletextCaptions].empty())
        return;

    const ProgramMapTable pmt(PSIPTable(m_ic->cur_pmt_sect));

    for (uint i = 0; i < pmt.StreamCount(); i++)
    {
        if (pmt.StreamType(i) != StreamID::PrivData)
            continue;

        const desc_list_t desc_list = MPEGDescriptor::ParseOnlyInclude(
            pmt.StreamInfo(i), pmt.StreamInfoLength(i),
            DescriptorID::teletext);

        for (size_t j = 0; j < desc_list.size(); j++)
        {
            const TeletextDescriptor td(desc_list[j]);
            if (!td.IsValid())
                continue;
            for (uint k = 0; k < td.StreamCount(); k++)
            {
                int type = td.TeletextType(k);
                int language = td.CanonicalLanguageKey(k);
                int magazine = td.TeletextMagazineNum(k);
                if (magazine == 0)
                    magazine = 8;
                int pagenum  = td.TeletextPageNum(k);
                int lang_idx = (magazine << 8) | pagenum;
                StreamInfo si(av_index, language, lang_idx, 0, 0);
                if (type == 2 || type == 1)
                {
                    TrackType track = (type == 2) ? kTrackTypeTeletextCaptions :
                                                    kTrackTypeTeletextMenu;
                    m_tracks[track].push_back(si);
                    LOG(VB_PLAYBACK, LOG_INFO, LOC +
                        QString("Teletext stream #%1 (%2) is in the %3 language"
                                " on page %4 %5.")
                            .arg(k).arg((type == 2) ? "Caption" : "Menu")
                            .arg(iso639_key_toName(language))
                            .arg(magazine).arg(pagenum));
                }
            }
        }

        // Assume there is only one multiplexed teletext stream in PMT..
        if (!m_tracks[kTrackTypeTeletextCaptions].empty())
            break;
    }
}

void AvFormatDecoder::ScanRawTextCaptions(int av_stream_index)
{
    AVDictionaryEntry *metatag =
        av_dict_get(m_ic->streams[av_stream_index]->metadata, "language", nullptr,
                    0);
    bool forced =
      (m_ic->streams[av_stream_index]->disposition & AV_DISPOSITION_FORCED) != 0;
    int lang = metatag ? get_canonical_lang(metatag->value) :
                         iso639_str3_to_key("und");
    LOG(VB_PLAYBACK, LOG_INFO, LOC +
        QString("Text Subtitle track #%1 is A/V stream #%2 "
                "and is in the %3 language(%4), forced=%5.")
                    .arg(m_tracks[kTrackTypeRawText].size()).arg(av_stream_index)
                    .arg(iso639_key_toName(lang)).arg(lang).arg(forced));
    StreamInfo si(av_stream_index, lang, 0, 0, 0, false, false, forced);
    m_tracks[kTrackTypeRawText].push_back(si);
}

/** \fn AvFormatDecoder::ScanDSMCCStreams(void)
 *  \brief Check to see whether there is a Network Boot Ifo sub-descriptor in the PMT which
 *         requires the MHEG application to reboot.
 */
void AvFormatDecoder::ScanDSMCCStreams(void)
{
    if (!m_ic || !m_ic->cur_pmt_sect)
        return;

    if (!m_itv && ! (m_itv = m_parent->GetInteractiveTV()))
        return;

    const ProgramMapTable pmt(PSIPTable(m_ic->cur_pmt_sect));

    for (uint i = 0; i < pmt.StreamCount(); i++)
    {
        if (! StreamID::IsObjectCarousel(pmt.StreamType(i)))
            continue;

        LOG(VB_DSMCC, LOG_NOTICE, QString("ScanDSMCCStreams Found Object Carousel in Stream %1").arg(QString::number(i)));

        const desc_list_t desc_list = MPEGDescriptor::ParseOnlyInclude(
            pmt.StreamInfo(i), pmt.StreamInfoLength(i),
            DescriptorID::data_broadcast_id);

        for (size_t j = 0; j < desc_list.size(); j++)
        {
            const unsigned char *desc = desc_list[j];
            desc++; // Skip tag
            uint length = *desc++;
            const unsigned char *endDesc = desc+length;
            uint dataBroadcastId = desc[0]<<8 | desc[1];
            LOG(VB_DSMCC, LOG_NOTICE, QString("ScanDSMCCStreams dataBroadcastId %1").arg(QString::number(dataBroadcastId)));
            if (dataBroadcastId != 0x0106) // ETSI/UK Profile
                continue;
            desc += 2; // Skip data ID
            while (desc != endDesc)
            {
                uint appTypeCode = desc[0]<<8 | desc[1];
                desc += 3; // Skip app type code and boot priority hint
                uint appSpecDataLen = *desc++;
#ifdef USING_MHEG
                LOG(VB_DSMCC, LOG_NOTICE, QString("ScanDSMCCStreams AppTypeCode %1").arg(QString::number(appTypeCode)));
                if (appTypeCode == 0x101) // UK MHEG profile
                {
                    const unsigned char *subDescEnd = desc + appSpecDataLen;
                    while (desc < subDescEnd)
                    {
                        uint sub_desc_tag = *desc++;
                        uint sub_desc_len = *desc++;
                        // Network boot info sub-descriptor.
                        if (sub_desc_tag == 1)
                            m_itv->SetNetBootInfo(desc, sub_desc_len);
                        desc += sub_desc_len;
                    }
                }
                else
#else
                (void) appTypeCode;
#endif // USING_MHEG
                {
                    desc += appSpecDataLen;
                }
            }
        }
    }
}

int AvFormatDecoder::ScanStreams(bool novideo)
{
    bool unknownbitrate = false;
    int scanerror = 0;
    m_bitrate     = 0;

    m_tracks[kTrackTypeAttachment].clear();
    m_tracks[kTrackTypeAudio].clear();
    m_tracks[kTrackTypeSubtitle].clear();
    m_tracks[kTrackTypeTeletextCaptions].clear();
    m_tracks[kTrackTypeTeletextMenu].clear();
    m_tracks[kTrackTypeRawText].clear();
    if (!novideo)
    {
        // we will rescan video streams
        m_tracks[kTrackTypeVideo].clear();
        m_selectedTrack[kTrackTypeVideo].m_av_stream_index = -1;
        m_fps = 0;
    }
    map<int,uint> lang_sub_cnt;
    uint subtitleStreamCount = 0;
    map<int,uint> lang_aud_cnt;
    uint audioStreamCount = 0;

    if (m_ringBuffer && m_ringBuffer->IsDVD() &&
        m_ringBuffer->DVD()->AudioStreamsChanged())
    {
        m_ringBuffer->DVD()->AudioStreamsChanged(false);
        RemoveAudioStreams();
    }

    for (uint strm = 0; strm < m_ic->nb_streams; strm++)
    {
        AVCodecParameters *par = m_ic->streams[strm]->codecpar;
        AVCodecContext *enc = nullptr;

        QString codectype(ff_codec_type_string(par->codec_type));
        if (par->codec_type == AVMEDIA_TYPE_VIDEO)
            codectype += QString("(%1x%2)").arg(par->width).arg(par->height);
        LOG(VB_PLAYBACK, LOG_INFO, LOC +
            QString("Stream #%1: ID: 0x%2 Codec ID: %3 Type: %4 Bitrate: %5")
                .arg(strm).arg(static_cast<uint64_t>(m_ic->streams[strm]->id), 0, 16)
                .arg(ff_codec_id_string(par->codec_id))
                .arg(codectype).arg(par->bit_rate));

        switch (par->codec_type)
        {
            case AVMEDIA_TYPE_VIDEO:
            {
                // reset any potentially errored hardware decoders
                if (m_resetHardwareDecoders)
                {
                    if (gCodecMap->hasCodecContext(m_ic->streams[strm]))
                    {
                        AVCodecContext* ctx = gCodecMap->getCodecContext(m_ic->streams[strm]);
                        if (ctx && (ctx->hw_frames_ctx || ctx->hw_device_ctx))
                            gCodecMap->freeCodecContext(m_ic->streams[strm]);
                    }
                }

                if (!par->codec_id)
                {
                    LOG(VB_GENERAL, LOG_ERR, LOC +
                        QString("Stream #%1 has an unknown video "
                                "codec id, skipping.").arg(strm));
                    continue;
                }

                // ffmpeg does not return a bitrate for several codecs and
                // formats. Forcing it to 500000 ensures the ringbuffer does not
                // use optimisations for low bitrate (audio and data) streams.
                if (par->bit_rate == 0)
                {
                    par->bit_rate = 500000;
                    unknownbitrate = true;
                }
                m_bitrate += par->bit_rate;

                break;
            }
            case AVMEDIA_TYPE_AUDIO:
            {
                enc = gCodecMap->hasCodecContext(m_ic->streams[strm]);
                if (enc && enc->internal)
                {
                    LOG(VB_GENERAL, LOG_WARNING, LOC +
                        QString("Warning, audio codec 0x%1 id(%2) "
                                "type (%3) already open, leaving it alone.")
                            .arg(reinterpret_cast<unsigned long long>(enc), 0, 16)
                            .arg(ff_codec_id_string(enc->codec_id))
                            .arg(ff_codec_type_string(enc->codec_type)));
                }
                LOG(VB_GENERAL, LOG_INFO, LOC +
                    QString("codec %1 has %2 channels")
                        .arg(ff_codec_id_string(par->codec_id))
                        .arg(par->channels));

                m_bitrate += par->bit_rate;
                break;
            }
            case AVMEDIA_TYPE_SUBTITLE:
            {
                if (par->codec_id == AV_CODEC_ID_DVB_TELETEXT)
                    ScanTeletextCaptions(static_cast<int>(strm));
                if (par->codec_id == AV_CODEC_ID_TEXT)
                    ScanRawTextCaptions(static_cast<int>(strm));
                m_bitrate += par->bit_rate;

                LOG(VB_PLAYBACK, LOG_INFO, LOC + QString("subtitle codec (%1)")
                        .arg(ff_codec_type_string(par->codec_type)));
                break;
            }
            case AVMEDIA_TYPE_DATA:
            {
                ScanTeletextCaptions(static_cast<int>(strm));
                m_bitrate += par->bit_rate;
                LOG(VB_PLAYBACK, LOG_INFO, LOC + QString("data codec (%1)")
                        .arg(ff_codec_type_string(par->codec_type)));
                break;
            }
            case AVMEDIA_TYPE_ATTACHMENT:
            {
                if (par->codec_id == AV_CODEC_ID_TTF)
                   m_tracks[kTrackTypeAttachment].push_back(
                       StreamInfo(static_cast<int>(strm), 0, 0, m_ic->streams[strm]->id, 0));
                m_bitrate += par->bit_rate;
                LOG(VB_PLAYBACK, LOG_INFO, LOC +
                    QString("Attachment codec (%1)")
                        .arg(ff_codec_type_string(par->codec_type)));
                break;
            }
            default:
            {
                m_bitrate += par->bit_rate;
                LOG(VB_PLAYBACK, LOG_ERR, LOC +
                    QString("Unknown codec type (%1)")
                        .arg(ff_codec_type_string(par->codec_type)));
                break;
            }
        }

        if (par->codec_type != AVMEDIA_TYPE_AUDIO &&
            par->codec_type != AVMEDIA_TYPE_SUBTITLE)
            continue;

        // skip DVB teletext and text subs, there is no libavcodec decoder
        if (par->codec_type == AVMEDIA_TYPE_SUBTITLE &&
           (par->codec_id   == AV_CODEC_ID_DVB_TELETEXT ||
            par->codec_id   == AV_CODEC_ID_TEXT))
            continue;

        LOG(VB_PLAYBACK, LOG_INFO, LOC + QString("Looking for decoder for %1")
                .arg(ff_codec_id_string(par->codec_id)));

        if (par->codec_id == AV_CODEC_ID_PROBE)
        {
            LOG(VB_GENERAL, LOG_ERR, LOC +
                QString("Probing of stream #%1 unsuccesful, ignoring.").arg(strm));
            continue;
        }

        if (!enc)
            enc = gCodecMap->getCodecContext(m_ic->streams[strm]);

        const AVCodec *codec = nullptr;
        if (enc)
            codec = enc->codec;
        else
        {
            LOG(VB_GENERAL, LOG_ERR, LOC +
                QString("Could not find decoder for codec (%1), ignoring.")
                    .arg(ff_codec_id_string(par->codec_id)));

            // Nigel's bogus codec-debug. Dump the list of codecs & decoders,
            // and have one last attempt to find a decoder. This is usually
            // only caused by build problems, where libavcodec needs a rebuild
            if (VERBOSE_LEVEL_CHECK(VB_LIBAV, LOG_ANY))
            {
                void *opaque = nullptr;
                const AVCodec *p = av_codec_iterate(&opaque);
                int      i = 1;
                while (p)
                {
                    QString msg;

                    if (p->name[0] != '\0')
                        msg = QString("Codec %1:").arg(p->name);
                    else
                        msg = QString("Codec %1, null name,").arg(strm);

                    if (p->decode == nullptr)
                        msg += "decoder is null";

                    LOG(VB_LIBAV, LOG_INFO, LOC + msg);

                    if (p->id == par->codec_id)
                    {
                        codec = p;
                        break;
                    }

                    LOG(VB_LIBAV, LOG_INFO, LOC +
                        QString("Codec 0x%1 != 0x%2") .arg(p->id, 0, 16)
                            .arg(par->codec_id, 0, 16));
                    p = av_codec_iterate(&opaque);
                    ++i;
                }
            }
            if (codec)
                enc = gCodecMap->getCodecContext(m_ic->streams[strm], codec);
            else
                continue;
        }
        if (!enc)
            continue;

        if (enc->codec && par->codec_id != enc->codec_id)
        {
            LOG(VB_PLAYBACK, LOG_INFO, LOC +
                QString("Already opened codec not matching (%1 vs %2). Reopening")
                .arg(ff_codec_id_string(enc->codec_id))
                .arg(ff_codec_id_string(enc->codec->id)));
            gCodecMap->freeCodecContext(m_ic->streams[strm]);
            enc = gCodecMap->getCodecContext(m_ic->streams[strm]);
        }
        if (!OpenAVCodec(enc, codec))
            continue;
        if (!enc)
            continue;

        if (!IsValidStream(m_ic->streams[strm]->id))
        {
            /* Hide this stream if it's not valid in this context.
             * This can happen, for example, on a Blu-ray disc if there
             * are more physical streams than there is metadata about them.
             * (e.g. Despicable Me)
             */
            LOG(VB_PLAYBACK, LOG_INFO, LOC +
                QString("Stream 0x%1 is not valid in this context - skipping")
                .arg(m_ic->streams[strm]->id, 4, 16));
            continue;
        }

        if (par->codec_type == AVMEDIA_TYPE_SUBTITLE)
        {
            bool forced = (m_ic->streams[strm]->disposition & AV_DISPOSITION_FORCED) != 0;
            int lang = GetSubtitleLanguage(subtitleStreamCount, strm);
            uint lang_indx = lang_sub_cnt[lang]++;
            subtitleStreamCount++;

            m_tracks[kTrackTypeSubtitle].push_back(
                StreamInfo(static_cast<int>(strm), lang, lang_indx, m_ic->streams[strm]->id, 0, 0, false, false, forced));

            LOG(VB_PLAYBACK, LOG_INFO, LOC +
                QString("Subtitle track #%1 is A/V stream #%2 "
                        "and is in the %3 language(%4).")
                    .arg(m_tracks[kTrackTypeSubtitle].size()).arg(strm)
                    .arg(iso639_key_toName(lang)).arg(lang));
        }

        if (par->codec_type == AVMEDIA_TYPE_AUDIO)
        {
            int lang = GetAudioLanguage(audioStreamCount, strm);
            AudioTrackType type = GetAudioTrackType(strm);
            int channels  = par->channels;
            uint lang_indx = lang_aud_cnt[lang]++;
            audioStreamCount++;

            if (enc->avcodec_dual_language)
            {
                m_tracks[kTrackTypeAudio].push_back(
                    StreamInfo(static_cast<int>(strm), lang, lang_indx, m_ic->streams[strm]->id, channels,
                               false, false, false, type));
                lang_indx = lang_aud_cnt[lang]++;
                m_tracks[kTrackTypeAudio].push_back(
                    StreamInfo(static_cast<int>(strm), lang, lang_indx, m_ic->streams[strm]->id, channels,
                               true, false, false, type));
            }
            else
            {
                int logical_stream_id;
                if (m_ringBuffer && m_ringBuffer->IsDVD())
                {
                    logical_stream_id = m_ringBuffer->DVD()->GetAudioTrackNum(m_ic->streams[strm]->id);
                    channels = m_ringBuffer->DVD()->GetNumAudioChannels(logical_stream_id);
                }
                else
                    logical_stream_id = m_ic->streams[strm]->id;

                if (logical_stream_id == -1)
                {
                    // This stream isn't mapped, so skip it
                    continue;
                }

                m_tracks[kTrackTypeAudio].push_back(
                   StreamInfo(static_cast<int>(strm), lang, lang_indx, logical_stream_id, channels,
                              false, false, false, type));
            }

            LOG(VB_AUDIO, LOG_INFO, LOC +
                QString("Audio Track #%1, of type (%2) is A/V stream #%3 (id=0x%4) "
                        "and has %5 channels in the %6 language(%7).")
                    .arg(m_tracks[kTrackTypeAudio].size()).arg(toString(type))
                    .arg(strm).arg(m_ic->streams[strm]->id,0,16).arg(enc->channels)
                    .arg(iso639_key_toName(lang)).arg(lang));
        }
    }

    // Now find best video track to play
    m_resetHardwareDecoders = false;
    if (!novideo && m_ic)
    {
        for(;;)
        {
            AVCodec *codec = nullptr;
            LOG(VB_PLAYBACK, LOG_INFO, LOC + "Trying to select best video track");

            /*
             *  Find the "best" stream in the file.
             *
             * The best stream is determined according to various heuristics as
             * the most likely to be what the user expects. If the decoder parameter
             * is not nullptr, av_find_best_stream will find the default decoder
             * for the stream's codec; streams for which no decoder can be found
             * are ignored.
             *
             * If av_find_best_stream returns successfully and decoder_ret is not nullptr,
             * then *decoder_ret is guaranteed to be set to a valid AVCodec.
             */
            int selTrack = av_find_best_stream(m_ic, AVMEDIA_TYPE_VIDEO,
                                               -1, -1, &codec, 0);

            if (selTrack < 0)
            {
                LOG(VB_PLAYBACK, LOG_INFO, LOC + "No video track found/selected.");
                break;
            }

            AVStream *stream = m_ic->streams[selTrack];
            if (m_averrorCount > SEQ_PKT_ERR_MAX)
                gCodecMap->freeCodecContext(stream);
            AVCodecContext *enc = gCodecMap->getCodecContext(stream, codec);
            StreamInfo si(selTrack, 0, 0, 0, 0);

            m_tracks[kTrackTypeVideo].push_back(si);
            m_selectedTrack[kTrackTypeVideo] = si;

            QString codectype(ff_codec_type_string(enc->codec_type));
            if (enc->codec_type == AVMEDIA_TYPE_VIDEO)
                codectype += QString("(%1x%2)").arg(enc->width).arg(enc->height);
            LOG(VB_PLAYBACK, LOG_INFO, LOC +
                QString("Selected track #%1: ID: 0x%2 Codec ID: %3 Profile: %4 Type: %5 Bitrate: %6")
                    .arg(selTrack).arg(static_cast<uint64_t>(stream->id), 0, 16)
                    .arg(ff_codec_id_string(enc->codec_id))
                    .arg(enc->profile).arg(codectype).arg(enc->bit_rate));

            // If ScanStreams has been called on a stream change triggered by a
            // decoder error - because the decoder does not handle resolution
            // changes gracefully (NVDEC and maybe MediaCodec) - then the stream/codec
            // will still contain the old resolution but the AVCodecContext will
            // have been updated. This causes mayhem for a second or two.
            if ((enc->width != stream->codecpar->width) || (enc->height != stream->codecpar->height))
            {
                LOG(VB_GENERAL, LOG_INFO, LOC + QString(
                    "Video resolution mismatch: Context: %1x%2 Stream: %3x%4 Codec: %5 Stream change: %6")
                    .arg(enc->width).arg(enc->height)
                    .arg(stream->codecpar->width).arg(stream->codecpar->height)
                    .arg(get_decoder_name(m_videoCodecId)).arg(m_streamsChanged));
            }

            delete m_privateDec;
            m_privateDec = nullptr;
            m_h264Parser->Reset();

            QSize dim = get_video_dim(*enc);
            int width  = max(dim.width(),  16);
            int height = max(dim.height(), 16);
            QString dec = "ffmpeg";
            uint thread_count = 1;
            QString codecName;
            if (enc->codec)
                codecName = enc->codec->name;
            if (enc->framerate.den && enc->framerate.num)
                m_fps = float(enc->framerate.num) / float(enc->framerate.den);
            else
                m_fps = 0;
            if (!m_isDbIgnored)
            {
                m_videoDisplayProfile.SetInput(QSize(width, height), m_fps, codecName);
                dec = m_videoDisplayProfile.GetDecoder();
                thread_count = m_videoDisplayProfile.GetMaxCPUs();
                bool skip_loop_filter = m_videoDisplayProfile.IsSkipLoopEnabled();
                if  (!skip_loop_filter)
                    enc->skip_loop_filter = AVDISCARD_NONKEY;
            }

            m_videoCodecId = kCodec_NONE;
            uint version = mpeg_version(enc->codec_id);
            if (version)
                m_videoCodecId = static_cast<MythCodecID>(kCodec_MPEG1 + version - 1);

            if (m_averrorCount > SEQ_PKT_ERR_MAX)
            {
                if (FlagIsSet(kDecodeAllowGPU) && (dec != "ffmpeg"))
                {
                    LOG(VB_GENERAL, LOG_WARNING, LOC + QString(
                        "GPU/hardware decoder '%1' failed - forcing software decode")
                        .arg(dec));
                }
                m_averrorCount = 0;
                dec = "ffmpeg";
            }

            bool foundgpudecoder = false;
            if (version && FlagIsSet(kDecodeAllowGPU))
            {
                MythCodecID hwcodec = MythCodecContext::FindDecoder(dec, stream, &enc, &codec);
                if (hwcodec != kCodec_NONE)
                {
                    m_videoCodecId = hwcodec;
                    foundgpudecoder = true;
                }
            }

            // default to mpeg2
            if (m_videoCodecId == kCodec_NONE)
            {
                LOG(VB_GENERAL, LOG_ERR, LOC + "Unknown video codec - defaulting to MPEG2");
                m_videoCodecId = kCodec_MPEG2;
            }

            // Use a PrivateDecoder if allowed in playerFlags AND matched
            // via the decoder name
            m_privateDec = PrivateDecoder::Create(dec, m_playerFlags, enc);
            if (m_privateDec)
                thread_count = 1;

            // N.B. MediaCodec and NVDEC require frame timing
            m_useFrameTiming = false;
            if ((!m_ringBuffer->IsDVD() && (codec_sw_copy(m_videoCodecId) ||
                codec_is_mediacodec(m_videoCodecId) || codec_is_v4l2(m_videoCodecId))) ||
                codec_is_nvdec(m_videoCodecId))
            {
                m_useFrameTiming = true;
            }

            if (FlagIsSet(kDecodeSingleThreaded))
                thread_count = 1;

            if (HAVE_THREADS)
            {
                // All of our callbacks are thread safe. This should improve
                // concurrency with software decode
                enc->thread_safe_callbacks = 1;

                // Only use a single thread for hardware decoding. There is no
                // performance improvement with multithreaded hardware decode
                // and asynchronous callbacks create issues with decoders that
                // use AVHWFrameContext where we need to release video resources
                // before they are recreated
                if (!foundgpudecoder)
                {
                    LOG(VB_PLAYBACK, LOG_INFO, LOC + QString("Using %1 CPUs for decoding")
                        .arg(HAVE_THREADS ? thread_count : 1));
                    enc->thread_count = static_cast<int>(thread_count);
                }
            }

            InitVideoCodec(stream, enc, true);

            ScanATSCCaptionStreams(selTrack);
            UpdateATSCCaptionTracks();

            LOG(VB_GENERAL, LOG_INFO, LOC +
                QString("Using %1 for video decoding").arg(GetCodecDecoderName()));
            {
                QMutexLocker locker(avcodeclock);
                m_mythCodecCtx->SetDecoderOptions(enc, codec);
                if (!OpenAVCodec(enc, codec))
                {
                    scanerror = -1;
                    break;
                }
            }
            break;
        }
    }

    if (m_ic && (static_cast<uint>(m_ic->bit_rate) > m_bitrate))
        m_bitrate = static_cast<uint>(m_ic->bit_rate);

    if (m_bitrate > 0)
    {
        m_bitrate = (m_bitrate + 999) / 1000;
        if (m_ringBuffer)
            m_ringBuffer->UpdateRawBitrate(m_bitrate);
    }

    // update RingBuffer buffer size
    if (m_ringBuffer)
    {
        m_ringBuffer->SetBufferSizeFactors(unknownbitrate,
                        m_ic && QString(m_ic->iformat->name).contains("matroska"));
    }

    PostProcessTracks();

    // Select a new track at the next opportunity.
    ResetTracks();

    // We have to do this here to avoid the NVP getting stuck
    // waiting on audio.
    if (m_audio->HasAudioIn() && m_tracks[kTrackTypeAudio].empty())
    {
        m_audio->SetAudioParams(FORMAT_NONE, -1, -1, AV_CODEC_ID_NONE, -1, false);
        m_audio->ReinitAudio();
        if (m_ringBuffer && m_ringBuffer->IsDVD())
            m_audioIn = AudioInfo();
    }

    // if we don't have a video stream we still need to make sure some
    // video params are set properly
    if (m_selectedTrack[kTrackTypeVideo].m_av_stream_index == -1)
    {
        QString tvformat = gCoreContext->GetSetting("TVFormat").toLower();
        if (tvformat == "ntsc" || tvformat == "ntsc-jp" ||
            tvformat == "pal-m" || tvformat == "atsc")
        {
            m_fps = 29.97F;
            m_parent->SetVideoParams(-1, -1, 29.97, 1.0F, false, 16);
        }
        else
        {
            m_fps = 25.0F;
            m_parent->SetVideoParams(-1, -1, 25.0, 1.0F, false, 16);
        }
    }

    if (m_parent->IsErrored())
        scanerror = -1;

    ScanDSMCCStreams();

    return scanerror;
}

bool AvFormatDecoder::OpenAVCodec(AVCodecContext *avctx, const AVCodec *codec)
{
    QMutexLocker locker(avcodeclock);

#ifdef USING_MEDIACODEC
    if (QString("mediacodec") == codec->wrapper_name)
        av_jni_set_java_vm(QAndroidJniEnvironment::javaVM(), nullptr);
#endif
    int ret = avcodec_open2(avctx, codec, nullptr);
    if (ret < 0)
    {
        char error[AV_ERROR_MAX_STRING_SIZE];

        av_make_error_string(error, sizeof(error), ret);
        LOG(VB_GENERAL, LOG_ERR, LOC +
            QString("Could not open codec 0x%1, id(%2) type(%3) "
                    "ignoring. reason %4").arg((uint64_t)avctx,0,16)
            .arg(ff_codec_id_string(avctx->codec_id))
            .arg(ff_codec_type_string(avctx->codec_type))
            .arg(error));
        return false;
    }

    LOG(VB_GENERAL, LOG_INFO, LOC +
        QString("Opened codec 0x%1, id(%2) type(%3)")
        .arg((uint64_t)avctx,0,16)
        .arg(ff_codec_id_string(avctx->codec_id))
        .arg(ff_codec_type_string(avctx->codec_type)));
    return true;
}

void AvFormatDecoder::UpdateFramesPlayed(void)
{
    return DecoderBase::UpdateFramesPlayed();
}

bool AvFormatDecoder::DoRewindSeek(long long desiredFrame)
{
    return DecoderBase::DoRewindSeek(desiredFrame);
}

void AvFormatDecoder::DoFastForwardSeek(long long desiredFrame, bool &needflush)
{
    DecoderBase::DoFastForwardSeek(desiredFrame, needflush);
}

///Returns TeleText language
int AvFormatDecoder::GetTeletextLanguage(uint lang_idx) const
{
    for (uint i = 0; i < (uint) m_tracks[kTrackTypeTeletextCaptions].size(); i++)
    {
        if (m_tracks[kTrackTypeTeletextCaptions][i].m_language_index == lang_idx)
        {
             return m_tracks[kTrackTypeTeletextCaptions][i].m_language;
        }
    }

    return iso639_str3_to_key("und");
}
/// Returns DVD Subtitle language
int AvFormatDecoder::GetSubtitleLanguage(uint subtitle_index, uint stream_index)
{
    (void)subtitle_index;
    AVDictionaryEntry *metatag =
        av_dict_get(m_ic->streams[stream_index]->metadata, "language", nullptr, 0);
    return metatag ? get_canonical_lang(metatag->value) :
                     iso639_str3_to_key("und");
}

/// Return ATSC Closed Caption Language
int AvFormatDecoder::GetCaptionLanguage(TrackType trackType, int service_num)
{
    int ret = -1;
    for (uint i = 0; i < (uint) m_pmtTrackTypes.size(); i++)
    {
        if ((m_pmtTrackTypes[i] == trackType) &&
            (m_pmtTracks[i].m_stream_id == service_num))
        {
            ret = m_pmtTracks[i].m_language;
            if (!iso639_is_key_undefined(ret))
                return ret;
        }
    }

    for (uint i = 0; i < (uint) m_streamTrackTypes.size(); i++)
    {
        if ((m_streamTrackTypes[i] == trackType) &&
            (m_streamTracks[i].m_stream_id == service_num))
        {
            ret = m_streamTracks[i].m_language;
            if (!iso639_is_key_undefined(ret))
                return ret;
        }
    }

    return ret;
}

int AvFormatDecoder::GetAudioLanguage(uint audio_index, uint stream_index)
{
    return GetSubtitleLanguage(audio_index, stream_index);
}

AudioTrackType AvFormatDecoder::GetAudioTrackType(uint stream_index)
{
    AudioTrackType type = kAudioTypeNormal;
    AVStream *stream = m_ic->streams[stream_index];

    if (m_ic->cur_pmt_sect) // mpeg-ts
    {
        const ProgramMapTable pmt(PSIPTable(m_ic->cur_pmt_sect));
        switch (pmt.GetAudioType(stream_index))
        {
            case 0x01 :
                type = kAudioTypeCleanEffects;
                break;
            case 0x02 :
                type = kAudioTypeHearingImpaired;
                break;
            case 0x03 :
                type = kAudioTypeAudioDescription;
                break;
            case 0x00 :
            default:
                type = kAudioTypeNormal;
        }
    }
    else // all other containers
    {
        // We only support labelling/filtering of these two types for now
        if (stream->disposition & AV_DISPOSITION_VISUAL_IMPAIRED)
            type = kAudioTypeAudioDescription;
        else if (stream->disposition & AV_DISPOSITION_COMMENT)
            type = kAudioTypeCommentary;
        else if (stream->disposition & AV_DISPOSITION_HEARING_IMPAIRED)
            type = kAudioTypeHearingImpaired;
        else if (stream->disposition & AV_DISPOSITION_CLEAN_EFFECTS)
            type = kAudioTypeCleanEffects;
    }

    return type;
}

/**
 *  \brief Reacts to DUAL/STEREO changes on the fly and fix streams.
 *
 *  This function should be called when a switch between dual and
 *  stereo mpeg audio is detected. Such changes can and will happen at
 *  any time.
 *
 *  After this method returns, a new audio stream should be selected
 *  using AvFormatDecoder::autoSelectSubtitleTrack().
 *
 *  \param streamIndex av_stream_index of the stream that has changed
 */
void AvFormatDecoder::SetupAudioStreamSubIndexes(int streamIndex)
{
    QMutexLocker locker(avcodeclock);

    // Find the position of the streaminfo in m_tracks[kTrackTypeAudio]
    auto current = m_tracks[kTrackTypeAudio].begin();
    for (; current != m_tracks[kTrackTypeAudio].end(); ++current)
    {
        if (current->m_av_stream_index == streamIndex)
            break;
    }

    if (current == m_tracks[kTrackTypeAudio].end())
    {
        LOG(VB_GENERAL, LOG_WARNING, LOC +
            QString("Invalid stream index passed to "
                    "SetupAudioStreamSubIndexes: %1").arg(streamIndex));

        return;
    }

    // Remove the extra substream or duplicate the current substream
    auto next = current + 1;
    if (current->m_av_substream_index == -1)
    {
        // Split stream in two (Language I + Language II)
        StreamInfo lang1 = *current;
        StreamInfo lang2 = *current;
        lang1.m_av_substream_index = 0;
        lang2.m_av_substream_index = 1;
        *current = lang1;
        m_tracks[kTrackTypeAudio].insert(next, lang2);
        return;
    }

    if ((next == m_tracks[kTrackTypeAudio].end()) ||
        (next->m_av_stream_index != streamIndex))
    {
        QString msg = QString(
            "Expected substream 1 (Language I) of stream %1\n\t\t\t"
            "following substream 0, found end of list or another stream.")
            .arg(streamIndex);

        LOG(VB_GENERAL, LOG_WARNING, LOC + msg);

        return;
    }

    // Remove extra stream info
    StreamInfo stream = *current;
    stream.m_av_substream_index = -1;
    *current = stream;
    m_tracks[kTrackTypeAudio].erase(next);
}

/** \brief remove audio streams from the context
 * used by dvd code during title transitions to remove
 * stale audio streams
 */
void AvFormatDecoder::RemoveAudioStreams()
{
    if (!m_audio->HasAudioIn())
        return;

    QMutexLocker locker(avcodeclock);
    for (uint i = 0; i < m_ic->nb_streams;)
    {
        AVStream *st = m_ic->streams[i];
        AVCodecContext *avctx = gCodecMap->hasCodecContext(st);
        if (avctx && avctx->codec_type == AVMEDIA_TYPE_AUDIO)
        {
            gCodecMap->freeCodecContext(st);
            av_remove_stream(m_ic, st->id, 0);
            i--;
        }
        else
            i++;
    }
}

int get_avf_buffer(struct AVCodecContext *c, AVFrame *pic, int flags)
{
    auto *decoder = static_cast<AvFormatDecoder*>(c->opaque);
    VideoFrameType type = PixelFormatToFrameType(c->pix_fmt);
    VideoFrameType* supported = decoder->GetPlayer()->DirectRenderFormats();
    bool found = false;
    while (*supported != FMT_NONE)
    {
        if (*supported == type)
        {
            found = true;
            break;
        }
        supported++;
    }

    if (!found)
    {
        decoder->m_directRendering = false;
        return avcodec_default_get_buffer2(c, pic, flags);
    }

    decoder->m_directRendering = true;
    VideoFrame *frame = decoder->GetPlayer()->GetNextVideoFrame();
    if (!frame)
        return -1;

    // workaround for 1080/1088 issues. We now default to the actual reported height
    // for frames (which is usually 1080). FFmpeg appears to want/need 1088 for MPEG2, VC1 etc
    // as we get some chroma corruption with 1080.
    int height = pic->height;
    if ((decoder->m_videoCodecId != kCodec_H264) && (decoder->m_videoCodecId != kCodec_HEVC))
        height = (pic->height + 15) & ~0xf;
    // the decoder will also sometimes decide that 1088 is the way to go for H.264
    // and 544 for interlaced HEVC...
    if ((frame->codec != type) || (frame->width != pic->width) || (frame->height != height))
        if (!VideoBuffers::ReinitBuffer(frame, type, decoder->m_videoCodecId, pic->width, height))
            return -1;

    frame->colorshifted = 0;
    uint max = planes(frame->codec);
    for (uint i = 0; i < 3; i++)
    {
        pic->data[i]     = (i < max) ? (frame->buf + frame->offsets[i]) : nullptr;
        pic->linesize[i] = frame->pitches[i];
    }

    pic->opaque = frame;
    pic->reordered_opaque = c->reordered_opaque;

    // Set release method
    AVBufferRef *buffer = av_buffer_create(reinterpret_cast<uint8_t*>(frame), 0,
                            [](void* Opaque, uint8_t* Data)
                                {
                                    auto *avfd = static_cast<AvFormatDecoder*>(Opaque);
                                    auto *vf = reinterpret_cast<VideoFrame*>(Data);
                                    if (avfd && avfd->GetPlayer())
                                        avfd->GetPlayer()->DeLimboFrame(vf);
                                }
                            , decoder, 0);
    pic->buf[0] = buffer;

    return 0;
}

#ifdef USING_DXVA2
int get_avf_buffer_dxva2(struct AVCodecContext *c, AVFrame *pic, int /*flags*/)
{
    AvFormatDecoder *nd = (AvFormatDecoder *)(c->opaque);
    VideoFrame *frame = nd->GetPlayer()->GetNextVideoFrame();

    for (int i = 0; i < 4; i++)
    {
        pic->data[i]     = nullptr;
        pic->linesize[i] = 0;
    }
    pic->opaque      = frame;
    frame->pix_fmt   = c->pix_fmt;
    pic->reordered_opaque = c->reordered_opaque;
    pic->data[0] = (uint8_t*)frame->buf;
    pic->data[3] = (uint8_t*)frame->buf;

    // Set release method
    AVBufferRef *buffer =
        av_buffer_create((uint8_t*)frame, 0, release_avf_buffer, nd, 0);
    pic->buf[0] = buffer;

    return 0;
}
#endif

void AvFormatDecoder::DecodeDTVCC(const uint8_t *buf, uint buf_size, bool scte)
{
    if (!buf_size)
        return;

    // closed caption data
    //cc_data() {
    // reserved                1 0.0   1
    // process_cc_data_flag    1 0.1   bslbf
    bool process_cc_data = (buf[0] & 0x40) != 0;
    if (!process_cc_data)
        return; // early exit if process_cc_data_flag false

    // additional_data_flag    1 0.2   bslbf
    //bool additional_data = buf[0] & 0x20;
    // cc_count                5 0.3   uimsbf
    uint cc_count = buf[0] & 0x1f;
    // em_data                 8 1.0

    if (buf_size < 2+(3*cc_count))
        return;

    DecodeCCx08(buf+2, cc_count*3, scte);
}

void AvFormatDecoder::DecodeCCx08(const uint8_t *buf, uint buf_size, bool scte)
{
    if (buf_size < 3)
        return;

    bool had_608 = false;
    bool had_708 = false;
    for (uint cur = 0; cur + 3 < buf_size; cur += 3)
    {
        uint cc_code  = buf[cur];
        bool cc_valid = (cc_code & 0x04) != 0U;

        uint data1    = buf[cur+1];
        uint data2    = buf[cur+2];
        uint data     = (data2 << 8) | data1;
        uint cc_type  = cc_code & 0x03;

        if (!cc_valid)
        {
            if (cc_type >= 0x2)
                m_ccd708->decode_cc_null();
            continue;
        }

        if (scte || cc_type <= 0x1) // EIA-608 field-1/2
        {
            uint field;
            if (cc_type == 0x2)
            {
                // SCTE repeated field
                field = (m_lastScteField == 0 ? 1 : 0);
                m_invertScteField = (m_invertScteField == 0 ? 1 : 0);
            }
            else
            {
                field = cc_type ^ m_invertScteField;
            }

            if (cc608_good_parity(m_cc608ParityTable, data))
            {
                // in film mode, we may start at the wrong field;
                // correct if XDS start/cont/end code is detected
                // (must be field 2)
                if (scte && field == 0 &&
                    (data1 & 0x7f) <= 0x0f && (data1 & 0x7f) != 0x00)
                {
                    if (cc_type == 1)
                        m_invertScteField = 0;
                    field = 1;

                    // flush decoder
                    m_ccd608->FormatCC(0, -1, -1);
                }

                had_608 = true;
                m_ccd608->FormatCCField(m_lastCcPtsu / 1000, field, data);

                m_lastScteField = field;
            }
        }
        else
        {
            had_708 = true;
            m_ccd708->decode_cc_data(cc_type, data1, data2);
        }
    }
    UpdateCaptionTracksFromStreams(had_608, had_708);
}

void AvFormatDecoder::UpdateCaptionTracksFromStreams(
    bool check_608, bool check_708)
{
    bool need_change_608 = false;
    bool seen_608[4];
    if (check_608)
    {
        m_ccd608->GetServices(15/*seconds*/, seen_608);
        for (uint i = 0; i < 4; i++)
        {
            need_change_608 |= (seen_608[i] && !m_ccX08InTracks[i]) ||
                (!seen_608[i] && m_ccX08InTracks[i] && !m_ccX08InPmt[i]);
        }
    }

    bool need_change_708 = false;
    bool seen_708[64];
    if (check_708 || need_change_608)
    {
        m_ccd708->services(15/*seconds*/, seen_708);
        for (uint i = 1; i < 64 && !need_change_608 && !need_change_708; i++)
        {
            need_change_708 |= (seen_708[i] && !m_ccX08InTracks[i+4]) ||
                (!seen_708[i] && m_ccX08InTracks[i+4] && !m_ccX08InPmt[i+4]);
        }
        if (need_change_708 && !check_608)
            m_ccd608->GetServices(15/*seconds*/, seen_608);
    }

    if (!need_change_608 && !need_change_708)
        return;

    ScanATSCCaptionStreams(m_selectedTrack[kTrackTypeVideo].m_av_stream_index);

    m_streamTracks.clear();
    m_streamTrackTypes.clear();
    int av_index = m_selectedTrack[kTrackTypeVideo].m_av_stream_index;
    int lang = iso639_str3_to_key("und");
    for (uint i = 1; i < 64; i++)
    {
        if (seen_708[i] && !m_ccX08InPmt[i+4])
        {
            StreamInfo si(av_index, lang, 0/*lang_idx*/,
                          i, 0, false/*easy*/, true/*wide*/);
            m_streamTracks.push_back(si);
            m_streamTrackTypes.push_back(kTrackTypeCC708);
        }
    }
    for (uint i = 0; i < 4; i++)
    {
        if (seen_608[i] && !m_ccX08InPmt[i])
        {
            if (0==i)
                lang = GetCaptionLanguage(kTrackTypeCC708, 1);
            else if (2==i)
                lang = GetCaptionLanguage(kTrackTypeCC708, 2);
            else
                lang = iso639_str3_to_key("und");

            StreamInfo si(av_index, lang, 0/*lang_idx*/,
                          i+1, 0, false/*easy*/, false/*wide*/);
            m_streamTracks.push_back(si);
            m_streamTrackTypes.push_back(kTrackTypeCC608);
        }
    }
    UpdateATSCCaptionTracks();
}

void AvFormatDecoder::HandleGopStart(
    AVPacket *pkt, bool can_reliably_parse_keyframes)
{
    if (m_prevGopPos != 0 && m_keyframeDist != 1)
    {
        int tempKeyFrameDist = m_framesRead - 1 - m_prevGopPos;
        bool reset_kfd = false;

        if (!m_gopSet || m_livetv) // gopset: we've seen 2 keyframes
        {
            LOG(VB_PLAYBACK, LOG_INFO, LOC +
                "gopset not set, syncing positionMap");
            SyncPositionMap();
            if (tempKeyFrameDist > 0 && !m_livetv)
            {
                LOG(VB_PLAYBACK, LOG_INFO, LOC +
                    QString("Initial key frame distance: %1.")
                        .arg(m_keyframeDist));
                m_gopSet     = true;
                reset_kfd    = true;
            }
        }
        else if (m_keyframeDist != tempKeyFrameDist && tempKeyFrameDist > 0)
        {
            LOG(VB_PLAYBACK, LOG_INFO, LOC +
                QString("Key frame distance changed from %1 to %2.")
                    .arg(m_keyframeDist).arg(tempKeyFrameDist));
            reset_kfd = true;
        }

        if (reset_kfd)
        {
            m_keyframeDist    = tempKeyFrameDist;
            m_maxKeyframeDist = max(m_keyframeDist, m_maxKeyframeDist);

            m_parent->SetKeyframeDistance(m_keyframeDist);

#if 0
            // also reset length
            QMutexLocker locker(&m_positionMapLock);
            if (!m_positionMap.empty())
            {
                long long index       = m_positionMap.back().index;
                long long totframes   = index * m_keyframeDist;
                uint length = (uint)((totframes * 1.0F) / m_fps);
                m_parent->SetFileLength(length, totframes);
            }
#endif
        }
    }

    m_lastKey = m_prevGopPos = m_framesRead - 1;

    if (can_reliably_parse_keyframes &&
        !m_hasFullPositionMap && !m_livetv && !m_watchingRecording)
    {
        long long last_frame = 0;
        {
            QMutexLocker locker(&m_positionMapLock);
            if (!m_positionMap.empty())
                last_frame = m_positionMap.back().index;
        }

#if 0
        LOG(VB_PLAYBACK, LOG_DEBUG, LOC +
            QString("framesRead: %1 last_frame: %2 keyframedist: %3")
                .arg(m_framesRead) .arg(last_frame) .arg(m_keyframeDist));
#endif

        // if we don't have an entry, fill it in with what we've just parsed
        if (m_framesRead > last_frame && m_keyframeDist > 0)
        {
            long long startpos = pkt->pos;

            LOG(VB_PLAYBACK | VB_TIMESTAMP, LOG_INFO, LOC +
                QString("positionMap[ %1 ] == %2.")
                    .arg(m_framesRead).arg(startpos));

            PosMapEntry entry = {m_framesRead, m_framesRead, startpos};

            QMutexLocker locker(&m_positionMapLock);
            // Create a dummy positionmap entry for frame 0 so that
            // seeking will work properly.  (See
            // DecoderBase::FindPosition() which subtracts
            // DecoderBase::indexOffset from each frame number.)
            if (m_positionMap.empty())
            {
                PosMapEntry dur = {0, 0, 0};
                m_positionMap.push_back(dur);
            }
            m_positionMap.push_back(entry);
            if (m_trackTotalDuration)
            {
                m_frameToDurMap[m_framesRead] =
                    llround(m_totalDuration.num * 1000.0 / m_totalDuration.den);
                m_durToFrameMap[m_frameToDurMap[m_framesRead]] = m_framesRead;
            }
        }

#if 0
        // If we are > 150 frames in and saw no positionmap at all, reset
        // length based on the actual bitrate seen so far
        if (m_framesRead > 150 && !m_recordingHasPositionMap && !m_livetv)
        {
            m_bitrate = (int)((pkt->pos * 8 * m_fps) / (m_framesRead - 1));
            float bytespersec = (float)m_bitrate / 8;
            float secs = m_ringBuffer->GetRealFileSize() * 1.0 / bytespersec;
            m_parent->SetFileLength((int)(secs), (int)(secs * m_fps));
        }
#endif
    }
}

#define SEQ_START     0x000001b3
#define GOP_START     0x000001b8
#define PICTURE_START 0x00000100
#define SLICE_MIN     0x00000101
#define SLICE_MAX     0x000001af
#define SEQ_END_CODE  0x000001b7

void AvFormatDecoder::MpegPreProcessPkt(AVStream *stream, AVPacket *pkt)
{
    AVCodecContext *context = gCodecMap->getCodecContext(stream);
    const uint8_t *bufptr = pkt->data;
    const uint8_t *bufend = pkt->data + pkt->size;

    while (bufptr < bufend)
    {
        bufptr = avpriv_find_start_code(bufptr, bufend, &m_startCodeState);

        float aspect_override = -1.0F;
        if (m_ringBuffer->IsDVD())
            aspect_override = m_ringBuffer->DVD()->GetAspectOverride();

        if (m_startCodeState >= SLICE_MIN && m_startCodeState <= SLICE_MAX)
            continue;

        if (SEQ_START == m_startCodeState)
        {
            if (bufptr + 11 >= pkt->data + pkt->size)
                continue; // not enough valid data...
            const auto *seq = reinterpret_cast<const SequenceHeader*>(bufptr);

            int  width  = static_cast<int>(seq->width())  >> context->lowres;
            int  height = static_cast<int>(seq->height()) >> context->lowres;
            float aspect = seq->aspect(context->codec_id == AV_CODEC_ID_MPEG1VIDEO);
            if (stream->sample_aspect_ratio.num)
                aspect = static_cast<float>(av_q2d(stream->sample_aspect_ratio) *
                                                              width / height);
            float seqFPS = seq->fps();

            bool changed = (width  != m_currentWidth );
            changed     |= (height != m_currentHeight);
            changed     |= (seqFPS > static_cast<float>(m_fps)+0.01F) ||
                           (seqFPS < static_cast<float>(m_fps)-0.01F);

            // some hardware decoders (e.g. VAAPI MPEG2) will reset when the aspect
            // ratio changes
            bool forceaspectchange = !qFuzzyCompare(m_currentAspect + 10.0F, aspect + 10.0F) &&
                                      m_mythCodecCtx && m_mythCodecCtx->DecoderWillResetOnAspect();

            m_currentAspect = aspect;

            // N.B. this will break aspect ratio change detection above
            if (aspect_override > 0.0F)
                m_currentAspect = aspect_override;

            if (changed || forceaspectchange)
            {
                if (m_privateDec)
                    m_privateDec->Reset();

                // N.B. We now set the default scan to kScan_Ignore as interlaced detection based on frame
                // size and rate is extremely error prone and FFmpeg gets it right far more often.
                // As for H.264, if a decoder deinterlacer is in operation - the stream must be progressive
                bool doublerate = false;
<<<<<<< HEAD
                bool decoderdeint = m_mythCodecCtx->IsDeinterlacing(doublerate, true);
                m_parent->SetVideoParams(width, height, static_cast<double>(seqFPS), m_currentAspect,
=======
                bool decoderdeint = m_mythcodecctx && m_mythcodecctx->IsDeinterlacing(doublerate, true);
                m_parent->SetVideoParams(width, height, static_cast<double>(seqFPS), m_current_aspect,
>>>>>>> 0c0d33d3
                                         forceaspectchange, 2,
                                         decoderdeint ? kScan_Progressive : kScan_Ignore);

                m_currentWidth   = width;
                m_currentHeight  = height;
                m_fps            = seqFPS;

                m_gopSet = false;
                m_prevGopPos = 0;
                m_firstVPts = m_lastAPts = m_lastVPts = m_lastCcPtsu = 0;
                m_firstVPtsInuse = true;
                m_faultyPts = m_faultyDts = 0;
                m_lastPtsForFaultDetection = 0;
                m_lastDtsForFaultDetection = 0;
                m_ptsDetected = false;
                m_reorderedPtsDetected = false;

                // fps debugging info
                float avFPS = normalized_fps(stream, context);
                if ((seqFPS > avFPS+0.01F) || (seqFPS < avFPS-0.01F))
                {
                    LOG(VB_PLAYBACK, LOG_INFO, LOC + QString("avFPS(%1) != seqFPS(%2)")
                            .arg(static_cast<double>(avFPS)).arg(static_cast<double>(seqFPS)));
                }
            }

            m_seqCount++;

            if (!m_seenGop && m_seqCount > 1)
            {
                HandleGopStart(pkt, true);
                pkt->flags |= AV_PKT_FLAG_KEY;
            }
        }
        else if (GOP_START == m_startCodeState)
        {
            HandleGopStart(pkt, true);
            m_seenGop = true;
            pkt->flags |= AV_PKT_FLAG_KEY;
        }
    }
}

// Returns the number of frame starts identified in the packet.
int AvFormatDecoder::H264PreProcessPkt(AVStream *stream, AVPacket *pkt)
{
    AVCodecContext *context = gCodecMap->getCodecContext(stream);
    const uint8_t  *buf     = pkt->data;
    const uint8_t  *buf_end = pkt->data + pkt->size;
    int num_frames = 0;

    // The parser only understands Annex B/bytestream format - so check for avCC
    // format (starts with 0x01) and rely on FFmpeg keyframe detection
    if (context->extradata && (context->extradata_size >= 7) && (context->extradata[0] == 0x01))
    {
        if (pkt->flags & AV_PKT_FLAG_KEY)
            HandleGopStart(pkt, false);
        return 1;
    }

    while (buf < buf_end)
    {
        buf += m_h264Parser->addBytes(buf, static_cast<unsigned int>(buf_end - buf), 0);

        if (m_h264Parser->stateChanged())
        {
            if (m_h264Parser->FieldType() != H264Parser::FIELD_BOTTOM)
            {
                if (m_h264Parser->onFrameStart())
                    ++num_frames;

                if (!m_h264Parser->onKeyFrameStart())
                    continue;
            }
            else
            {
                continue;
            }
        }
        else
        {
            continue;
        }

        float aspect = get_aspect(*m_h264Parser);
        int width  = static_cast<int>(m_h264Parser->pictureWidthCropped());
        int height = static_cast<int>(m_h264Parser->pictureHeightCropped());
        double seqFPS = m_h264Parser->frameRate();

        bool res_changed = ((width  != m_currentWidth) || (height != m_currentHeight));
        bool fps_changed = (seqFPS > 0.0) && ((seqFPS > static_cast<double>(m_fps) + 0.01) ||
                                              (seqFPS < static_cast<double>(m_fps) - 0.01));
        bool forcechange = !qFuzzyCompare(aspect + 10.0F, m_currentAspect) &&
                            m_mythCodecCtx && m_mythCodecCtx->DecoderWillResetOnAspect();
        m_currentAspect = aspect;

        if (fps_changed || res_changed || forcechange)
        {
            if (m_privateDec)
                m_privateDec->Reset();

            // N.B. we now set the default scan to kScan_Ignore as interlaced detection based on frame
            // size and rate is extremely error prone and FFmpeg gets it right far more often.
            // N.B. if a decoder deinterlacer is in use - the stream must be progressive
            bool doublerate = false;
            bool decoderdeint = m_mythCodecCtx->IsDeinterlacing(doublerate, true);
            m_parent->SetVideoParams(width, height, seqFPS, m_currentAspect, forcechange,
                                     static_cast<int>(m_h264Parser->getRefFrames()),
                                     decoderdeint ? kScan_Progressive : kScan_Ignore);

            m_currentWidth  = width;
            m_currentHeight = height;

            if (seqFPS > 0.0)
                m_fps = static_cast<float>(seqFPS);

            m_gopSet = false;
            m_prevGopPos = 0;
            m_firstVPts = m_lastAPts = m_lastVPts = m_lastCcPtsu = 0;
            m_firstVPtsInuse = true;
            m_faultyPts = m_faultyDts = 0;
            m_lastPtsForFaultDetection = 0;
            m_lastDtsForFaultDetection = 0;
            m_ptsDetected = false;
            m_reorderedPtsDetected = false;

            // fps debugging info
            auto avFPS = static_cast<double>(normalized_fps(stream, context));
            if ((seqFPS > avFPS + 0.01) || (seqFPS < avFPS - 0.01))
            {
                LOG(VB_PLAYBACK, LOG_INFO, LOC +
                    QString("avFPS(%1) != seqFPS(%2)").arg(avFPS).arg(seqFPS));
            }
        }

        HandleGopStart(pkt, true);
        pkt->flags |= AV_PKT_FLAG_KEY;
    }

    return num_frames;
}

bool AvFormatDecoder::PreProcessVideoPacket(AVStream *curstream, AVPacket *pkt)
{
    AVCodecContext *context = gCodecMap->getCodecContext(curstream);
    int num_frames = 1;

    if (CODEC_IS_FFMPEG_MPEG(context->codec_id))
    {
        MpegPreProcessPkt(curstream, pkt);
    }
    else if (CODEC_IS_H264(context->codec_id))
    {
        num_frames = H264PreProcessPkt(curstream, pkt);
    }
    else
    {
        if (pkt->flags & AV_PKT_FLAG_KEY)
        {
            HandleGopStart(pkt, false);
            m_seenGop = true;
        }
        else
        {
            m_seqCount++;
            if (!m_seenGop && m_seqCount > 1)
            {
                HandleGopStart(pkt, false);
            }
        }
    }

    if (m_framesRead == 0 && !m_justAfterChange &&
        !(pkt->flags & AV_PKT_FLAG_KEY))
    {
        av_packet_unref(pkt);
        return false;
    }

    m_framesRead += num_frames;

    if (m_trackTotalDuration)
    {
        // The ffmpeg libraries represent a frame interval of a
        // 59.94fps video as 1501/90000 seconds, when it should
        // actually be 1501.5/90000 seconds.
        AVRational pkt_dur = AVRationalInit(pkt->duration);
        pkt_dur = av_mul_q(pkt_dur, curstream->time_base);
        if (pkt_dur.num == 1501 && pkt_dur.den == 90000)
            pkt_dur = AVRationalInit(1001, 60000); // 1501.5/90000
        m_totalDuration = av_add_q(m_totalDuration, pkt_dur);
    }

    m_justAfterChange = false;

    if (m_exitAfterDecoded)
        m_gotVideoFrame = true;

    return true;
}

bool AvFormatDecoder::ProcessVideoPacket(AVStream *curstream, AVPacket *pkt, bool &Retry)
{
    int ret = 0;
    int gotpicture = 0;
    AVCodecContext *context = gCodecMap->getCodecContext(curstream);
    MythAVFrame mpa_pic;
    if (!mpa_pic)
        return false;
    mpa_pic->reordered_opaque = AV_NOPTS_VALUE;

    if (pkt->pts != AV_NOPTS_VALUE)
        m_ptsDetected = true;

    bool sentPacket = false;
    int ret2 = 0;
    avcodeclock->lock();
    if (m_privateDec)
    {
        if (QString(m_ic->iformat->name).contains("avi") || !m_ptsDetected)
            pkt->pts = pkt->dts;
        // TODO disallow private decoders for dvd playback
        // N.B. we do not reparse the frame as it breaks playback for
        // everything but libmpeg2
        ret = m_privateDec->GetFrame(curstream, mpa_pic, &gotpicture, pkt);
        sentPacket = true;
    }
    else
    {
        if (!m_useFrameTiming)
            context->reordered_opaque = pkt->pts;

        //  SUGGESTION
        //  Now that avcodec_decode_video2 is deprecated and replaced
        //  by 2 calls (receive frame and send packet), this could be optimized
        //  into separate routines or separate threads.
        //  Also now that it always consumes a whole buffer some code
        //  in the caller may be able to be optimized.

        // FilteredReceiveFrame will call avcodec_receive_frame and
        // apply any codec-dependent filtering
        ret = m_mythCodecCtx->FilteredReceiveFrame(context, mpa_pic);

        if (ret == 0)
            gotpicture = 1;
        else
            gotpicture = 0;
        if (ret == AVERROR(EAGAIN))
            ret = 0;
        // If we got a picture do not send the packet until we have
        // all available pictures
        if (ret==0 && !gotpicture)
        {
            ret2 = avcodec_send_packet(context, pkt);
            if (ret2 == AVERROR(EAGAIN))
            {
                Retry = true;
                ret2 = 0;
            }
            else
            {
                sentPacket = true;
            }
        }
    }
    avcodeclock->unlock();

    if (ret < 0 || ret2 < 0)
    {
        char error[AV_ERROR_MAX_STRING_SIZE];
        if (ret < 0)
        {
            LOG(VB_GENERAL, LOG_ERR, LOC +
                QString("video avcodec_receive_frame error: %1 (%2) gotpicture:%3")
                .arg(av_make_error_string(error, sizeof(error), ret))
                .arg(ret).arg(gotpicture));
        }

        if (ret2 < 0)
        {
            LOG(VB_GENERAL, LOG_ERR, LOC +
                QString("video avcodec_send_packet error: %1 (%2) gotpicture:%3")
                .arg(av_make_error_string(error, sizeof(error), ret2))
                .arg(ret2).arg(gotpicture));
        }

        if (++m_averrorCount > SEQ_PKT_ERR_MAX)
        {
            // If erroring on GPU assist, try switching to software decode
            if (codec_is_std(m_videoCodecId))
                m_parent->SetErrored(QObject::tr("Video Decode Error"));
            else
                m_streamsChanged = true;
        }

        if (m_mythCodecCtx->DecoderNeedsReset(context))
        {
            LOG(VB_GENERAL, LOG_INFO, LOC + "Decoder needs reset");
            m_resetHardwareDecoders = m_streamsChanged = true;
        }

        if (ret == AVERROR_EXTERNAL || ret2 == AVERROR_EXTERNAL)
        {
            LOG(VB_PLAYBACK, LOG_INFO, LOC + "FFmpeg external library error - assuming streams changed");
            m_streamsChanged = true;
        }

        return false;
    }

    // averror_count counts sequential errors, so if you have a successful
    // packet then reset it
    m_averrorCount = 0;
    if (gotpicture)
    {
        LOG(VB_PLAYBACK | VB_TIMESTAMP, LOG_INFO, LOC +
            QString("video timecodes packet-pts:%1 frame-pts:%2 packet-dts: %3 frame-dts:%4")
                .arg(pkt->pts).arg(mpa_pic->pts).arg(pkt->pts)
                .arg(mpa_pic->pkt_dts));

        if (!m_useFrameTiming)
        {
            int64_t pts = 0;

            // Detect faulty video timestamps using logic from ffplay.
            if (pkt->dts != AV_NOPTS_VALUE)
            {
                m_faultyDts += (pkt->dts <= m_lastDtsForFaultDetection);
                m_lastDtsForFaultDetection = pkt->dts;
            }
            if (mpa_pic->reordered_opaque != AV_NOPTS_VALUE)
            {
                m_faultyPts += (mpa_pic->reordered_opaque <= m_lastPtsForFaultDetection);
                m_lastPtsForFaultDetection = mpa_pic->reordered_opaque;
                m_reorderedPtsDetected = true;
            }

            // Explicity use DTS for DVD since they should always be valid for every
            // frame and fixups aren't enabled for DVD.
            // Select reordered_opaque (PTS) timestamps if they are less faulty or the
            // the DTS timestamp is missing. Also use fixups for missing PTS instead of
            // DTS to avoid oscillating between PTS and DTS. Only select DTS if PTS is
            // more faulty or never detected.
            if (m_forceDtsTimestamps || m_ringBuffer->IsDVD())
            {
                if (pkt->dts != AV_NOPTS_VALUE)
                    pts = pkt->dts;
                m_ptsSelected = false;
            }
            else if (m_privateDec && m_privateDec->NeedsReorderedPTS() &&
                    mpa_pic->reordered_opaque != AV_NOPTS_VALUE)
            {
                pts = mpa_pic->reordered_opaque;
                m_ptsSelected = true;
            }
            else if (m_faultyPts <= m_faultyDts && m_reorderedPtsDetected)
            {
                if (mpa_pic->reordered_opaque != AV_NOPTS_VALUE)
                    pts = mpa_pic->reordered_opaque;
                m_ptsSelected = true;
            }
            else if (pkt->dts != AV_NOPTS_VALUE)
            {
                pts = pkt->dts;
                m_ptsSelected = false;
            }

            LOG(VB_PLAYBACK | VB_TIMESTAMP, LOG_DEBUG, LOC +
                QString("video packet timestamps reordered %1 pts %2 dts %3 (%4)")
                    .arg(mpa_pic->reordered_opaque).arg(pkt->pts).arg(pkt->dts)
                    .arg((m_forceDtsTimestamps) ? "dts forced" :
                        (m_ptsSelected) ? "reordered" : "dts"));

            mpa_pic->reordered_opaque = pts;
        }
        ProcessVideoFrame(curstream, mpa_pic);
    }

    if (!sentPacket)
    {
        // MythTV logic expects that only one frame is processed
        // Save the packet for later and return.
        auto *newPkt = new AVPacket;
        memset(newPkt, 0, sizeof(AVPacket));
        av_init_packet(newPkt);
        av_packet_ref(newPkt, pkt);
        m_storedPackets.prepend(newPkt);
    }
    return true;
}

bool AvFormatDecoder::ProcessVideoFrame(AVStream *Stream, AVFrame *AvFrame)
{

    AVCodecContext *context = gCodecMap->getCodecContext(Stream);

    // We need to mediate between ATSC and SCTE data when both are present.  If
    // both are present, we generally want to prefer ATSC.  However, there may
    // be large sections of the recording where ATSC is used and other sections
    // where SCTE is used.  In that case, we want to allow a natural transition
    // from ATSC back to SCTE.  We do this by allowing 10 consecutive SCTE
    // frames, without an intervening ATSC frame, to cause a switch back to
    // considering SCTE frames.  The number 10 is somewhat arbitrarily chosen.

    uint cc_len = static_cast<uint>(max(AvFrame->scte_cc_len,0));
    uint8_t *cc_buf = AvFrame->scte_cc_buf;
    bool scte = true;

    // If we saw SCTE, then decrement a nonzero ignore_scte count.
    if (cc_len > 0 && m_ignoreScte)
        --m_ignoreScte;

    // If both ATSC and SCTE caption data are available, prefer ATSC
    if ((AvFrame->atsc_cc_len > 0) || m_ignoreScte)
    {
        cc_len = static_cast<uint>(max(AvFrame->atsc_cc_len, 0));
        cc_buf = AvFrame->atsc_cc_buf;
        scte = false;
        // If we explicitly saw ATSC, then reset ignore_scte count.
        if (cc_len > 0)
            m_ignoreScte = 10;
    }

    // Decode CEA-608 and CEA-708 captions
    for (uint i = 0; i < cc_len; i += ((cc_buf[i] & 0x1f) * 3) + 2)
        DecodeDTVCC(cc_buf + i, cc_len - i, scte);

    if (cc_len == 0) {
        // look for A53 captions
        AVFrameSideData *side_data = av_frame_get_side_data(AvFrame, AV_FRAME_DATA_A53_CC);
        if (side_data && (side_data->size > 0)) {
            DecodeCCx08(side_data->data, static_cast<uint>(side_data->size), false);
        }
    }

    auto *frame = static_cast<VideoFrame*>(AvFrame->opaque);
    if (frame)
        frame->directrendering = m_directRendering;

    if (FlagIsSet(kDecodeNoDecode))
    {
        // Do nothing, we just want the pts, captions, subtites, etc.
        // So we can release the unconverted blank video frame to the
        // display queue.
        if (frame)
            frame->directrendering = 0;
    }
    else if (!m_directRendering)
    {
        VideoFrame *oldframe = frame;
        frame = m_parent->GetNextVideoFrame();
        frame->directrendering = 0;

        if (!m_mythCodecCtx->RetrieveFrame(context, frame, AvFrame))
        {
            AVFrame tmppicture;
            av_image_fill_arrays(tmppicture.data, tmppicture.linesize,
                                 frame->buf, AV_PIX_FMT_YUV420P, AvFrame->width,
                                 AvFrame->height, IMAGE_ALIGN);
            tmppicture.data[0] = frame->buf + frame->offsets[0];
            tmppicture.data[1] = frame->buf + frame->offsets[1];
            tmppicture.data[2] = frame->buf + frame->offsets[2];
            tmppicture.linesize[0] = frame->pitches[0];
            tmppicture.linesize[1] = frame->pitches[1];
            tmppicture.linesize[2] = frame->pitches[2];

            QSize dim = get_video_dim(*context);
            m_swsCtx = sws_getCachedContext(m_swsCtx, AvFrame->width,
                                        AvFrame->height, static_cast<AVPixelFormat>(AvFrame->format),
                                        AvFrame->width, AvFrame->height,
                                        AV_PIX_FMT_YUV420P, SWS_FAST_BILINEAR,
                                        nullptr, nullptr, nullptr);
            if (!m_swsCtx)
            {
                LOG(VB_GENERAL, LOG_ERR, LOC + "Failed to allocate sws context");
                return false;
            }
            sws_scale(m_swsCtx, AvFrame->data, AvFrame->linesize, 0, dim.height(),
                      tmppicture.data, tmppicture.linesize);
        }

        // Discard any old VideoFrames
        if (oldframe)
        {
            // Set the frame flags, but then discard it
            // since we are not using it for display.
            oldframe->pause_frame = 0;
            oldframe->interlaced_frame = AvFrame->interlaced_frame;
            oldframe->top_field_first = AvFrame->top_field_first;
            oldframe->interlaced_reversed = 0;
            oldframe->colorspace = AvFrame->colorspace;
            oldframe->colorrange = AvFrame->color_range;
            oldframe->colorprimaries = AvFrame->color_primaries;
            oldframe->colortransfer = AvFrame->color_trc;
            oldframe->chromalocation = AvFrame->chroma_location;
            oldframe->frameNumber = m_framesPlayed;
            oldframe->frameCounter = m_frameCounter++;
            oldframe->aspect = m_currentAspect;
            oldframe->deinterlace_inuse = DEINT_NONE;
            oldframe->deinterlace_inuse2x = 0;
            oldframe->decoder_deinterlaced = 0;
            oldframe->rotation = m_videoRotation;
            m_parent->DiscardVideoFrame(oldframe);
        }
    }

    if (!frame)
    {
        LOG(VB_GENERAL, LOG_ERR, LOC + "NULL videoframe - direct rendering not "
                                       "correctly initialized.");
        return false;
    }

    long long pts;
    if (m_useFrameTiming)
    {
        pts = AvFrame->pts;
        if (pts == AV_NOPTS_VALUE)
            pts = AvFrame->pkt_dts;
        if (pts == AV_NOPTS_VALUE)
            pts = AvFrame->reordered_opaque;
        if (pts == AV_NOPTS_VALUE)
        {
            LOG(VB_GENERAL, LOG_ERR, LOC + "No PTS found - unable to process video.");
            return false;
        }
        pts = static_cast<long long>(av_q2d(Stream->time_base) * pts * 1000);
    }
    else
        pts = static_cast<long long>(av_q2d(Stream->time_base) * AvFrame->reordered_opaque * 1000);

    long long temppts = pts;
    // Validate the video pts against the last pts. If it's
    // a little bit smaller, equal or missing, compute
    // it from the last. Otherwise assume a wraparound.
    if (!m_ringBuffer->IsDVD() &&
        temppts <= m_lastVPts &&
        (temppts + (1000 / m_fps) > m_lastVPts || temppts <= 0))
    {
        temppts = m_lastVPts;
        temppts += static_cast<long long>(1000 / m_fps);
        // MPEG2/H264 frames can be repeated, update pts accordingly
        temppts += static_cast<long long>(AvFrame->repeat_pict * 500 / m_fps);
    }

    // Calculate actual fps from the pts values.
    long long ptsdiff = temppts - m_lastVPts;
    double calcfps = 1000.0 / ptsdiff;
    if (calcfps < 121.0 && calcfps > 3.0)
    {
        // If fps has doubled due to frame-doubling deinterlace
        // Set fps to double value.
        double fpschange = calcfps / static_cast<double>(m_fps);
        int prior = m_fpsMultiplier;
        if (fpschange > 1.9 && fpschange < 2.1)
            m_fpsMultiplier = 2;
        if (fpschange > 0.9 && fpschange < 1.1)
            m_fpsMultiplier = 1;
        if (m_fpsMultiplier != prior)
            m_parent->SetFrameRate(static_cast<double>(m_fps));
    }

    LOG(VB_PLAYBACK | VB_TIMESTAMP, LOG_INFO, LOC +
        QString("video timecode %1 %2 %3 %4%5")
            .arg(m_useFrameTiming ? AvFrame->pts : AvFrame->reordered_opaque).arg(pts)
            .arg(temppts).arg(m_lastVPts)
            .arg((pts != temppts) ? " fixup" : ""));

    if (frame)
    {
        frame->interlaced_frame = AvFrame->interlaced_frame;
        frame->top_field_first  = AvFrame->top_field_first;
        frame->interlaced_reversed = 0;
        frame->repeat_pict      = AvFrame->repeat_pict;
        frame->disp_timecode    = NormalizeVideoTimecode(Stream, temppts);
        frame->frameNumber      = m_framesPlayed;
        frame->frameCounter     = m_frameCounter++;
        frame->aspect           = m_currentAspect;
        frame->dummy            = 0;
        frame->pause_frame      = 0;
        frame->colorspace       = AvFrame->colorspace;
        frame->colorrange       = AvFrame->color_range;
        frame->colorprimaries   = AvFrame->color_primaries;
        frame->colortransfer    = AvFrame->color_trc;
        frame->chromalocation   = AvFrame->chroma_location;
        frame->pix_fmt          = AvFrame->format;
        frame->deinterlace_inuse = DEINT_NONE;
        frame->deinterlace_inuse2x = 0;
        frame->decoder_deinterlaced = 0;
        frame->rotation         = m_videoRotation;
        m_parent->ReleaseNextVideoFrame(frame, temppts);
        m_mythCodecCtx->PostProcessFrame(context, frame);
    }

    m_decodedVideoFrame = frame;
    m_gotVideoFrame = true;
    if (++m_fpsSkip >= m_fpsMultiplier)
    {
        ++m_framesPlayed;
        m_fpsSkip = 0;
    }

    m_lastVPts = temppts;
    if (!m_firstVPts && m_firstVPtsInuse)
        m_firstVPts = temppts;

    return true;
}

/** \fn AvFormatDecoder::ProcessVBIDataPacket(const AVStream*, const AVPacket*)
 *  \brief Process ivtv proprietary embedded vertical blanking
 *         interval captions.
 *  \sa CC608Decoder, TeletextDecoder
 */
void AvFormatDecoder::ProcessVBIDataPacket(
    const AVStream *stream, const AVPacket *pkt)
{
    (void) stream;

    const uint8_t *buf     = pkt->data;
    uint64_t linemask      = 0;
    unsigned long long utc = m_lastCcPtsu;

    // [i]tv0 means there is a linemask
    // [I]TV0 means there is no linemask and all lines are present
    if ((buf[0]=='t') && (buf[1]=='v') && (buf[2] == '0'))
    {
        /// TODO this is almost certainly not endian safe....
        memcpy(&linemask, buf + 3, 8);
        buf += 11;
    }
    else if ((buf[0]=='T') && (buf[1]=='V') && (buf[2] == '0'))
    {
        linemask = 0xffffffffffffffffLL;
        buf += 3;
    }
    else
    {
        LOG(VB_VBI, LOG_ERR, LOC + QString("Unknown VBI data stream '%1%2%3'")
                .arg(QChar(buf[0])).arg(QChar(buf[1])).arg(QChar(buf[2])));
        return;
    }

    static constexpr uint kMinBlank = 6;
    for (uint i = 0; i < 36; i++)
    {
        if (!((linemask >> i) & 0x1))
            continue;

        const uint line  = ((i < 18) ? i : i-18) + kMinBlank;
        const uint field = (i<18) ? 0 : 1;
        const uint id2 = *buf & 0xf;
        switch (id2)
        {
            case VBI_TYPE_TELETEXT:
                // SECAM lines  6-23
                // PAL   lines  6-22
                // NTSC  lines 10-21 (rare)
                if (m_tracks[kTrackTypeTeletextMenu].empty())
                {
                    StreamInfo si(pkt->stream_index, 0, 0, 0, 0);
                    m_tracks[kTrackTypeTeletextMenu].push_back(si);
                }
                m_ttd->Decode(buf+1, VBI_IVTV);
                break;
            case VBI_TYPE_CC:
                // PAL   line 22 (rare)
                // NTSC  line 21
                if (21 == line)
                {
                    int data = (buf[2] << 8) | buf[1];
                    if (cc608_good_parity(m_cc608ParityTable, data))
                        m_ccd608->FormatCCField(utc/1000, field, data);
                    utc += 33367;
                }
                break;
            case VBI_TYPE_VPS: // Video Programming System
                // PAL   line 16
                m_ccd608->DecodeVPS(buf+1); // a.k.a. PDC
                break;
            case VBI_TYPE_WSS: // Wide Screen Signal
                // PAL   line 23
                // NTSC  line 20
                m_ccd608->DecodeWSS(buf+1);
                break;
        }
        buf += 43;
    }
    m_lastCcPtsu = utc;
    UpdateCaptionTracksFromStreams(true, false);
}

/** \fn AvFormatDecoder::ProcessDVBDataPacket(const AVStream*, const AVPacket*)
 *  \brief Process DVB Teletext.
 *  \sa TeletextDecoder
 */
void AvFormatDecoder::ProcessDVBDataPacket(
    const AVStream* /*stream*/, const AVPacket *pkt)
{
    const uint8_t *buf     = pkt->data;
    const uint8_t *buf_end = pkt->data + pkt->size;


    while (buf < buf_end)
    {
        if (*buf == 0x10)
        {
            buf++; // skip
        }
        else if (*buf == 0x02)
        {
            buf += 4;
            if ((buf_end - buf) >= 42)
                m_ttd->Decode(buf, VBI_DVB);
            buf += 42;
        }
        else if (*buf == 0x03)
        {
            buf += 4;
            if ((buf_end - buf) >= 42)
                m_ttd->Decode(buf, VBI_DVB_SUBTITLE);
            buf += 42;
        }
        else if (*buf == 0xff)
        {
            buf += 3;
        }
        else
        {
            LOG(VB_VBI, LOG_ERR, LOC +
                QString("VBI: Unknown descriptor: %1").arg(*buf));
            buf += 46;
        }
    }
}

/** \fn AvFormatDecoder::ProcessDSMCCPacket(const AVStream*, const AVPacket*)
 *  \brief Process DSMCC object carousel packet.
 */
void AvFormatDecoder::ProcessDSMCCPacket(
    const AVStream *str, const AVPacket *pkt)
{
#ifdef USING_MHEG
    if (!m_itv && ! (m_itv = m_parent->GetInteractiveTV()))
        return;

    // The packet may contain several tables.
    uint8_t *data = pkt->data;
    int length = pkt->size;
    int componentTag;
    int dataBroadcastId;
    unsigned carouselId;
    {
        QMutexLocker locker(avcodeclock);
        componentTag    = str->component_tag;
        dataBroadcastId = str->data_id;
        carouselId  = (unsigned) str->carousel_id;
    }
    while (length > 3)
    {
        uint16_t sectionLen = (((data[1] & 0xF) << 8) | data[2]) + 3;

        if (sectionLen > length) // This may well be filler
            return;

        m_itv->ProcessDSMCCSection(data, sectionLen,
                                 componentTag, carouselId,
                                 dataBroadcastId);
        length -= sectionLen;
        data += sectionLen;
    }
#else
    Q_UNUSED(str);
    Q_UNUSED(pkt);
#endif // USING_MHEG
}

bool AvFormatDecoder::ProcessSubtitlePacket(AVStream *curstream, AVPacket *pkt)
{
    if (!m_parent->GetSubReader(pkt->stream_index))
        return true;

    long long pts = 0;

    if (pkt->dts != AV_NOPTS_VALUE)
        pts = (long long)(av_q2d(curstream->time_base) * pkt->dts * 1000);

    avcodeclock->lock();
    int subIdx = m_selectedTrack[kTrackTypeSubtitle].m_av_stream_index;
    bool isForcedTrack = m_selectedTrack[kTrackTypeSubtitle].m_forced;
    avcodeclock->unlock();

    int gotSubtitles = 0;
    AVSubtitle subtitle;
    memset(&subtitle, 0, sizeof(AVSubtitle));

    if (m_ringBuffer->IsDVD())
    {
        if (m_ringBuffer->DVD()->NumMenuButtons() > 0)
        {
            m_ringBuffer->DVD()->GetMenuSPUPkt(pkt->data, pkt->size,
                                             curstream->id, pts);
        }
        else
        {
            if (pkt->stream_index == subIdx)
            {
                QMutexLocker locker(avcodeclock);
                m_ringBuffer->DVD()->DecodeSubtitles(&subtitle, &gotSubtitles,
                                                   pkt->data, pkt->size, pts);
            }
        }
    }
    else if (m_decodeAllSubtitles || pkt->stream_index == subIdx)
    {
        AVCodecContext *ctx = gCodecMap->getCodecContext(curstream);
        QMutexLocker locker(avcodeclock);
        avcodec_decode_subtitle2(ctx, &subtitle, &gotSubtitles,
            pkt);

        subtitle.start_display_time += pts;
        subtitle.end_display_time += pts;
    }

    if (gotSubtitles)
    {
        if (isForcedTrack)
            subtitle.forced = static_cast<int>(true);
        LOG(VB_PLAYBACK | VB_TIMESTAMP, LOG_INFO, LOC +
            QString("subtl timecode %1 %2 %3 %4")
                .arg(pkt->pts).arg(pkt->dts)
                .arg(subtitle.start_display_time)
                .arg(subtitle.end_display_time));

        bool forcedon = m_parent->GetSubReader(pkt->stream_index)->AddAVSubtitle(
                subtitle, curstream->codecpar->codec_id == AV_CODEC_ID_XSUB,
                m_parent->GetAllowForcedSubtitles());
         m_parent->EnableForcedSubtitles(forcedon || isForcedTrack);
    }

    return true;
}

bool AvFormatDecoder::ProcessRawTextPacket(AVPacket *pkt)
{
    if (!(m_decodeAllSubtitles ||
        m_selectedTrack[kTrackTypeRawText].m_av_stream_index == pkt->stream_index))
    {
        return false;
    }

    if (!m_parent->GetSubReader(pkt->stream_index+0x2000))
        return false;

    QTextCodec *codec = QTextCodec::codecForName("utf-8");
    QTextDecoder *dec = codec->makeDecoder();
    QString text      = dec->toUnicode((const char*)pkt->data, pkt->size - 1);
    QStringList list  = text.split('\n', QString::SkipEmptyParts);
    delete dec;

    m_parent->GetSubReader(pkt->stream_index+0x2000)->
        AddRawTextSubtitle(list, pkt->duration);

    return true;
}

bool AvFormatDecoder::ProcessDataPacket(AVStream *curstream, AVPacket *pkt,
                                        DecodeType decodetype)
{
    enum AVCodecID codec_id = curstream->codecpar->codec_id;

    switch (codec_id)
    {
        case AV_CODEC_ID_MPEG2VBI:
            ProcessVBIDataPacket(curstream, pkt);
            break;
        case AV_CODEC_ID_DVB_VBI:
            ProcessDVBDataPacket(curstream, pkt);
            break;
        case AV_CODEC_ID_DSMCC_B:
        {
            ProcessDSMCCPacket(curstream, pkt);
            GenerateDummyVideoFrames();
            // Have to return regularly to ensure that the OSD is updated.
            // This applies both to MHEG and also channel browsing.
#ifdef USING_MHEG
            if (!(decodetype & kDecodeVideo))
                m_allowedQuit |= (m_itv && m_itv->ImageHasChanged());
#else
            Q_UNUSED(decodetype);
#endif // USING_MHEG:
            break;
        }
        default:
            break;
    }
    return true;
}

int AvFormatDecoder::SetTrack(uint type, int trackNo)
{
    int ret = DecoderBase::SetTrack(type, trackNo);

    if (kTrackTypeAudio == type)
    {
        QString msg = SetupAudioStream() ? "" : "not ";
        LOG(VB_AUDIO, LOG_INFO, LOC + "Audio stream type "+msg+"changed.");
    }

    return ret;
}

QString AvFormatDecoder::GetTrackDesc(uint type, uint trackNo) const
{
    if (!m_ic || trackNo >= m_tracks[type].size())
        return "";

    bool forced = m_tracks[type][trackNo].m_forced;
    int lang_key = m_tracks[type][trackNo].m_language;
    QString forcedString = forced ? QObject::tr(" (forced)") : "";
    if (kTrackTypeAudio == type)
    {
        QString msg = iso639_key_toName(lang_key);

        switch (m_tracks[type][trackNo].m_audio_type)
        {
            case kAudioTypeNormal :
            {
                int av_index = m_tracks[kTrackTypeAudio][trackNo].m_av_stream_index;
                AVStream *s = m_ic->streams[av_index];

                if (s)
                {
                    AVCodecParameters *par = s->codecpar;
                    AVCodecContext *ctx = gCodecMap->getCodecContext(s);
                    if (par->codec_id == AV_CODEC_ID_MP3)
                        msg += QString(" MP3");
                    else if (ctx && ctx->codec)
                        msg += QString(" %1").arg(ctx->codec->name).toUpper();

                    int channels = 0;
                    if (m_ringBuffer->IsDVD() || par->channels)
                        channels = m_tracks[kTrackTypeAudio][trackNo].m_orig_num_channels;

                    if (channels == 0)
                        msg += QString(" ?ch");
                    else if((channels > 4) && !(channels & 1))
                        msg += QString(" %1.1ch").arg(channels - 1);
                    else
                        msg += QString(" %1ch").arg(channels);
                }

                break;
            }
            case kAudioTypeAudioDescription :
            case kAudioTypeCommentary :
            case kAudioTypeHearingImpaired :
            case kAudioTypeCleanEffects :
            case kAudioTypeSpokenSubs :
            default :
                msg += QString(" (%1)")
                            .arg(toString(m_tracks[type][trackNo].m_audio_type));
                break;
        }

        return QString("%1: %2").arg(trackNo + 1).arg(msg);
    }
    if (kTrackTypeSubtitle == type)
    {
        return QObject::tr("Subtitle") + QString(" %1: %2%3")
            .arg(trackNo + 1).arg(iso639_key_toName(lang_key))
            .arg(forcedString);
    }
    if (forced && kTrackTypeRawText == type)
    {
        return DecoderBase::GetTrackDesc(type, trackNo) + forcedString;
    }
    return DecoderBase::GetTrackDesc(type, trackNo);
}

int AvFormatDecoder::GetTeletextDecoderType(void) const
{
    return m_ttd->GetDecoderType();
}

QString AvFormatDecoder::GetXDS(const QString &key) const
{
    return m_ccd608->GetXDS(key);
}

QByteArray AvFormatDecoder::GetSubHeader(uint trackNo) const
{
    if (trackNo >= m_tracks[kTrackTypeSubtitle].size())
        return QByteArray();

    int index = m_tracks[kTrackTypeSubtitle][trackNo].m_av_stream_index;
    AVCodecContext *ctx = gCodecMap->getCodecContext(m_ic->streams[index]);
    if (!ctx)
        return QByteArray();

    return QByteArray((char *)ctx->subtitle_header,
                      ctx->subtitle_header_size);
}

void AvFormatDecoder::GetAttachmentData(uint trackNo, QByteArray &filename,
                                        QByteArray &data)
{
    if (trackNo >= m_tracks[kTrackTypeAttachment].size())
        return;

    int index = m_tracks[kTrackTypeAttachment][trackNo].m_av_stream_index;
    AVDictionaryEntry *tag = av_dict_get(m_ic->streams[index]->metadata,
                                         "filename", nullptr, 0);
    if (tag)
        filename  = QByteArray(tag->value);
    AVCodecParameters *par = m_ic->streams[index]->codecpar;
    data = QByteArray((char *)par->extradata, par->extradata_size);
}

bool AvFormatDecoder::SetAudioByComponentTag(int tag)
{
    for (size_t i = 0; i < m_tracks[kTrackTypeAudio].size(); i++)
    {
        AVStream *s  = m_ic->streams[m_tracks[kTrackTypeAudio][i].m_av_stream_index];
        if (s)
        {
            if ((s->component_tag == tag) ||
                ((tag <= 0) && s->component_tag <= 0))
            {
                return SetTrack(kTrackTypeAudio, i) != -1;
            }
        }
    }
    return false;
}

bool AvFormatDecoder::SetVideoByComponentTag(int tag)
{
    for (uint i = 0; i < m_ic->nb_streams; i++)
    {
        AVStream *s  = m_ic->streams[i];
        if (s)
        {
            if (s->component_tag == tag)
            {
                StreamInfo si(i, 0, 0, 0, 0);
                m_selectedTrack[kTrackTypeVideo] = si;
                return true;
            }
        }
    }
    return false;
}

// documented in decoderbase.cpp
int AvFormatDecoder::AutoSelectTrack(uint type)
{
    if (kTrackTypeAudio == type)
        return AutoSelectAudioTrack();

    if (m_ringBuffer->IsInDiscMenuOrStillFrame())
        return -1;

    return DecoderBase::AutoSelectTrack(type);
}

static vector<int> filter_lang(const sinfo_vec_t &tracks, int lang_key,
                               const vector<int> &ftype)
{
    vector<int> ret;

    auto it = ftype.cbegin();
    for (; it != ftype.cend(); ++it)
    {
        if ((lang_key < 0) || tracks[*it].m_language == lang_key)
            ret.push_back(*it);
    }

    return ret;
}

static vector<int> filter_type(const sinfo_vec_t &tracks, AudioTrackType type)
{
    vector<int> ret;

    for (size_t i = 0; i < tracks.size(); i++)
    {
        if (tracks[i].m_audio_type == type)
            ret.push_back(i);
    }

    return ret;
}

int AvFormatDecoder::filter_max_ch(const AVFormatContext *ic,
                                   const sinfo_vec_t     &tracks,
                                   const vector<int>     &fs,
                                   enum AVCodecID         codecId,
                                   int                    profile)
{
    int selectedTrack = -1;
    int max_seen = -1;

    auto it = fs.cbegin();
    for (; it != fs.cend(); ++it)
    {
        const int stream_index = tracks[*it].m_av_stream_index;
        AVCodecParameters *par = ic->streams[stream_index]->codecpar;
        if ((codecId == AV_CODEC_ID_NONE || codecId == par->codec_id) &&
            (max_seen < par->channels))
        {
            if (codecId == AV_CODEC_ID_DTS && profile > 0)
            {
                // we cannot decode dts-hd, so only select it if passthrough
                if (!DoPassThrough(par, true) || par->profile != profile)
                    continue;
            }
            selectedTrack = *it;
            max_seen = par->channels;
        }
    }

    return selectedTrack;
}

/** \fn AvFormatDecoder::AutoSelectAudioTrack(void)
 *  \brief Selects the best audio track.
 *
 *   It is primarily needed for DVB recordings
 *
 *   This function will select the best audio track available
 *   using the following criteria, in order of decreasing
 *   preference:
 *
 *   1) The stream last selected by the user, which is
 *      recalled as the Nth stream in the preferred language
 *      or the Nth substream when audio is in dual language
 *      format (each channel contains a different language track)
 *      If it cannot be located we attempt to find a stream
 *      in the same language.
 *
 *   2) If we cannot reselect the last user selected stream,
 *      then for each preferred language from most preferred
 *      to least preferred, we try to find a new stream based
 *      on the algorithm below.
 *
 *   3) If we cannot select a stream in a preferred language
 *      we try to select a stream irrespective of language
 *      based on the algorithm below.
 *
 *   When searching for a new stream (ie. options 2 and 3
 *   above), the following search is carried out in order:
 *
 *   i)   If DTS passthrough is enabled then the DTS track with
 *        the greatest number of audio channels is selected
 *        (the first will be chosen if there are several the
 *        same). If DTS passthrough is not enabled this step
 *        will be skipped because internal DTS decoding is not
 *        currently supported.
 *
 *   ii)  If no DTS track is chosen, the AC3 track with the
 *        greatest number of audio channels is selected (the
 *        first will be chosen if there are several the same).
 *        Internal decoding of AC3 is supported, so this will
 *        be used irrespective of whether AC3 passthrough is
 *        enabled.
 *
 *   iii) Lastly the track with the greatest number of audio
 *        channels irrespective of type will be selected.
 *  \return track if a track was selected, -1 otherwise
 */
int AvFormatDecoder::AutoSelectAudioTrack(void)
{
    const sinfo_vec_t &atracks = m_tracks[kTrackTypeAudio];
    StreamInfo        &wtrack  = m_wantedTrack[kTrackTypeAudio];
    StreamInfo        &strack  = m_selectedTrack[kTrackTypeAudio];
    int               &ctrack  = m_currentTrack[kTrackTypeAudio];

    uint numStreams = atracks.size();
    if ((ctrack >= 0) && (ctrack < (int)numStreams))
        return ctrack; // audio already selected

#if 0
    // enable this to print streams
    for (uint i = 0; i < atracks.size(); i++)
    {
        int idx = atracks[i].av_stream_index;
        AVCodecContext *codec_ctx = m_ic->streams[idx]->codec;
        AudioInfo item(codec_ctx->codec_id, codec_ctx->bps,
                       codec_ctx->sample_rate, codec_ctx->channels,
                       DoPassThrough(codec_ctx, true));
        LOG(VB_AUDIO, LOG_DEBUG, LOC + " * " + item.toString());
    }
#endif

    int selTrack = (1 == numStreams) ? 0 : -1;
    int wlang    = wtrack.m_language;


    if ((selTrack < 0) && (wtrack.m_av_substream_index >= 0))
    {
        LOG(VB_AUDIO, LOG_INFO, LOC + "Trying to reselect audio sub-stream");
        // Dual stream without language information: choose
        // the previous substream that was kept in wtrack,
        // ignoring the stream index (which might have changed).
        int substream_index = wtrack.m_av_substream_index;

        for (uint i = 0; i < numStreams; i++)
        {
            if (atracks[i].m_av_substream_index == substream_index)
            {
                selTrack = i;
                break;
            }
        }
    }

    if ((selTrack < 0) && wlang >= -1 && numStreams)
    {
        LOG(VB_AUDIO, LOG_INFO, LOC + "Trying to reselect audio track");
        // Try to reselect user selected audio stream.
        // This should find the stream after a commercial
        // break and in some cases after a channel change.
        uint windx = wtrack.m_language_index;
        for (uint i = 0; i < numStreams; i++)
        {
            if (wlang == atracks[i].m_language)
            {
                selTrack = i;

                if (windx == atracks[i].m_language_index)
                    break;
            }
        }
    }

    if (selTrack < 0 && numStreams)
    {
        LOG(VB_AUDIO, LOG_INFO, LOC + "Trying to select audio track (w/lang)");

        // Filter out commentary and audio description tracks
        vector<int> ftype = filter_type(atracks, kAudioTypeNormal);

        if (ftype.empty())
        {
            LOG(VB_AUDIO, LOG_WARNING, "No audio tracks matched the type filter, "
                                       "so trying all tracks.");
            for (int i = 0; i < static_cast<int>(atracks.size()); i++)
                ftype.push_back(i);
        }

        // try to get the language track matching the frontend language.
        QString language_key_convert = iso639_str2_to_str3(gCoreContext->GetLanguage());
        uint language_key = iso639_str3_to_key(language_key_convert);
        uint canonical_key = iso639_key_to_canonical_key(language_key);

        vector<int> flang = filter_lang(atracks, canonical_key, ftype);

        if (m_audio->CanDTSHD())
            selTrack = filter_max_ch(m_ic, atracks, flang, AV_CODEC_ID_DTS,
                                     FF_PROFILE_DTS_HD_MA);
        if (selTrack < 0)
            selTrack = filter_max_ch(m_ic, atracks, flang, AV_CODEC_ID_TRUEHD);

        if (selTrack < 0 && m_audio->CanDTSHD())
            selTrack = filter_max_ch(m_ic, atracks, flang, AV_CODEC_ID_DTS,
                                     FF_PROFILE_DTS_HD_HRA);
        if (selTrack < 0)
            selTrack = filter_max_ch(m_ic, atracks, flang, AV_CODEC_ID_EAC3);

        if (selTrack < 0)
            selTrack = filter_max_ch(m_ic, atracks, flang, AV_CODEC_ID_DTS);

        if (selTrack < 0)
            selTrack = filter_max_ch(m_ic, atracks, flang, AV_CODEC_ID_AC3);

        if (selTrack < 0)
            selTrack = filter_max_ch(m_ic, atracks, flang);

        // try to get best track for most preferred language
        // Set by the "Guide Data" language prefs in Appearance.
        if (selTrack < 0)
        {
            vector<int>::const_iterator it = m_languagePreference.begin();
            for (; it !=  m_languagePreference.end() && selTrack < 0; ++it)
            {
                flang = filter_lang(atracks, *it, ftype);

                if (m_audio->CanDTSHD())
                    selTrack = filter_max_ch(m_ic, atracks, flang, AV_CODEC_ID_DTS,
                                             FF_PROFILE_DTS_HD_MA);
                if (selTrack < 0)
                    selTrack = filter_max_ch(m_ic, atracks, flang,
                                             AV_CODEC_ID_TRUEHD);

                if (selTrack < 0 && m_audio->CanDTSHD())
                    selTrack = filter_max_ch(m_ic, atracks, flang, AV_CODEC_ID_DTS,
                                             FF_PROFILE_DTS_HD_HRA);

                if (selTrack < 0)
                    selTrack = filter_max_ch(m_ic, atracks, flang,
                                             AV_CODEC_ID_EAC3);

                if (selTrack < 0)
                    selTrack = filter_max_ch(m_ic, atracks, flang, AV_CODEC_ID_DTS);

                if (selTrack < 0)
                    selTrack = filter_max_ch(m_ic, atracks, flang, AV_CODEC_ID_AC3);

                if (selTrack < 0)
                    selTrack = filter_max_ch(m_ic, atracks, flang);
            }
        }

        // could not select track based on user preferences (language)
        // try to select the default track
        if (selTrack < 0 && numStreams)
        {
            LOG(VB_AUDIO, LOG_INFO, LOC + "Trying to select default track");
            for (size_t i = 0; i < atracks.size(); i++) {
                int idx = atracks[i].m_av_stream_index;
                if (m_ic->streams[idx]->disposition & AV_DISPOSITION_DEFAULT)
                {
                    selTrack = i;
                    break;
                }
            }
        }

        // try to get best track for any language
        if (selTrack < 0)
        {
            LOG(VB_AUDIO, LOG_INFO, LOC +
                "Trying to select audio track (wo/lang)");
            flang = filter_lang(atracks, -1, ftype);

            if (m_audio->CanDTSHD())
                selTrack = filter_max_ch(m_ic, atracks, flang, AV_CODEC_ID_DTS,
                                         FF_PROFILE_DTS_HD_MA);
            if (selTrack < 0)
                selTrack = filter_max_ch(m_ic, atracks, flang, AV_CODEC_ID_TRUEHD);

            if (selTrack < 0 && m_audio->CanDTSHD())
                selTrack = filter_max_ch(m_ic, atracks, flang, AV_CODEC_ID_DTS,
                                         FF_PROFILE_DTS_HD_HRA);

            if (selTrack < 0)
                selTrack = filter_max_ch(m_ic, atracks, flang, AV_CODEC_ID_EAC3);

            if (selTrack < 0)
                selTrack = filter_max_ch(m_ic, atracks, flang, AV_CODEC_ID_DTS);

            if (selTrack < 0)
                selTrack = filter_max_ch(m_ic, atracks, flang, AV_CODEC_ID_AC3);

            if (selTrack < 0)
                selTrack = filter_max_ch(m_ic, atracks, flang);
        }
    }

    if (selTrack < 0)
    {
        strack.m_av_stream_index = -1;
        if (ctrack != selTrack)
        {
            LOG(VB_AUDIO, LOG_INFO, LOC + "No suitable audio track exists.");
            ctrack = selTrack;
        }
    }
    else
    {
        ctrack = selTrack;
        strack = atracks[selTrack];

        if (wtrack.m_av_stream_index < 0)
            wtrack = strack;

        LOG(VB_AUDIO, LOG_INFO, LOC +
            QString("Selected track %1 (A/V Stream #%2)")
                .arg(GetTrackDesc(kTrackTypeAudio, ctrack))
                .arg(strack.m_av_stream_index));
    }

    SetupAudioStream();
    return selTrack;
}

static void extract_mono_channel(uint channel, AudioInfo *audioInfo,
                                 char *buffer, int bufsize)
{
    // Only stereo -> mono (left or right) is supported
    if (audioInfo->m_channels != 2)
        return;

    if (channel >= (uint)audioInfo->m_channels)
        return;

    const uint samplesize = audioInfo->m_sampleSize;
    const uint samples    = bufsize / samplesize;
    const uint halfsample = samplesize >> 1;

    const char *from = (channel == 1) ? buffer + halfsample : buffer;
    char *to         = (channel == 0) ? buffer + halfsample : buffer;

    for (uint sample = 0; sample < samples;
         (sample++), (from += samplesize), (to += samplesize))
    {
        memmove(to, from, halfsample);
    }
}

bool AvFormatDecoder::ProcessAudioPacket(AVStream *curstream, AVPacket *pkt,
                                         DecodeType decodetype)
{
    AVCodecContext *ctx = gCodecMap->getCodecContext(curstream);
    int ret             = 0;
    int data_size       = 0;
    bool firstloop      = true;
    int decoded_size    = -1;

    avcodeclock->lock();
    int audIdx = m_selectedTrack[kTrackTypeAudio].m_av_stream_index;
    int audSubIdx = m_selectedTrack[kTrackTypeAudio].m_av_substream_index;
    avcodeclock->unlock();

    AVPacket tmp_pkt;
    av_init_packet(&tmp_pkt);
    tmp_pkt.data = pkt->data;
    tmp_pkt.size = pkt->size;

    while (tmp_pkt.size > 0)
    {
        bool reselectAudioTrack = false;

        /// HACK HACK HACK -- begin See #3731
        if (!m_audio->HasAudioIn())
        {
            LOG(VB_AUDIO, LOG_INFO, LOC +
                "Audio is disabled - trying to restart it");
            reselectAudioTrack = true;
        }
        /// HACK HACK HACK -- end

        // detect switches between stereo and dual languages
        bool wasDual = audSubIdx != -1;
        bool isDual = ctx->avcodec_dual_language != 0;
        if ((wasDual && !isDual) || (!wasDual &&  isDual))
        {
            SetupAudioStreamSubIndexes(audIdx);
            reselectAudioTrack = true;
        }

        // detect channels on streams that need
        // to be decoded before we can know this
        bool already_decoded = false;
        if (!ctx->channels)
        {
            QMutexLocker locker(avcodeclock);

            if (DoPassThrough(curstream->codecpar, false) || !DecoderWillDownmix(ctx))
            {
                // for passthru or codecs for which the decoder won't downmix
                // let the decoder set the number of channels. For other codecs
                // we downmix if necessary in audiooutputbase
                ctx->request_channel_layout = 0;
            }
            else // No passthru, the decoder will downmix
            {
                ctx->request_channel_layout =
                    av_get_default_channel_layout(m_audio->GetMaxChannels());
                if (ctx->codec_id == AV_CODEC_ID_AC3)
                    ctx->channels = m_audio->GetMaxChannels();
            }

            ret = m_audio->DecodeAudio(ctx, m_audioSamples, data_size, &tmp_pkt);
            decoded_size = data_size;
            already_decoded = true;
            reselectAudioTrack |= ctx->channels;
        }

        if (reselectAudioTrack)
        {
            QMutexLocker locker(avcodeclock);
            m_currentTrack[kTrackTypeAudio] = -1;
            m_selectedTrack[kTrackTypeAudio].m_av_stream_index = -1;
            AutoSelectAudioTrack();
            audIdx = m_selectedTrack[kTrackTypeAudio].m_av_stream_index;
            audSubIdx = m_selectedTrack[kTrackTypeAudio].m_av_substream_index;
        }

        if (!(decodetype & kDecodeAudio) || (pkt->stream_index != audIdx)
            || !m_audio->HasAudioOut())
            break;

        if (firstloop && pkt->pts != AV_NOPTS_VALUE)
            m_lastAPts = (long long)(av_q2d(curstream->time_base) * pkt->pts * 1000);

        if (!m_useFrameTiming)
        {
            // This code under certain conditions causes jump backwards to lose
            // audio.
            if (m_skipAudio && m_selectedTrack[kTrackTypeVideo].m_av_stream_index > -1)
            {
                if ((m_lastAPts < m_lastVPts - (10.0F / m_fps)) || m_lastVPts == 0)
                    break;
                m_skipAudio = false;
            }

            // skip any audio frames preceding first video frame
            if (m_firstVPtsInuse && m_firstVPts && (m_lastAPts < m_firstVPts))
            {
                LOG(VB_PLAYBACK | VB_TIMESTAMP, LOG_INFO, LOC +
                    QString("discarding early audio timecode %1 %2 %3")
                        .arg(pkt->pts).arg(pkt->dts).arg(m_lastAPts));
                break;
            }
        }
        m_firstVPtsInuse = false;

        avcodeclock->lock();
        data_size = 0;

        // Check if the number of channels or sampling rate have changed
        if (ctx->sample_rate != m_audioOut.m_sampleRate ||
            ctx->channels    != m_audioOut.m_channels ||
            AudioOutputSettings::AVSampleFormatToFormat(ctx->sample_fmt,
                                                        ctx->bits_per_raw_sample) != m_audioOut.format)
        {
            LOG(VB_GENERAL, LOG_INFO, LOC + "Audio stream changed");
            if (ctx->channels != m_audioOut.m_channels)
            {
                LOG(VB_GENERAL, LOG_INFO, LOC + QString("Number of audio channels changed from %1 to %2")
                    .arg(m_audioOut.m_channels).arg(ctx->channels));
            }
            m_currentTrack[kTrackTypeAudio] = -1;
            m_selectedTrack[kTrackTypeAudio].m_av_stream_index = -1;
            audIdx = -1;
            AutoSelectAudioTrack();
        }

        if (m_audioOut.m_doPassthru)
        {
            if (!already_decoded)
            {
                if (m_audio->NeedDecodingBeforePassthrough())
                {
                    ret = m_audio->DecodeAudio(ctx, m_audioSamples, data_size, &tmp_pkt);
                    decoded_size = data_size;
                }
                else
                {
                    decoded_size = -1;
                }
            }
            memcpy(m_audioSamples, tmp_pkt.data, tmp_pkt.size);
            data_size = tmp_pkt.size;
            // We have processed all the data, there can't be any left
            tmp_pkt.size = 0;
        }
        else
        {
            if (!already_decoded)
            {
                if (DecoderWillDownmix(ctx))
                {
                    ctx->request_channel_layout =
                        av_get_default_channel_layout(m_audio->GetMaxChannels());
                }
                else
                {
                    ctx->request_channel_layout = 0;
                }

                ret = m_audio->DecodeAudio(ctx, m_audioSamples, data_size, &tmp_pkt);
                decoded_size = data_size;
            }
        }
        avcodeclock->unlock();

        if (ret < 0)
        {
            LOG(VB_GENERAL, LOG_ERR, LOC + "Unknown audio decoding error");
            return false;
        }

        if (data_size <= 0)
        {
            tmp_pkt.data += ret;
            tmp_pkt.size -= ret;
            continue;
        }

        long long temppts = m_lastAPts;

        if (audSubIdx != -1 && !m_audioOut.m_doPassthru)
            extract_mono_channel(audSubIdx, &m_audioOut,
                                 (char *)m_audioSamples, data_size);

        int samplesize = AudioOutputSettings::SampleSize(m_audio->GetFormat());
        int frames = (ctx->channels <= 0 || decoded_size < 0 || !samplesize) ? -1 :
            decoded_size / (ctx->channels * samplesize);
        m_audio->AddAudioData((char *)m_audioSamples, data_size, temppts, frames);
        if (m_audioOut.m_doPassthru && !m_audio->NeedDecodingBeforePassthrough())
        {
            m_lastAPts += m_audio->LengthLastData();
        }
        else
        {
            m_lastAPts += (long long)
                ((double)(frames * 1000) / ctx->sample_rate);
        }

        LOG(VB_TIMESTAMP, LOG_INFO, LOC + QString("audio timecode %1 %2 %3 %4")
                .arg(pkt->pts).arg(pkt->dts).arg(temppts).arg(m_lastAPts));

        m_allowedQuit |= m_ringBuffer->IsInStillFrame() ||
                       m_audio->IsBufferAlmostFull();

        tmp_pkt.data += ret;
        tmp_pkt.size -= ret;
        firstloop = false;
    }

    return true;
}

// documented in decoderbase.h
bool AvFormatDecoder::GetFrame(DecodeType decodetype, bool &Retry)
{
    AVPacket *pkt = nullptr;
    bool have_err = false;

    const DecodeType origDecodetype = decodetype;

    m_gotVideoFrame = false;

    m_frameDecoded = 0;
    m_decodedVideoFrame = nullptr;

    m_allowedQuit = false;
    bool storevideoframes = false;

    avcodeclock->lock();
    AutoSelectTracks();
    avcodeclock->unlock();

    m_skipAudio = (m_lastVPts == 0);

    if( !m_processFrames )
    {
        return false;
    }

    m_hasVideo = HasVideo(m_ic);
    m_needDummyVideoFrames = false;

    if (!m_hasVideo && (decodetype & kDecodeVideo))
    {
        // NB This could be an issue if the video stream is not
        // detected initially as the video buffers will be filled.
        m_needDummyVideoFrames = true;
        decodetype = (DecodeType)((int)decodetype & ~kDecodeVideo);
        m_skipAudio = false;
    }

    m_allowedQuit = m_audio->IsBufferAlmostFull();

    if (m_privateDec && m_privateDec->HasBufferedFrames() &&
       (m_selectedTrack[kTrackTypeVideo].m_av_stream_index > -1))
    {
        int got_picture  = 0;
        AVStream *stream = m_ic->streams[m_selectedTrack[kTrackTypeVideo]
                                 .m_av_stream_index];
        MythAVFrame mpa_pic;
        if (!mpa_pic)
            return false;

        m_privateDec->GetFrame(stream, mpa_pic, &got_picture, nullptr);
        if (got_picture)
            ProcessVideoFrame(stream, mpa_pic);
    }

    while (!m_allowedQuit)
    {
        if (decodetype & kDecodeAudio)
        {
            if (((m_currentTrack[kTrackTypeAudio] < 0) ||
                 (m_selectedTrack[kTrackTypeAudio].m_av_stream_index < 0)))
            {
                // disable audio request if there are no audio streams anymore
                // and we have video, otherwise allow decoding to stop
                if (m_hasVideo)
                    decodetype = (DecodeType)((int)decodetype & ~kDecodeAudio);
                else
                    m_allowedQuit = true;
            }
        }
        else if ((origDecodetype & kDecodeAudio) &&
            (m_currentTrack[kTrackTypeAudio] >= 0) &&
            (m_selectedTrack[kTrackTypeAudio].m_av_stream_index >= 0))
        {
            // Turn on audio decoding again if it was on originally
            // and an audio stream has now appeared.  This can happen
            // in still DVD menus with audio
            decodetype = (DecodeType)((int)decodetype | kDecodeAudio);
        }

        StreamChangeCheck();

        if (m_gotVideoFrame)
        {
            if (decodetype == kDecodeNothing)
            {
                // no need to buffer audio or video if we
                // only care about building a keyframe map.
                // NB but allow for data only (MHEG) streams
                m_allowedQuit = true;
            }
            else if ((decodetype & kDecodeAV) == kDecodeAV &&
                     (m_storedPackets.count() < max_video_queue_size) &&
                     // buffer audio to prevent audio buffer
                     // underruns in case you are setting negative values
                     // in Adjust Audio Sync.
                     m_lastAPts < m_lastVPts + m_audioReadAhead &&
                     !m_ringBuffer->IsInStillFrame())
            {
                storevideoframes = true;
            }
            else if (decodetype & kDecodeVideo)
            {
                if (m_storedPackets.count() >= max_video_queue_size)
                    LOG(VB_GENERAL, LOG_WARNING, LOC +
                        QString("Audio %1 ms behind video but already %2 "
                                "video frames queued. AV-Sync might be broken.")
                            .arg(m_lastVPts-m_lastAPts).arg(m_storedPackets.count()));
                m_allowedQuit = true;
                continue;
            }
        }

        if (!storevideoframes && m_storedPackets.count() > 0)
        {
            if (pkt)
            {
                av_packet_unref(pkt);
                delete pkt;
            }
            pkt = m_storedPackets.takeFirst();
        }
        else
        {
            if (!pkt)
            {
                pkt = new AVPacket;
                memset(pkt, 0, sizeof(AVPacket));
                av_init_packet(pkt);
            }

            int retval = 0;
            if (!m_ic || ((retval = ReadPacket(m_ic, pkt, storevideoframes)) < 0))
            {
                if (retval == -EAGAIN)
                    continue;

                SetEof(true);
                delete pkt;
                char errbuf[256];
                QString errmsg;
                if (av_strerror(retval, errbuf, sizeof errbuf) == 0)
                    errmsg = QString(errbuf);
                else
                    errmsg = "UNKNOWN";

                LOG(VB_GENERAL, LOG_ERR, QString("decoding error %1 (%2)")
                    .arg(errmsg).arg(retval));
                return false;
            }

            if (m_waitingForChange && pkt->pos >= m_readAdjust)
                FileChanged();

            if (pkt->pos > m_readAdjust)
                pkt->pos -= m_readAdjust;
        }

        if (!m_ic)
        {
            LOG(VB_GENERAL, LOG_ERR, LOC + "No context");
            av_packet_unref(pkt);
            continue;
        }

        if (pkt->stream_index >= (int)m_ic->nb_streams)
        {
            LOG(VB_GENERAL, LOG_ERR, LOC + "Bad stream");
            av_packet_unref(pkt);
            continue;
        }

        AVStream *curstream = m_ic->streams[pkt->stream_index];

        if (!curstream)
        {
            LOG(VB_GENERAL, LOG_ERR, LOC + "Bad stream (NULL)");
            av_packet_unref(pkt);
            continue;
        }

        enum AVMediaType codec_type = curstream->codecpar->codec_type;

        if (storevideoframes && codec_type == AVMEDIA_TYPE_VIDEO)
        {
            // av_dup_packet(pkt);
            m_storedPackets.append(pkt);
            pkt = nullptr;
            continue;
        }

        if (codec_type == AVMEDIA_TYPE_VIDEO &&
            pkt->stream_index == m_selectedTrack[kTrackTypeVideo].m_av_stream_index)
        {
            if (!PreProcessVideoPacket(curstream, pkt))
                continue;

            // If the resolution changed in XXXPreProcessPkt, we may
            // have a fatal error, so check for this before continuing.
            if (m_parent->IsErrored())
            {
                av_packet_unref(pkt);
                delete pkt;
                return false;
            }
        }

        if (codec_type == AVMEDIA_TYPE_SUBTITLE &&
            curstream->codecpar->codec_id == AV_CODEC_ID_TEXT)
        {
            ProcessRawTextPacket(pkt);
            av_packet_unref(pkt);
            continue;
        }

        if (codec_type == AVMEDIA_TYPE_SUBTITLE &&
            curstream->codecpar->codec_id == AV_CODEC_ID_DVB_TELETEXT)
        {
            ProcessDVBDataPacket(curstream, pkt);
            av_packet_unref(pkt);
            continue;
        }

        if (codec_type == AVMEDIA_TYPE_DATA)
        {
            ProcessDataPacket(curstream, pkt, decodetype);
            av_packet_unref(pkt);
            continue;
        }

        AVCodecContext *ctx = gCodecMap->getCodecContext(curstream);
        if (!ctx)
        {
            if (codec_type != AVMEDIA_TYPE_VIDEO)
            {
                LOG(VB_PLAYBACK, LOG_ERR, LOC +
                    QString("No codec for stream index %1, type(%2) id(%3:%4)")
                        .arg(pkt->stream_index)
                        .arg(ff_codec_type_string(codec_type))
                        .arg(ff_codec_id_string(curstream->codecpar->codec_id))
                        .arg(curstream->codecpar->codec_id));
                // Process Stream Change in case we have no audio
                if (codec_type == AVMEDIA_TYPE_AUDIO && !m_audio->HasAudioIn())
                    m_streamsChanged = true;
            }
            av_packet_unref(pkt);
            continue;
        }

        have_err = false;

        switch (codec_type)
        {
            case AVMEDIA_TYPE_AUDIO:
            {
                if (!ProcessAudioPacket(curstream, pkt, decodetype))
                    have_err = true;
                else
                    GenerateDummyVideoFrames();
                break;
            }

            case AVMEDIA_TYPE_VIDEO:
            {
                if (pkt->stream_index != m_selectedTrack[kTrackTypeVideo].m_av_stream_index)
                {
                    break;
                }

                if (pkt->pts != AV_NOPTS_VALUE)
                {
                    m_lastCcPtsu = (long long)
                                 (av_q2d(curstream->time_base)*pkt->pts*1000000);
                }

                if (!(decodetype & kDecodeVideo))
                {
                    m_framesPlayed++;
                    m_gotVideoFrame = true;
                    break;
                }

                if (!ProcessVideoPacket(curstream, pkt, Retry))
                    have_err = true;
                break;
            }

            case AVMEDIA_TYPE_SUBTITLE:
            {
                if (!ProcessSubtitlePacket(curstream, pkt))
                    have_err = true;
                break;
            }

            default:
            {
                LOG(VB_GENERAL, LOG_ERR, LOC +
                    QString("Decoding - id(%1) type(%2)")
                        .arg(ff_codec_id_string(ctx->codec_id))
                        .arg(ff_codec_type_string(ctx->codec_type)));
                have_err = true;
                break;
            }
        }

        if (!have_err && !Retry)
            m_frameDecoded = 1;
        av_packet_unref(pkt);
        if (Retry)
            break;
    }

    delete pkt;
    return true;
}

void AvFormatDecoder::StreamChangeCheck(void)
{
    if (m_streamsChanged)
    {
        SeekReset(0, 0, true, true);
        avcodeclock->lock();
        ScanStreams(false);
        avcodeclock->unlock();
        m_streamsChanged = false;
    }
}

int AvFormatDecoder::ReadPacket(AVFormatContext *ctx, AVPacket *pkt, bool &/*storePacket*/)
{
    QMutexLocker locker(avcodeclock);

    return av_read_frame(ctx, pkt);
}

bool AvFormatDecoder::HasVideo(const AVFormatContext *ic)
{
    if (ic && ic->cur_pmt_sect)
    {
        const ProgramMapTable pmt(PSIPTable(ic->cur_pmt_sect));

        for (uint i = 0; i < pmt.StreamCount(); i++)
        {
            // MythTV remaps OpenCable Video to normal video during recording
            // so "dvb" is the safest choice for system info type, since this
            // will ignore other uses of the same stream id in DVB countries.
            if (pmt.IsVideo(i, "dvb"))
                return true;

            // MHEG may explicitly select a private stream as video
            if ((i == (uint)m_selectedTrack[kTrackTypeVideo].m_av_stream_index) &&
                (pmt.StreamType(i) == StreamID::PrivData))
            {
                return true;
            }
        }
    }

    return GetTrackCount(kTrackTypeVideo) != 0U;
}

bool AvFormatDecoder::GenerateDummyVideoFrames(void)
{
    while (m_needDummyVideoFrames && m_parent &&
           m_parent->GetFreeVideoFrames())
    {
        VideoFrame *frame = m_parent->GetNextVideoFrame();
        if (!frame)
            return false;

        clear(frame);
        frame->dummy = 1;
        m_parent->ReleaseNextVideoFrame(frame, m_lastVPts);
        m_parent->DeLimboFrame(frame);

        frame->interlaced_frame = 0; // not interlaced
        frame->top_field_first  = 1; // top field first
        frame->interlaced_reversed = 0;
        frame->repeat_pict      = 0; // not a repeated picture
        frame->frameNumber      = m_framesPlayed;
        frame->frameCounter     = m_frameCounter++;
        frame->dummy            = 1;
        frame->pause_frame      = 0;
        frame->colorspace       = AVCOL_SPC_BT709;
        frame->colorrange       = AVCOL_RANGE_MPEG;
        frame->colorprimaries   = AVCOL_PRI_BT709;
        frame->colortransfer    = AVCOL_TRC_BT709;
        frame->chromalocation   = AVCHROMA_LOC_LEFT;
        frame->deinterlace_inuse = DEINT_NONE;
        frame->deinterlace_inuse2x = 0;
        frame->decoder_deinterlaced = 0;
        frame->rotation         = 0;

        m_decodedVideoFrame = frame;
        m_framesPlayed++;
        m_gotVideoFrame = true;
    }
    return true;
}

QString AvFormatDecoder::GetCodecDecoderName(void) const
{
    if (m_privateDec)
        return m_privateDec->GetName();
    return get_decoder_name(m_videoCodecId);
}

QString AvFormatDecoder::GetRawEncodingType(void)
{
    int stream = m_selectedTrack[kTrackTypeVideo].m_av_stream_index;
    if (stream < 0 || !m_ic)
        return QString();
    return ff_codec_id_string(m_ic->streams[stream]->codecpar->codec_id);
}

void AvFormatDecoder::SetDisablePassThrough(bool disable)
{
    if (m_selectedTrack[kTrackTypeAudio].m_av_stream_index < 0)
    {
        m_disablePassthru = disable;
        return;
    }

    if (disable != m_disablePassthru)
    {
        m_disablePassthru = disable;
        QString msg = (disable) ? "Disabling" : "Allowing";
        LOG(VB_AUDIO, LOG_INFO, LOC + msg + " pass through");

        // Force pass through state to be reanalyzed
        ForceSetupAudioStream();
    }
}

void AvFormatDecoder::ForceSetupAudioStream(void)
{
    QMutexLocker locker(avcodeclock);

    SetupAudioStream();
}

inline bool AvFormatDecoder::DecoderWillDownmix(const AVCodecContext *ctx)
{
    // Until ffmpeg properly implements dialnorm
    // use Myth internal downmixer if machines has FPU/SSE
    if (m_audio->CanDownmix() && AudioOutputUtil::has_hardware_fpu())
        return false;
    if (!m_audio->CanDownmix())
        return true;
    // use ffmpeg only for dolby codecs if we have to
    switch (ctx->codec_id)
    {
        case AV_CODEC_ID_AC3:
        case AV_CODEC_ID_TRUEHD:
        case AV_CODEC_ID_EAC3:
            return true;
        default:
            return false;
    }
}

bool AvFormatDecoder::DoPassThrough(const AVCodecParameters *par, bool withProfile)
{
    bool passthru;

    // if withProfile == false, we will accept any DTS stream regardless
    // of its profile. We do so, so we can bitstream DTS-HD as DTS core
    if (!withProfile && par->codec_id == AV_CODEC_ID_DTS && !m_audio->CanDTSHD())
        passthru = m_audio->CanPassthrough(par->sample_rate, par->channels,
                                           par->codec_id, FF_PROFILE_DTS);
    else
        passthru = m_audio->CanPassthrough(par->sample_rate, par->channels,
                                           par->codec_id, par->profile);

    passthru &= !m_disablePassthru;

    return passthru;
}

/** \fn AvFormatDecoder::SetupAudioStream(void)
 *  \brief Reinitializes audio if it needs to be reinitialized.
 *
 *   NOTE: The avcodeclock must be held when this is called.
 *
 *  \return true if audio changed, false otherwise
 */
bool AvFormatDecoder::SetupAudioStream(void)
{
    AudioInfo info; // no_audio
    AVStream *curstream = nullptr;
    AVCodecContext *ctx = nullptr;
    AudioInfo old_in    = m_audioIn;
    int requested_channels;

    if ((m_currentTrack[kTrackTypeAudio] >= 0) && m_ic &&
        (m_selectedTrack[kTrackTypeAudio].m_av_stream_index <=
         (int) m_ic->nb_streams) &&
        (curstream = m_ic->streams[m_selectedTrack[kTrackTypeAudio]
                                 .m_av_stream_index]) &&
        (ctx = gCodecMap->getCodecContext(curstream)))
    {
        AudioFormat fmt =
            AudioOutputSettings::AVSampleFormatToFormat(ctx->sample_fmt,
                                                        ctx->bits_per_raw_sample);

        if (av_sample_fmt_is_planar(ctx->sample_fmt))
        {
            LOG(VB_AUDIO, LOG_INFO, LOC + QString("Audio data is planar"));
        }

        if (fmt == FORMAT_NONE)
        {
            int bps = av_get_bytes_per_sample(ctx->sample_fmt) << 3;
            if (ctx->sample_fmt == AV_SAMPLE_FMT_S32 &&
                ctx->bits_per_raw_sample)
                bps = ctx->bits_per_raw_sample;
            LOG(VB_GENERAL, LOG_ERR, LOC +
                QString("Unsupported sample format with %1 bits").arg(bps));
            return false;
        }

        bool using_passthru = DoPassThrough(curstream->codecpar, false);

        requested_channels = ctx->channels;
        ctx->request_channel_layout =
            av_get_default_channel_layout(requested_channels);

        if (!using_passthru &&
            ctx->channels > (int)m_audio->GetMaxChannels() &&
            DecoderWillDownmix(ctx))
        {
            requested_channels = m_audio->GetMaxChannels();
            ctx->request_channel_layout =
                av_get_default_channel_layout(requested_channels);
        }
        else
        {
            ctx->request_channel_layout = 0;
        }

        info = AudioInfo(ctx->codec_id, fmt, ctx->sample_rate,
                         requested_channels, using_passthru, ctx->channels,
                         ctx->codec_id == AV_CODEC_ID_DTS ? ctx->profile : 0);
    }

    if (!ctx)
    {
        if (GetTrackCount(kTrackTypeAudio))
            LOG(VB_PLAYBACK, LOG_INFO, LOC +
                "No codec context. Returning false");
        return false;
    }

    if (info == m_audioIn)
        return false;

    LOG(VB_AUDIO, LOG_INFO, LOC + "Initializing audio parms from " +
        QString("audio track #%1").arg(m_currentTrack[kTrackTypeAudio]+1));

    m_audioOut = m_audioIn = info;

    LOG(VB_AUDIO, LOG_INFO, LOC + "Audio format changed " +
        QString("\n\t\t\tfrom %1 to %2")
            .arg(old_in.toString()).arg(m_audioOut.toString()));

    m_audio->SetAudioParams(m_audioOut.format, ctx->channels,
                            requested_channels,
                            m_audioOut.m_codecId, m_audioOut.m_sampleRate,
                            m_audioOut.m_doPassthru, m_audioOut.m_codecProfile);
    m_audio->ReinitAudio();
    AudioOutput *audioOutput = m_audio->GetAudioOutput();
    if (audioOutput)
        audioOutput->SetSourceBitrate(ctx->bit_rate);

    if (LCD *lcd = LCD::Get())
    {
        LCDAudioFormatSet audio_format;

        switch (ctx->codec_id)
        {
            case AV_CODEC_ID_MP2:
                audio_format = AUDIO_MPEG2;
                break;
            case AV_CODEC_ID_MP3:
                audio_format = AUDIO_MP3;
                break;
            case AV_CODEC_ID_AC3:
                audio_format = AUDIO_AC3;
                break;
            case AV_CODEC_ID_DTS:
                audio_format = AUDIO_DTS;
                break;
            case AV_CODEC_ID_VORBIS:
                audio_format = AUDIO_OGG;
                break;
            case AV_CODEC_ID_WMAV1:
                audio_format = AUDIO_WMA;
                break;
            case AV_CODEC_ID_WMAV2:
                audio_format = AUDIO_WMA2;
                break;
            default:
                audio_format = AUDIO_WAV;
                break;
        }

        lcd->setAudioFormatLEDs(audio_format, true);

        if (m_audioOut.m_doPassthru)
            lcd->setVariousLEDs(VARIOUS_SPDIF, true);
        else
            lcd->setVariousLEDs(VARIOUS_SPDIF, false);

        switch (m_audioIn.m_channels)
        {
            case 0:
            /* nb: aac and mp3 seem to be coming up 0 here, may point to an
             * avformatdecoder audio channel handling bug, per janneg */
            case 1:
            case 2:
                /* all audio codecs have at *least* one channel, but
                 * LR is the fewest LED we can light up */
                lcd->setSpeakerLEDs(SPEAKER_LR, true);
                break;
            case 3:
            case 4:
            case 5:
            case 6:
                lcd->setSpeakerLEDs(SPEAKER_51, true);
                break;
            default:
                lcd->setSpeakerLEDs(SPEAKER_71, true);
                break;
        }

    }
    return true;
}

void AvFormatDecoder::av_update_stream_timings_video(AVFormatContext *ic)
{
    int64_t start_time = INT64_MAX;
    int64_t end_time = INT64_MIN;
    AVStream *st = nullptr;

    for (uint i = 0; i < ic->nb_streams; i++)
    {
        AVStream *st1 = ic->streams[i];
        if (st1 && st1->codecpar->codec_type == AVMEDIA_TYPE_VIDEO)
        {
            st = st1;
            break;
        }
    }
    if (!st)
        return;

   int64_t duration = INT64_MIN;
   if (st->start_time != AV_NOPTS_VALUE && st->time_base.den) {
       int64_t start_time1= av_rescale_q(st->start_time, st->time_base, AV_TIME_BASE_Q);
       if (start_time1 < start_time)
           start_time = start_time1;
       if (st->duration != AV_NOPTS_VALUE) {
           int64_t end_time1 = start_time1 +
                      av_rescale_q(st->duration, st->time_base, AV_TIME_BASE_Q);
           if (end_time1 > end_time)
               end_time = end_time1;
       }
   }
   if (st->duration != AV_NOPTS_VALUE) {
       int64_t duration1 = av_rescale_q(st->duration, st->time_base, AV_TIME_BASE_Q);
       if (duration1 > duration)
           duration = duration1;
   }
    if (start_time != INT64_MAX) {
        ic->start_time = start_time;
        if (end_time != INT64_MIN) {
            if (end_time - start_time > duration)
                duration = end_time - start_time;
        }
    }
    if (duration != INT64_MIN) {
        int64_t filesize;
        ic->duration = duration;
        if (ic->pb && (filesize = avio_size(ic->pb)) > 0) {
            /* compute the bitrate */
            ic->bit_rate = (double)filesize * 8.0 * AV_TIME_BASE /
                (double)ic->duration;
        }
    }
}

/* vim: set expandtab tabstop=4 shiftwidth=4: */<|MERGE_RESOLUTION|>--- conflicted
+++ resolved
@@ -3089,13 +3089,8 @@
                 // size and rate is extremely error prone and FFmpeg gets it right far more often.
                 // As for H.264, if a decoder deinterlacer is in operation - the stream must be progressive
                 bool doublerate = false;
-<<<<<<< HEAD
-                bool decoderdeint = m_mythCodecCtx->IsDeinterlacing(doublerate, true);
+                bool decoderdeint = m_mythCodecCtx && m_mythCodecCtx->IsDeinterlacing(doublerate, true);
                 m_parent->SetVideoParams(width, height, static_cast<double>(seqFPS), m_currentAspect,
-=======
-                bool decoderdeint = m_mythcodecctx && m_mythcodecctx->IsDeinterlacing(doublerate, true);
-                m_parent->SetVideoParams(width, height, static_cast<double>(seqFPS), m_current_aspect,
->>>>>>> 0c0d33d3
                                          forceaspectchange, 2,
                                          decoderdeint ? kScan_Progressive : kScan_Ignore);
 
