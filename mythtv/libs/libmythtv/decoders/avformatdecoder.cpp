--- conflicted
+++ resolved
@@ -897,13 +897,8 @@
 void AvFormatDecoder::InitByteContext(bool forceseek)
 {
     int buf_size                  = m_ringBuffer->BestBufferSize();
-<<<<<<< HEAD
     bool streamed                 = m_ringBuffer->IsStreamed();
-    m_readContext.prot            = AVFRingBuffer::GetRingBufferURLProtocol();
-=======
-    int streamed                  = m_ringBuffer->IsStreamed();
     m_readContext.prot            = MythAVFormatBuffer::GetURLProtocol();
->>>>>>> 60b8c349
     m_readContext.flags           = AVIO_FLAG_READ;
     m_readContext.is_streamed     = static_cast<int>(streamed);
     m_readContext.max_packet_size = 0;
@@ -3699,14 +3694,9 @@
             // since we are not using it for display.
             oldframe->pause_frame = false;
             oldframe->interlaced_frame = AvFrame->interlaced_frame;
-<<<<<<< HEAD
             oldframe->top_field_first = (AvFrame->top_field_first != 0);
             oldframe->interlaced_reversed = false;
-=======
-            oldframe->top_field_first = AvFrame->top_field_first;
-            oldframe->interlaced_reversed = 0;
-            oldframe->new_gop = 0;
->>>>>>> 60b8c349
+            oldframe->new_gop = false;
             oldframe->colorspace = AvFrame->colorspace;
             oldframe->colorrange = AvFrame->color_range;
             oldframe->colorprimaries = AvFrame->color_primaries;
@@ -3716,13 +3706,8 @@
             oldframe->frameCounter = m_frameCounter++;
             oldframe->aspect = m_currentAspect;
             oldframe->deinterlace_inuse = DEINT_NONE;
-<<<<<<< HEAD
             oldframe->deinterlace_inuse2x = false;
-            oldframe->decoder_deinterlaced = false;
-=======
-            oldframe->deinterlace_inuse2x = 0;
-            oldframe->already_deinterlaced = 0;
->>>>>>> 60b8c349
+            oldframe->already_deinterlaced = false;
             oldframe->rotation = m_videoRotation;
             m_parent->DiscardVideoFrame(oldframe);
         }
@@ -3793,16 +3778,10 @@
     if (frame)
     {
         frame->interlaced_frame = AvFrame->interlaced_frame;
-<<<<<<< HEAD
         frame->top_field_first  = (AvFrame->top_field_first != 0);
         frame->interlaced_reversed = false;
+        frame->new_gop          = m_nextDecodedFrameIsKeyFrame;
         frame->repeat_pict      = (AvFrame->repeat_pict != 0);
-=======
-        frame->top_field_first  = AvFrame->top_field_first;
-        frame->interlaced_reversed = 0;
-        frame->new_gop          = m_nextDecodedFrameIsKeyFrame;
-        frame->repeat_pict      = AvFrame->repeat_pict;
->>>>>>> 60b8c349
         frame->disp_timecode    = NormalizeVideoTimecode(Stream, temppts);
         frame->frameNumber      = m_framesPlayed;
         frame->frameCounter     = m_frameCounter++;
@@ -3816,13 +3795,8 @@
         frame->chromalocation   = AvFrame->chroma_location;
         frame->pix_fmt          = AvFrame->format;
         frame->deinterlace_inuse = DEINT_NONE;
-<<<<<<< HEAD
         frame->deinterlace_inuse2x = false;
-        frame->decoder_deinterlaced = false;
-=======
-        frame->deinterlace_inuse2x = 0;
-        frame->already_deinterlaced = 0;
->>>>>>> 60b8c349
+        frame->already_deinterlaced = false;
         frame->rotation         = m_videoRotation;
         m_parent->ReleaseNextVideoFrame(frame, temppts);
         m_mythCodecCtx->PostProcessFrame(context, frame);
@@ -5214,16 +5188,10 @@
         m_parent->DeLimboFrame(frame);
 
         frame->interlaced_frame = 0; // not interlaced
-<<<<<<< HEAD
         frame->top_field_first  = true; // top field first
         frame->interlaced_reversed = false;
+        frame->new_gop          = false;
         frame->repeat_pict      = false; // not a repeated picture
-=======
-        frame->top_field_first  = 1; // top field first
-        frame->interlaced_reversed = 0;
-        frame->new_gop          = 0;
-        frame->repeat_pict      = 0; // not a repeated picture
->>>>>>> 60b8c349
         frame->frameNumber      = m_framesPlayed;
         frame->frameCounter     = m_frameCounter++;
         frame->dummy            = true;
@@ -5234,13 +5202,8 @@
         frame->colortransfer    = AVCOL_TRC_BT709;
         frame->chromalocation   = AVCHROMA_LOC_LEFT;
         frame->deinterlace_inuse = DEINT_NONE;
-<<<<<<< HEAD
         frame->deinterlace_inuse2x = false;
-        frame->decoder_deinterlaced = false;
-=======
-        frame->deinterlace_inuse2x = 0;
-        frame->already_deinterlaced = 0;
->>>>>>> 60b8c349
+        frame->already_deinterlaced = false;
         frame->rotation         = 0;
 
         m_decodedVideoFrame = frame;
