--- conflicted
+++ resolved
@@ -41,7 +41,9 @@
 
 void MHEGEngineThread::run(void)
 {
+    threadRegister("MHEGEngine");
     m_parent->RunMHEGEngine();
+    threadDeregister();
 }
 
 MHIContext::MHIContext(InteractiveTV *parent)
@@ -207,21 +209,6 @@
     }
 }
 
-<<<<<<< HEAD
-// Thread function to run the MHEG engine.
-void MHEGEngineThread::run(void)
-{
-    //VERBOSE(VB_GENERAL, "Starting MHEG Engine");
-    if (!m_parent)
-        return;
-
-    threadRegister("MHEGEngine");
-    m_parent->RunMHEGEngine();
-    threadDeregister();
-}
-
-=======
->>>>>>> 0434cd98
 void MHIContext::RunMHEGEngine(void)
 {
     QMutexLocker locker(&m_runLock);
@@ -452,15 +439,10 @@
     if (action != 0)
     {
         m_keyQueue.enqueue(action);
-<<<<<<< HEAD
         VERBOSE(VB_IMPORTANT, QString("Adding MHEG key %1:%2:%3").arg(key)
                 .arg(action).arg(m_keyQueue.size()));
-=======
-        VERBOSE(VB_IMPORTANT, "Adding MHEG key "<<key<<":"<<action
-                <<":"<<m_keyQueue.size());
         locker.unlock();
         QMutexLocker locker2(&m_runLock);
->>>>>>> 0434cd98
         m_engine_wait.wakeAll();
         return true;
     }
