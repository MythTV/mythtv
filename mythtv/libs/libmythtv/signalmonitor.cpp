--- conflicted
+++ resolved
@@ -11,12 +11,9 @@
 #include "signalmonitor.h"
 #include "mythcontext.h"
 #include "compat.h"
-<<<<<<< HEAD
 #include "mythverbose.h"
 #include "mythlogging.h"
-=======
 #include "tv_rec.h"
->>>>>>> 6ab3ca9e
 
 extern "C" {
 #include "libavcodec/avcodec.h"
@@ -340,23 +337,7 @@
         MythEvent me(QString("SIGNAL %1").arg(capturecardnum), slist);
         gCoreContext->dispatch(me);
     }
-<<<<<<< HEAD
-}
-
-/** \fn  SignalLoopThread::run(void)
- *  \brief Runs MonitorLoop() within the monitor_thread pthread.
- */
-void SignalLoopThread::run(void)
-{
-    if (!m_parent)
-        return;
-
-    threadRegister("SignalLoop");
-    m_parent->MonitorLoop();
-    threadDeregister();
-=======
     running = false;
->>>>>>> 6ab3ca9e
 }
 
 /** \fn  SignalMonitor::WaitForLock(int)
