--- conflicted
+++ resolved
@@ -293,11 +293,8 @@
     # A/V decoders
     HEADERS += decoderbase.h
     HEADERS += nuppeldecoder.h          avformatdecoder.h
-<<<<<<< HEAD
     HEADERS += gpuavdecoder.h
     HEADERS += avformatdecoderbd.h      avformatdecoderdvd.h
-=======
->>>>>>> e2a0efd8
     HEADERS += privatedecoder.h
     SOURCES += decoderbase.cpp
     SOURCES += gpuavdecoder.cpp
