--- conflicted
+++ resolved
@@ -1175,8 +1175,8 @@
     metadataMap["playcount"] = QString::number(GetPlayCount());
     metadataMap["year"] = GetDisplayYear(GetYear());
 
-    metadataMap["releasedate"] = MythDateToString(GetReleaseDate(), kDateFull |
-                                                                    kAddYear);
+    metadataMap["releasedate"] = MythDate::toString(
+        GetReleaseDate(), MythDate::kDateFull | MythDate::kAddYear);
 
     metadataMap["userrating"] = GetDisplayUserRating(GetUserRating());
 
@@ -1199,8 +1199,8 @@
 
     GetStateMap(metadataMap);
 
-    metadataMap["insertdate"] = MythDateToString(GetInsertdate(), kDateFull |
-                                                                  kAddYear);
+    metadataMap["insertdate"] = MythDate::toString(
+        GetInsertdate(), MythDate::kDateFull | MythDate::kAddYear);
     metadataMap["inetref"] = GetInetRef();
     metadataMap["homepage"] = GetHomepage();
     metadataMap["child_id"] = QString::number(GetChildID());
@@ -1284,62 +1284,10 @@
     imageMap["fanartfile"] = fanartfile;
     imageMap["fanart"] = fanartfile;
 
-<<<<<<< HEAD
-    metadataMap["filename"] = GetFilename();
-    metadataMap["title"] = GetTitle();
-    metadataMap["subtitle"] = GetSubtitle();
-    metadataMap["tagline"] = GetTagline();
-    metadataMap["director"] = GetDirector();
-    metadataMap["studio"] = GetStudio();
-    metadataMap["description"] = GetPlot();
-    metadataMap["genres"] = GetDisplayGenres(*this);
-    metadataMap["countries"] = GetDisplayCountries(*this);
-    metadataMap["cast"] = GetDisplayCast(*this).join(", ");
-    metadataMap["rating"] = GetDisplayRating(GetRating());
-    metadataMap["length"] = GetDisplayLength(GetLength());
-    metadataMap["year"] = GetDisplayYear(GetYear());
-
-    metadataMap["releasedate"] = MythDate::toString(
-        GetReleaseDate(), MythDate::kDateFull);
-
-    metadataMap["userrating"] = GetDisplayUserRating(GetUserRating());
-    metadataMap["season"] = GetDisplaySeasonEpisode(GetSeason(), 1);
-    metadataMap["episode"] = GetDisplaySeasonEpisode(GetEpisode(), 1);
-
-    if (GetSeason() > 0 || GetEpisode() > 0)
-    {
-        metadataMap["s##e##"] = QString("s%1e%2").arg(GetDisplaySeasonEpisode
-                                             (GetSeason(), 2))
-                        .arg(GetDisplaySeasonEpisode(GetEpisode(), 2));
-        metadataMap["##x##"] = QString("%1x%2").arg(GetDisplaySeasonEpisode
-                                             (GetSeason(), 1))
-                        .arg(GetDisplaySeasonEpisode(GetEpisode(), 2));
-    }
-    else
-        metadataMap["s##e##"] = metadataMap["##x##"] = QString();
-
-    metadataMap["trailerstate"] = TrailerToState(GetTrailer());
-    metadataMap["userratingstate"] =
-            QString::number((int)(GetUserRating()));
-    metadataMap["watchedstate"] = WatchedToState(GetWatched());
-
-    metadataMap["videolevel"] = ParentalLevelToState(GetShowLevel());
-
-    metadataMap["insertdate"] = MythDate::toString(
-        GetInsertdate(), MythDate::kDateFull);
-    metadataMap["inetref"] = GetInetRef();
-    metadataMap["homepage"] = GetHomepage();
-    metadataMap["child_id"] = QString::number(GetChildID());
-    metadataMap["browseable"] = GetDisplayBrowse(GetBrowse());
-    metadataMap["watched"] = GetDisplayWatched(GetWatched());
-    metadataMap["processed"] = GetDisplayProcessed(GetProcessed());
-    metadataMap["category"] = GetCategory();
-=======
     QString smartimage = coverfile;
     if (!screenshotfile.isEmpty () && (GetSeason() > 0 || GetEpisode() > 0))
         smartimage = screenshotfile;
     imageMap["smartimage"] = smartimage;
->>>>>>> e2f74e9a
 }
 
 void ClearMap(MetadataMap &metadataMap)
