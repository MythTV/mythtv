--- conflicted
+++ resolved
@@ -6128,12 +6128,8 @@
         qt_version_hex=$(printf "0x%06x" $QT_VERSION)
         if [ $qt_version -ge $QT_MIN_VERSION ]; then
             found_qmake=$i
-<<<<<<< HEAD
             check_cxxflags -DQT_DISABLE_DEPRECATED_BEFORE=$QT_MIN_VERSION_HEX
-=======
-#            check_cxxflags -DQT_DISABLE_DEPRECATED_BEFORE=$QT_MIN_VERSION_HEX
 #            check_cxxflags -DQT_DISABLE_DEPRECATED_BEFORE=$qt_version_hex
->>>>>>> 75aa222d
             break;
         else
             echo "found qmake at $i but version failed"
